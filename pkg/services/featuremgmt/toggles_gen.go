--- conflicted
+++ resolved
@@ -787,13 +787,7 @@
 	// Enable the groupsync extension for managing Group Attribute Sync feature
 	FlagGroupAttributeSync = "groupAttributeSync"
 
-<<<<<<< HEAD
-	// FlagPluginsFilesystemSriChecks
-	// Enables SRI checks for plugin assets loaded from the filesystem
-	FlagPluginsFilesystemSriChecks = "pluginsFilesystemSriChecks"
-=======
 	// FlagImprovedExternalSessionHandling
 	// Enable improved support for external sessions in Grafana
 	FlagImprovedExternalSessionHandling = "improvedExternalSessionHandling"
->>>>>>> 98a4d285
 )
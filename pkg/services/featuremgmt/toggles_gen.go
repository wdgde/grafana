// NOTE: This file was auto generated.  DO NOT EDIT DIRECTLY!
// To change feature flags, edit:
//  pkg/services/featuremgmt/registry.go
// Then run tests in:
//  pkg/services/featuremgmt/toggles_gen_test.go

package featuremgmt

const (
	// FlagDisableEnvelopeEncryption
	// Disable envelope encryption (emergency only)
	FlagDisableEnvelopeEncryption = "disableEnvelopeEncryption"

	// FlagLiveServiceWebWorker
	// This will use a webworker thread to processes events rather than the main thread
	FlagLiveServiceWebWorker = "live-service-web-worker"

	// FlagQueryOverLive
	// Use Grafana Live WebSocket to execute backend queries
	FlagQueryOverLive = "queryOverLive"

	// FlagPanelTitleSearch
	// Search for dashboards using panel title
	FlagPanelTitleSearch = "panelTitleSearch"

	// FlagPublicDashboardsEmailSharing
	// Enables public dashboard sharing to be restricted to only allowed emails
	FlagPublicDashboardsEmailSharing = "publicDashboardsEmailSharing"

	// FlagPublicDashboardsScene
	// Enables public dashboard rendering using scenes
	FlagPublicDashboardsScene = "publicDashboardsScene"

	// FlagLokiExperimentalStreaming
	// Support new streaming approach for loki (prototype, needs special loki build)
	FlagLokiExperimentalStreaming = "lokiExperimentalStreaming"

	// FlagFeatureHighlights
	// Highlight Grafana Enterprise features
	FlagFeatureHighlights = "featureHighlights"

	// FlagStorage
	// Configurable storage for dashboards, datasources, and resources
	FlagStorage = "storage"

	// FlagCorrelations
	// Correlations page
	FlagCorrelations = "correlations"

	// FlagAutoMigrateOldPanels
	// Migrate old angular panels to supported versions (graph, table-old, worldmap, etc)
	FlagAutoMigrateOldPanels = "autoMigrateOldPanels"

	// FlagAutoMigrateGraphPanel
	// Migrate old graph panel to supported time series panel - broken out from autoMigrateOldPanels to enable granular tracking
	FlagAutoMigrateGraphPanel = "autoMigrateGraphPanel"

	// FlagAutoMigrateTablePanel
	// Migrate old table panel to supported table panel - broken out from autoMigrateOldPanels to enable granular tracking
	FlagAutoMigrateTablePanel = "autoMigrateTablePanel"

	// FlagAutoMigratePiechartPanel
	// Migrate old piechart panel to supported piechart panel - broken out from autoMigrateOldPanels to enable granular tracking
	FlagAutoMigratePiechartPanel = "autoMigratePiechartPanel"

	// FlagAutoMigrateWorldmapPanel
	// Migrate old worldmap panel to supported geomap panel - broken out from autoMigrateOldPanels to enable granular tracking
	FlagAutoMigrateWorldmapPanel = "autoMigrateWorldmapPanel"

	// FlagAutoMigrateStatPanel
	// Migrate old stat panel to supported stat panel - broken out from autoMigrateOldPanels to enable granular tracking
	FlagAutoMigrateStatPanel = "autoMigrateStatPanel"

	// FlagDisableAngular
	// Dynamic flag to disable angular at runtime. The preferred method is to set `angular_support_enabled` to `false` in the [security] settings, which allows you to change the state at runtime.
	FlagDisableAngular = "disableAngular"

	// FlagCanvasPanelNesting
	// Allow elements nesting
	FlagCanvasPanelNesting = "canvasPanelNesting"

	// FlagVizActions
	// Allow actions in visualizations
	FlagVizActions = "vizActions"

	// FlagDisableSecretsCompatibility
	// Disable duplicated secret storage in legacy tables
	FlagDisableSecretsCompatibility = "disableSecretsCompatibility"

	// FlagLogRequestsInstrumentedAsUnknown
	// Logs the path for requests that are instrumented as unknown
	FlagLogRequestsInstrumentedAsUnknown = "logRequestsInstrumentedAsUnknown"

	// FlagGrpcServer
	// Run the GRPC server
	FlagGrpcServer = "grpcServer"

	// FlagCloudWatchCrossAccountQuerying
	// Enables cross-account querying in CloudWatch datasources
	FlagCloudWatchCrossAccountQuerying = "cloudWatchCrossAccountQuerying"

	// FlagShowDashboardValidationWarnings
	// Show warnings when dashboards do not validate against the schema
	FlagShowDashboardValidationWarnings = "showDashboardValidationWarnings"

	// FlagMysqlAnsiQuotes
	// Use double quotes to escape keyword in a MySQL query
	FlagMysqlAnsiQuotes = "mysqlAnsiQuotes"

	// FlagMysqlParseTime
	// Ensure the parseTime flag is set for MySQL driver
	FlagMysqlParseTime = "mysqlParseTime"

	// FlagAccessControlOnCall
	// Access control primitives for OnCall
	FlagAccessControlOnCall = "accessControlOnCall"

	// FlagNestedFolders
	// Enable folder nesting
	FlagNestedFolders = "nestedFolders"

	// FlagAlertingBacktesting
	// Rule backtesting API for alerting
	FlagAlertingBacktesting = "alertingBacktesting"

	// FlagEditPanelCSVDragAndDrop
	// Enables drag and drop for CSV and Excel files
	FlagEditPanelCSVDragAndDrop = "editPanelCSVDragAndDrop"

	// FlagAlertingNoNormalState
	// Stop maintaining state of alerts that are not firing
	FlagAlertingNoNormalState = "alertingNoNormalState"

	// FlagLogsContextDatasourceUi
	// Allow datasource to provide custom UI for context view
	FlagLogsContextDatasourceUi = "logsContextDatasourceUi"

	// FlagLokiShardSplitting
	// Use stream shards to split queries into smaller subqueries
	FlagLokiShardSplitting = "lokiShardSplitting"

	// FlagLokiQuerySplitting
	// Split large interval queries into subqueries with smaller time intervals
	FlagLokiQuerySplitting = "lokiQuerySplitting"

	// FlagLokiQuerySplittingConfig
	// Give users the option to configure split durations for Loki queries
	FlagLokiQuerySplittingConfig = "lokiQuerySplittingConfig"

	// FlagIndividualCookiePreferences
	// Support overriding cookie preferences per user
	FlagIndividualCookiePreferences = "individualCookiePreferences"

	// FlagPrometheusMetricEncyclopedia
	// Adds the metrics explorer component to the Prometheus query builder as an option in metric select
	FlagPrometheusMetricEncyclopedia = "prometheusMetricEncyclopedia"

	// FlagInfluxdbBackendMigration
	// Query InfluxDB InfluxQL without the proxy
	FlagInfluxdbBackendMigration = "influxdbBackendMigration"

	// FlagInfluxqlStreamingParser
	// Enable streaming JSON parser for InfluxDB datasource InfluxQL query language
	FlagInfluxqlStreamingParser = "influxqlStreamingParser"

	// FlagInfluxdbRunQueriesInParallel
	// Enables running InfluxDB Influxql queries in parallel
	FlagInfluxdbRunQueriesInParallel = "influxdbRunQueriesInParallel"

	// FlagPrometheusRunQueriesInParallel
	// Enables running Prometheus queries in parallel
	FlagPrometheusRunQueriesInParallel = "prometheusRunQueriesInParallel"

	// FlagLokiLogsDataplane
	// Changes logs responses from Loki to be compliant with the dataplane specification.
	FlagLokiLogsDataplane = "lokiLogsDataplane"

	// FlagDataplaneFrontendFallback
	// Support dataplane contract field name change for transformations and field name matchers where the name is different
	FlagDataplaneFrontendFallback = "dataplaneFrontendFallback"

	// FlagDisableSSEDataplane
	// Disables dataplane specific processing in server side expressions.
	FlagDisableSSEDataplane = "disableSSEDataplane"

	// FlagAlertStateHistoryLokiSecondary
	// Enable Grafana to write alert state history to an external Loki instance in addition to Grafana annotations.
	FlagAlertStateHistoryLokiSecondary = "alertStateHistoryLokiSecondary"

	// FlagAlertStateHistoryLokiPrimary
	// Enable a remote Loki instance as the primary source for state history reads.
	FlagAlertStateHistoryLokiPrimary = "alertStateHistoryLokiPrimary"

	// FlagAlertStateHistoryLokiOnly
	// Disable Grafana alerts from emitting annotations when a remote Loki instance is available.
	FlagAlertStateHistoryLokiOnly = "alertStateHistoryLokiOnly"

	// FlagUnifiedRequestLog
	// Writes error logs to the request logger
	FlagUnifiedRequestLog = "unifiedRequestLog"

	// FlagRenderAuthJWT
	// Uses JWT-based auth for rendering instead of relying on remote cache
	FlagRenderAuthJWT = "renderAuthJWT"

	// FlagRefactorVariablesTimeRange
	// Refactor time range variables flow to reduce number of API calls made when query variables are chained
	FlagRefactorVariablesTimeRange = "refactorVariablesTimeRange"

	// FlagFaroDatasourceSelector
	// Enable the data source selector within the Frontend Apps section of the Frontend Observability
	FlagFaroDatasourceSelector = "faroDatasourceSelector"

	// FlagEnableDatagridEditing
	// Enables the edit functionality in the datagrid panel
	FlagEnableDatagridEditing = "enableDatagridEditing"

	// FlagExtraThemes
	// Enables extra themes
	FlagExtraThemes = "extraThemes"

	// FlagLokiPredefinedOperations
	// Adds predefined query operations to Loki query editor
	FlagLokiPredefinedOperations = "lokiPredefinedOperations"

	// FlagPluginsFrontendSandbox
	// Enables the plugins frontend sandbox
	FlagPluginsFrontendSandbox = "pluginsFrontendSandbox"

	// FlagFrontendSandboxMonitorOnly
	// Enables monitor only in the plugin frontend sandbox (if enabled)
	FlagFrontendSandboxMonitorOnly = "frontendSandboxMonitorOnly"

	// FlagPluginsDetailsRightPanel
	// Enables right panel for the plugins details page
	FlagPluginsDetailsRightPanel = "pluginsDetailsRightPanel"

	// FlagSqlDatasourceDatabaseSelection
	// Enables previous SQL data source dataset dropdown behavior
	FlagSqlDatasourceDatabaseSelection = "sqlDatasourceDatabaseSelection"

	// FlagRecordedQueriesMulti
	// Enables writing multiple items from a single query within Recorded Queries
	FlagRecordedQueriesMulti = "recordedQueriesMulti"

	// FlagLogsExploreTableVisualisation
	// A table visualisation for logs in Explore
	FlagLogsExploreTableVisualisation = "logsExploreTableVisualisation"

	// FlagAwsDatasourcesTempCredentials
	// Support temporary security credentials in AWS plugins for Grafana Cloud customers
	FlagAwsDatasourcesTempCredentials = "awsDatasourcesTempCredentials"

	// FlagTransformationsRedesign
	// Enables the transformations redesign
	FlagTransformationsRedesign = "transformationsRedesign"

	// FlagMlExpressions
	// Enable support for Machine Learning in server-side expressions
	FlagMlExpressions = "mlExpressions"

	// FlagTraceQLStreaming
	// Enables response streaming of TraceQL queries of the Tempo data source
	FlagTraceQLStreaming = "traceQLStreaming"

	// FlagMetricsSummary
	// Enables metrics summary queries in the Tempo data source
	FlagMetricsSummary = "metricsSummary"

	// FlagDatasourceAPIServers
	// Expose some datasources as apiservers.
	FlagDatasourceAPIServers = "datasourceAPIServers"

	// FlagGrafanaAPIServerWithExperimentalAPIs
	// Register experimental APIs with the k8s API server, including all datasources
	FlagGrafanaAPIServerWithExperimentalAPIs = "grafanaAPIServerWithExperimentalAPIs"

	// FlagProvisioning
	// Next generation provisioning... and git
	FlagProvisioning = "provisioning"

	// FlagGrafanaAPIServerEnsureKubectlAccess
	// Start an additional https handler and write kubectl options
	FlagGrafanaAPIServerEnsureKubectlAccess = "grafanaAPIServerEnsureKubectlAccess"

	// FlagFeatureToggleAdminPage
	// Enable admin page for managing feature toggles from the Grafana front-end. Grafana Cloud only.
	FlagFeatureToggleAdminPage = "featureToggleAdminPage"

	// FlagAwsAsyncQueryCaching
	// Enable caching for async queries for Redshift and Athena. Requires that the datasource has caching and async query support enabled
	FlagAwsAsyncQueryCaching = "awsAsyncQueryCaching"

	// FlagPermissionsFilterRemoveSubquery
	// Alternative permission filter implementation that does not use subqueries for fetching the dashboard folder
	FlagPermissionsFilterRemoveSubquery = "permissionsFilterRemoveSubquery"

	// FlagPrometheusConfigOverhaulAuth
	// Update the Prometheus configuration page with the new auth component
	FlagPrometheusConfigOverhaulAuth = "prometheusConfigOverhaulAuth"

	// FlagConfigurableSchedulerTick
	// Enable changing the scheduler base interval via configuration option unified_alerting.scheduler_tick_interval
	FlagConfigurableSchedulerTick = "configurableSchedulerTick"

	// FlagAlertingNoDataErrorExecution
	// Changes how Alerting state manager handles execution of NoData/Error
	FlagAlertingNoDataErrorExecution = "alertingNoDataErrorExecution"

	// FlagAngularDeprecationUI
	// Display Angular warnings in dashboards and panels
	FlagAngularDeprecationUI = "angularDeprecationUI"

	// FlagDashgpt
	// Enable AI powered features in dashboards
	FlagDashgpt = "dashgpt"

	// FlagAiGeneratedDashboardChanges
	// Enable AI powered features for dashboards to auto-summary changes when saving
	FlagAiGeneratedDashboardChanges = "aiGeneratedDashboardChanges"

	// FlagReportingRetries
	// Enables rendering retries for the reporting feature
	FlagReportingRetries = "reportingRetries"

	// FlagSseGroupByDatasource
	// Send query to the same datasource in a single request when using server side expressions. The `cloudWatchBatchQueries` feature toggle should be enabled if this used with CloudWatch.
	FlagSseGroupByDatasource = "sseGroupByDatasource"

	// FlagLibraryPanelRBAC
	// Enables RBAC support for library panels
	FlagLibraryPanelRBAC = "libraryPanelRBAC"

	// FlagLokiRunQueriesInParallel
	// Enables running Loki queries in parallel
	FlagLokiRunQueriesInParallel = "lokiRunQueriesInParallel"

	// FlagWargamesTesting
	// Placeholder feature flag for internal testing
	FlagWargamesTesting = "wargamesTesting"

	// FlagAlertingInsights
	// Show the new alerting insights landing page
	FlagAlertingInsights = "alertingInsights"

	// FlagExternalCorePlugins
	// Allow core plugins to be loaded as external
	FlagExternalCorePlugins = "externalCorePlugins"

	// FlagPluginsAPIMetrics
	// Sends metrics of public grafana packages usage by plugins
	FlagPluginsAPIMetrics = "pluginsAPIMetrics"

	// FlagExternalServiceAccounts
	// Automatic service account and token setup for plugins
	FlagExternalServiceAccounts = "externalServiceAccounts"

	// FlagPanelMonitoring
	// Enables panel monitoring through logs and measurements
	FlagPanelMonitoring = "panelMonitoring"

	// FlagEnableNativeHTTPHistogram
	// Enables native HTTP Histograms
	FlagEnableNativeHTTPHistogram = "enableNativeHTTPHistogram"

	// FlagDisableClassicHTTPHistogram
	// Disables classic HTTP Histogram (use with enableNativeHTTPHistogram)
	FlagDisableClassicHTTPHistogram = "disableClassicHTTPHistogram"

	// FlagFormatString
	// Enable format string transformer
	FlagFormatString = "formatString"

	// FlagTransformationsVariableSupport
	// Allows using variables in transformations
	FlagTransformationsVariableSupport = "transformationsVariableSupport"

	// FlagKubernetesPlaylists
	// Use the kubernetes API in the frontend for playlists, and route /api/playlist requests to k8s
	FlagKubernetesPlaylists = "kubernetesPlaylists"

	// FlagKubernetesSnapshots
	// Routes snapshot requests from /api to the /apis endpoint
	FlagKubernetesSnapshots = "kubernetesSnapshots"

	// FlagKubernetesDashboards
	// Use the kubernetes API in the frontend for dashboards
	FlagKubernetesDashboards = "kubernetesDashboards"

	// FlagKubernetesDashboardsAPI
	// Use the kubernetes API in the backend for dashboards
	FlagKubernetesDashboardsAPI = "kubernetesDashboardsAPI"

	// FlagKubernetesFolders
	// Use the kubernetes API in the frontend for folders, and route /api/folders requests to k8s
	FlagKubernetesFolders = "kubernetesFolders"

	// FlagGrafanaAPIServerTestingWithExperimentalAPIs
	// Facilitate integration testing of experimental APIs
	FlagGrafanaAPIServerTestingWithExperimentalAPIs = "grafanaAPIServerTestingWithExperimentalAPIs"

	// FlagDatasourceQueryTypes
	// Show query type endpoints in datasource API servers (currently hardcoded for testdata, expressions, and prometheus)
	FlagDatasourceQueryTypes = "datasourceQueryTypes"

	// FlagQueryService
	// Register /apis/query.grafana.app/ -- will eventually replace /api/ds/query
	FlagQueryService = "queryService"

	// FlagQueryServiceRewrite
	// Rewrite requests targeting /ds/query to the query service
	FlagQueryServiceRewrite = "queryServiceRewrite"

	// FlagQueryServiceFromUI
	// Routes requests to the new query service
	FlagQueryServiceFromUI = "queryServiceFromUI"

	// FlagCloudWatchBatchQueries
	// Runs CloudWatch metrics queries as separate batches
	FlagCloudWatchBatchQueries = "cloudWatchBatchQueries"

	// FlagRecoveryThreshold
	// Enables feature recovery threshold (aka hysteresis) for threshold server-side expression
	FlagRecoveryThreshold = "recoveryThreshold"

	// FlagLokiStructuredMetadata
	// Enables the loki data source to request structured metadata from the Loki server
	FlagLokiStructuredMetadata = "lokiStructuredMetadata"

	// FlagTeamHttpHeaders
	// Enables LBAC for datasources to apply LogQL filtering of logs to the client requests for users in teams
	FlagTeamHttpHeaders = "teamHttpHeaders"

	// FlagCachingOptimizeSerializationMemoryUsage
	// If enabled, the caching backend gradually serializes query responses for the cache, comparing against the configured `[caching]max_value_mb` value as it goes. This can can help prevent Grafana from running out of memory while attempting to cache very large query responses.
	FlagCachingOptimizeSerializationMemoryUsage = "cachingOptimizeSerializationMemoryUsage"

	// FlagPanelTitleSearchInV1
	// Enable searching for dashboards using panel title in search v1
	FlagPanelTitleSearchInV1 = "panelTitleSearchInV1"

	// FlagManagedPluginsInstall
	// Install managed plugins directly from plugins catalog
	FlagManagedPluginsInstall = "managedPluginsInstall"

	// FlagPrometheusPromQAIL
	// Prometheus and AI/ML to assist users in creating a query
	FlagPrometheusPromQAIL = "prometheusPromQAIL"

	// FlagPrometheusCodeModeMetricNamesSearch
	// Enables search for metric names in Code Mode, to improve performance when working with an enormous number of metric names
	FlagPrometheusCodeModeMetricNamesSearch = "prometheusCodeModeMetricNamesSearch"

	// FlagAddFieldFromCalculationStatFunctions
	// Add cumulative and window functions to the add field from calculation transformation
	FlagAddFieldFromCalculationStatFunctions = "addFieldFromCalculationStatFunctions"

	// FlagAlertmanagerRemoteSecondary
	// Enable Grafana to sync configuration and state with a remote Alertmanager.
	FlagAlertmanagerRemoteSecondary = "alertmanagerRemoteSecondary"

	// FlagAlertmanagerRemotePrimary
	// Enable Grafana to have a remote Alertmanager instance as the primary Alertmanager.
	FlagAlertmanagerRemotePrimary = "alertmanagerRemotePrimary"

	// FlagAlertmanagerRemoteOnly
	// Disable the internal Alertmanager and only use the external one defined.
	FlagAlertmanagerRemoteOnly = "alertmanagerRemoteOnly"

	// FlagAnnotationPermissionUpdate
	// Change the way annotation permissions work by scoping them to folders and dashboards.
	FlagAnnotationPermissionUpdate = "annotationPermissionUpdate"

	// FlagExtractFieldsNameDeduplication
	// Make sure extracted field names are unique in the dataframe
	FlagExtractFieldsNameDeduplication = "extractFieldsNameDeduplication"

	// FlagDashboardSceneForViewers
	// Enables dashboard rendering using Scenes for viewer roles
	FlagDashboardSceneForViewers = "dashboardSceneForViewers"

	// FlagDashboardSceneSolo
	// Enables rendering dashboards using scenes for solo panels
	FlagDashboardSceneSolo = "dashboardSceneSolo"

	// FlagDashboardScene
	// Enables dashboard rendering using scenes for all roles
	FlagDashboardScene = "dashboardScene"

	// FlagDashboardNewLayouts
	// Enables experimental new dashboard layouts
	FlagDashboardNewLayouts = "dashboardNewLayouts"

	// FlagPanelFilterVariable
	// Enables use of the `systemPanelFilterVar` variable to filter panels in a dashboard
	FlagPanelFilterVariable = "panelFilterVariable"

	// FlagPdfTables
	// Enables generating table data as PDF in reporting
	FlagPdfTables = "pdfTables"

	// FlagSsoSettingsApi
	// Enables the SSO settings API and the OAuth configuration UIs in Grafana
	FlagSsoSettingsApi = "ssoSettingsApi"

	// FlagCanvasPanelPanZoom
	// Allow pan and zoom in canvas panel
	FlagCanvasPanelPanZoom = "canvasPanelPanZoom"

	// FlagLogsInfiniteScrolling
	// Enables infinite scrolling for the Logs panel in Explore and Dashboards
	FlagLogsInfiniteScrolling = "logsInfiniteScrolling"

	// FlagExploreMetrics
	// Enables the new Explore Metrics core app
	FlagExploreMetrics = "exploreMetrics"

	// FlagAlertingSimplifiedRouting
	// Enables users to easily configure alert notifications by specifying a contact point directly when editing or creating an alert rule
	FlagAlertingSimplifiedRouting = "alertingSimplifiedRouting"

	// FlagLogRowsPopoverMenu
	// Enable filtering menu displayed when text of a log line is selected
	FlagLogRowsPopoverMenu = "logRowsPopoverMenu"

	// FlagPluginsSkipHostEnvVars
	// Disables passing host environment variable to plugin processes
	FlagPluginsSkipHostEnvVars = "pluginsSkipHostEnvVars"

	// FlagTableSharedCrosshair
	// Enables shared crosshair in table panel
	FlagTableSharedCrosshair = "tableSharedCrosshair"

	// FlagRegressionTransformation
	// Enables regression analysis transformation
	FlagRegressionTransformation = "regressionTransformation"

	// FlagLokiQueryHints
	// Enables query hints for Loki
	FlagLokiQueryHints = "lokiQueryHints"

	// FlagKubernetesFeatureToggles
	// Use the kubernetes API for feature toggle management in the frontend
	FlagKubernetesFeatureToggles = "kubernetesFeatureToggles"

	// FlagCloudRBACRoles
	// Enabled grafana cloud specific RBAC roles
	FlagCloudRBACRoles = "cloudRBACRoles"

	// FlagAlertingQueryOptimization
	// Optimizes eligible queries in order to reduce load on datasources
	FlagAlertingQueryOptimization = "alertingQueryOptimization"

	// FlagNewFolderPicker
	// Enables the nested folder picker without having nested folders enabled
	FlagNewFolderPicker = "newFolderPicker"

	// FlagJitterAlertRulesWithinGroups
	// Distributes alert rule evaluations more evenly over time, including spreading out rules within the same group
	FlagJitterAlertRulesWithinGroups = "jitterAlertRulesWithinGroups"

	// FlagOnPremToCloudMigrations
	// Enable the Grafana Migration Assistant, which helps you easily migrate on-prem dashboards, folders, and data source configurations to your Grafana Cloud stack.
	FlagOnPremToCloudMigrations = "onPremToCloudMigrations"

	// FlagOnPremToCloudMigrationsAlerts
	// Enables the migration of alerts and its child resources to your Grafana Cloud stack. Requires `onPremToCloudMigrations` to be enabled in conjunction.
	FlagOnPremToCloudMigrationsAlerts = "onPremToCloudMigrationsAlerts"

	// FlagOnPremToCloudMigrationsAuthApiMig
	// Enables the use of auth api instead of gcom for internal token services. Requires `onPremToCloudMigrations` to be enabled in conjunction.
	FlagOnPremToCloudMigrationsAuthApiMig = "onPremToCloudMigrationsAuthApiMig"

	// FlagAlertingSaveStatePeriodic
	// Writes the state periodically to the database, asynchronous to rule evaluation
	FlagAlertingSaveStatePeriodic = "alertingSaveStatePeriodic"

	// FlagScopeApi
	// In-development feature flag for the scope api using the app platform.
	FlagScopeApi = "scopeApi"

	// FlagPromQLScope
	// In-development feature that will allow injection of labels into prometheus queries.
	FlagPromQLScope = "promQLScope"

	// FlagLogQLScope
	// In-development feature that will allow injection of labels into loki queries.
	FlagLogQLScope = "logQLScope"

	// FlagSqlExpressions
	// Enables using SQL and DuckDB functions as Expressions.
	FlagSqlExpressions = "sqlExpressions"

	// FlagNodeGraphDotLayout
	// Changed the layout algorithm for the node graph
	FlagNodeGraphDotLayout = "nodeGraphDotLayout"

	// FlagGroupToNestedTableTransformation
	// Enables the group to nested table transformation
	FlagGroupToNestedTableTransformation = "groupToNestedTableTransformation"

	// FlagNewPDFRendering
	// New implementation for the dashboard-to-PDF rendering
	FlagNewPDFRendering = "newPDFRendering"

	// FlagTlsMemcached
	// Use TLS-enabled memcached in the enterprise caching feature
	FlagTlsMemcached = "tlsMemcached"

	// FlagKubernetesAggregator
	// Enable grafana&#39;s embedded kube-aggregator
	FlagKubernetesAggregator = "kubernetesAggregator"

	// FlagExpressionParser
	// Enable new expression parser
	FlagExpressionParser = "expressionParser"

	// FlagGroupByVariable
	// Enable groupBy variable support in scenes dashboards
	FlagGroupByVariable = "groupByVariable"

	// FlagAuthAPIAccessTokenAuth
	// Enables the use of Auth API access tokens for authentication
	FlagAuthAPIAccessTokenAuth = "authAPIAccessTokenAuth"

	// FlagScopeFilters
	// Enables the use of scope filters in Grafana
	FlagScopeFilters = "scopeFilters"

	// FlagSsoSettingsSAML
	// Use the new SSO Settings API to configure the SAML connector
	FlagSsoSettingsSAML = "ssoSettingsSAML"

	// FlagOauthRequireSubClaim
	// Require that sub claims is present in oauth tokens.
	FlagOauthRequireSubClaim = "oauthRequireSubClaim"

	// FlagNewDashboardWithFiltersAndGroupBy
	// Enables filters and group by variables on all new dashboards. Variables are added only if default data source supports filtering.
	FlagNewDashboardWithFiltersAndGroupBy = "newDashboardWithFiltersAndGroupBy"

	// FlagCloudWatchNewLabelParsing
	// Updates CloudWatch label parsing to be more accurate
	FlagCloudWatchNewLabelParsing = "cloudWatchNewLabelParsing"

	// FlagAccessActionSets
	// Introduces action sets for resource permissions. Also ensures that all folder editors and admins can create subfolders without needing any additional permissions.
	FlagAccessActionSets = "accessActionSets"

	// FlagDisableNumericMetricsSortingInExpressions
	// In server-side expressions, disable the sorting of numeric-kind metrics by their metric name or labels.
	FlagDisableNumericMetricsSortingInExpressions = "disableNumericMetricsSortingInExpressions"

	// FlagGrafanaManagedRecordingRules
	// Enables Grafana-managed recording rules.
	FlagGrafanaManagedRecordingRules = "grafanaManagedRecordingRules"

	// FlagQueryLibrary
	// Enables Query Library feature in Explore
	FlagQueryLibrary = "queryLibrary"

	// FlagLogsExploreTableDefaultVisualization
	// Sets the logs table as default visualisation in logs explore
	FlagLogsExploreTableDefaultVisualization = "logsExploreTableDefaultVisualization"

	// FlagNewDashboardSharingComponent
	// Enables the new sharing drawer design
	FlagNewDashboardSharingComponent = "newDashboardSharingComponent"

	// FlagAlertingListViewV2
	// Enables the new alert list view design
	FlagAlertingListViewV2 = "alertingListViewV2"

	// FlagNotificationBanner
	// Enables the notification banner UI and API
	FlagNotificationBanner = "notificationBanner"

	// FlagDashboardRestore
	// Enables deleted dashboard restore feature
	FlagDashboardRestore = "dashboardRestore"

	// FlagDatasourceProxyDisableRBAC
	// Disables applying a plugin route&#39;s ReqAction field to authorization
	FlagDatasourceProxyDisableRBAC = "datasourceProxyDisableRBAC"

	// FlagAlertingDisableSendAlertsExternal
	// Disables the ability to send alerts to an external Alertmanager datasource.
	FlagAlertingDisableSendAlertsExternal = "alertingDisableSendAlertsExternal"

	// FlagPreserveDashboardStateWhenNavigating
	// Enables possibility to preserve dashboard variables and time range when navigating between dashboards
	FlagPreserveDashboardStateWhenNavigating = "preserveDashboardStateWhenNavigating"

	// FlagAlertingCentralAlertHistory
	// Enables the new central alert history.
	FlagAlertingCentralAlertHistory = "alertingCentralAlertHistory"

	// FlagPluginProxyPreserveTrailingSlash
	// Preserve plugin proxy trailing slash.
	FlagPluginProxyPreserveTrailingSlash = "pluginProxyPreserveTrailingSlash"

	// FlagSqlQuerybuilderFunctionParameters
	// Enables SQL query builder function parameters
	FlagSqlQuerybuilderFunctionParameters = "sqlQuerybuilderFunctionParameters"

	// FlagAzureMonitorPrometheusExemplars
	// Allows configuration of Azure Monitor as a data source that can provide Prometheus exemplars
	FlagAzureMonitorPrometheusExemplars = "azureMonitorPrometheusExemplars"

	// FlagPinNavItems
	// Enables pinning of nav items
	FlagPinNavItems = "pinNavItems"

	// FlagAuthZGRPCServer
	// Enables the gRPC server for authorization
	FlagAuthZGRPCServer = "authZGRPCServer"

	// FlagOpenSearchBackendFlowEnabled
	// Enables the backend query flow for Open Search datasource plugin
	FlagOpenSearchBackendFlowEnabled = "openSearchBackendFlowEnabled"

	// FlagSsoSettingsLDAP
	// Use the new SSO Settings API to configure LDAP
	FlagSsoSettingsLDAP = "ssoSettingsLDAP"

	// FlagFailWrongDSUID
	// Throws an error if a datasource has an invalid UIDs
	FlagFailWrongDSUID = "failWrongDSUID"

	// FlagZanzana
	// Use openFGA as authorization engine.
	FlagZanzana = "zanzana"

	// FlagReloadDashboardsOnParamsChange
	// Enables reload of dashboards on scopes, time range and variables changes
	FlagReloadDashboardsOnParamsChange = "reloadDashboardsOnParamsChange"

	// FlagEnableScopesInMetricsExplore
	// Enables the scopes usage in Metrics Explore
	FlagEnableScopesInMetricsExplore = "enableScopesInMetricsExplore"

	// FlagAlertingApiServer
	// Register Alerting APIs with the K8s API server
	FlagAlertingApiServer = "alertingApiServer"

	// FlagCloudWatchRoundUpEndTime
	// Round up end time for metric queries to the next minute to avoid missing data
	FlagCloudWatchRoundUpEndTime = "cloudWatchRoundUpEndTime"

	// FlagCloudwatchMetricInsightsCrossAccount
	// Enables cross account observability for Cloudwatch Metric Insights query builder
	FlagCloudwatchMetricInsightsCrossAccount = "cloudwatchMetricInsightsCrossAccount"

	// FlagPrometheusAzureOverrideAudience
	// Deprecated. Allow override default AAD audience for Azure Prometheus endpoint. Enabled by default. This feature should no longer be used and will be removed in the future.
	FlagPrometheusAzureOverrideAudience = "prometheusAzureOverrideAudience"

	// FlagAlertingFilterV2
	// Enable the new alerting search experience
	FlagAlertingFilterV2 = "alertingFilterV2"

	// FlagDataplaneAggregator
	// Enable grafana dataplane aggregator
	FlagDataplaneAggregator = "dataplaneAggregator"

	// FlagNewFiltersUI
	// Enables new combobox style UI for the Ad hoc filters variable in scenes architecture
	FlagNewFiltersUI = "newFiltersUI"

	// FlagLokiSendDashboardPanelNames
	// Send dashboard and panel names to Loki when querying
	FlagLokiSendDashboardPanelNames = "lokiSendDashboardPanelNames"

	// FlagAlertingPrometheusRulesPrimary
	// Uses Prometheus rules as the primary source of truth for ruler-enabled data sources
	FlagAlertingPrometheusRulesPrimary = "alertingPrometheusRulesPrimary"

	// FlagSingleTopNav
	// Unifies the top search bar and breadcrumb bar into one
	FlagSingleTopNav = "singleTopNav"

	// FlagExploreLogsShardSplitting
	// Used in Explore Logs to split queries into multiple queries based on the number of shards
	FlagExploreLogsShardSplitting = "exploreLogsShardSplitting"

	// FlagExploreLogsAggregatedMetrics
	// Used in Explore Logs to query by aggregated metrics
	FlagExploreLogsAggregatedMetrics = "exploreLogsAggregatedMetrics"

	// FlagExploreLogsLimitedTimeRange
	// Used in Explore Logs to limit the time range
	FlagExploreLogsLimitedTimeRange = "exploreLogsLimitedTimeRange"

	// FlagHomeSetupGuide
	// Used in Home for users who want to return to the onboarding flow or quickly find popular config pages
	FlagHomeSetupGuide = "homeSetupGuide"

	// FlagAppPlatformGrpcClientAuth
	// Enables the gRPC client to authenticate with the App Platform by using ID &amp; access tokens
	FlagAppPlatformGrpcClientAuth = "appPlatformGrpcClientAuth"

	// FlagAppSidecar
	// Enable the app sidecar feature that allows rendering 2 apps at the same time
	FlagAppSidecar = "appSidecar"

	// FlagGroupAttributeSync
	// Enable the groupsync extension for managing Group Attribute Sync feature
	FlagGroupAttributeSync = "groupAttributeSync"

	// FlagAlertingQueryAndExpressionsStepMode
	// Enables step mode for alerting queries and expressions
	FlagAlertingQueryAndExpressionsStepMode = "alertingQueryAndExpressionsStepMode"

	// FlagImprovedExternalSessionHandling
	// Enable improved support for external sessions in Grafana
	FlagImprovedExternalSessionHandling = "improvedExternalSessionHandling"

	// FlagUseSessionStorageForRedirection
	// Use session storage for handling the redirection after login
	FlagUseSessionStorageForRedirection = "useSessionStorageForRedirection"

	// FlagRolePickerDrawer
	// Enables the new role picker drawer design
	FlagRolePickerDrawer = "rolePickerDrawer"

	// FlagUnifiedStorageSearch
	// Enable unified storage search
	FlagUnifiedStorageSearch = "unifiedStorageSearch"

	// FlagPluginsSriChecks
	// Enables SRI checks for plugin assets
	FlagPluginsSriChecks = "pluginsSriChecks"

	// FlagUnifiedStorageBigObjectsSupport
	// Enables to save big objects in blob storage
	FlagUnifiedStorageBigObjectsSupport = "unifiedStorageBigObjectsSupport"

	// FlagTimeRangeProvider
	// Enables time pickers sync
	FlagTimeRangeProvider = "timeRangeProvider"

	// FlagPrometheusUsesCombobox
	// Use new combobox component for Prometheus query editor
	FlagPrometheusUsesCombobox = "prometheusUsesCombobox"

	// FlagUserStorageAPI
	// Enables the user storage API
	FlagUserStorageAPI = "userStorageAPI"

	// FlagAzureMonitorDisableLogLimit
	// Disables the log limit restriction for Azure Monitor when true. The limit is enabled by default.
	FlagAzureMonitorDisableLogLimit = "azureMonitorDisableLogLimit"

	// FlagPreinstallAutoUpdate
	// Enables automatic updates for pre-installed plugins
	FlagPreinstallAutoUpdate = "preinstallAutoUpdate"

	// FlagDashboardSchemaV2
	// Enables the new dashboard schema version 2, implementing changes necessary for dynamic dashboards and dashboards as code.
	FlagDashboardSchemaV2 = "dashboardSchemaV2"

	// FlagPlaylistsWatcher
	// Enables experimental watcher for playlists
	FlagPlaylistsWatcher = "playlistsWatcher"

	// FlagPasswordlessMagicLinkAuthentication
	// Enable passwordless login via magic link authentication
	FlagPasswordlessMagicLinkAuthentication = "passwordlessMagicLinkAuthentication"

	// FlagExploreMetricsRelatedLogs
	// Display Related Logs in Explore Metrics
	FlagExploreMetricsRelatedLogs = "exploreMetricsRelatedLogs"

	// FlagEnableExtensionsAdminPage
	// Enables the extension admin page regardless of development mode
	FlagEnableExtensionsAdminPage = "enableExtensionsAdminPage"

	// FlagZipkinBackendMigration
	// Enables querying Zipkin data source without the proxy
	FlagZipkinBackendMigration = "zipkinBackendMigration"

	// FlagEnableSCIM
	// Enables SCIM support for user and group management
	FlagEnableSCIM = "enableSCIM"

	// FlagCrashDetection
	// Enables browser crash detection reporting to Faro.
	FlagCrashDetection = "crashDetection"

	// FlagJaegerBackendMigration
	// Enables querying the Jaeger data source without the proxy
	FlagJaegerBackendMigration = "jaegerBackendMigration"

	// FlagReportingUseRawTimeRange
	// Uses the original report or dashboard time range instead of making an absolute transformation
	FlagReportingUseRawTimeRange = "reportingUseRawTimeRange"

	// FlagAlertingUIOptimizeReducer
	// Enables removing the reducer from the alerting UI when creating a new alert rule and using instant query
	FlagAlertingUIOptimizeReducer = "alertingUIOptimizeReducer"

	// FlagAzureMonitorEnableUserAuth
	// Enables user auth for Azure Monitor datasource only
	FlagAzureMonitorEnableUserAuth = "azureMonitorEnableUserAuth"

	// FlagAlertingNotificationsStepMode
	// Enables simplified step mode in the notifications section
	FlagAlertingNotificationsStepMode = "alertingNotificationsStepMode"

<<<<<<< HEAD
	// FlagUseV2DashboardsAPI
	// Use the v2 kubernetes API in the frontend for dashboards
	FlagUseV2DashboardsAPI = "useV2DashboardsAPI"
=======
	// FlagFeedbackButton
	// Enables a button to send feedback from the Grafana UI
	FlagFeedbackButton = "feedbackButton"
>>>>>>> 3a17d0c9
)<|MERGE_RESOLUTION|>--- conflicted
+++ resolved
@@ -907,13 +907,11 @@
 	// Enables simplified step mode in the notifications section
 	FlagAlertingNotificationsStepMode = "alertingNotificationsStepMode"
 
-<<<<<<< HEAD
 	// FlagUseV2DashboardsAPI
 	// Use the v2 kubernetes API in the frontend for dashboards
 	FlagUseV2DashboardsAPI = "useV2DashboardsAPI"
-=======
+
 	// FlagFeedbackButton
 	// Enables a button to send feedback from the Grafana UI
 	FlagFeedbackButton = "feedbackButton"
->>>>>>> 3a17d0c9
 )
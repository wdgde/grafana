--- conflicted
+++ resolved
@@ -679,16 +679,6 @@
 	// Enables pinning of nav items
 	FlagPinNavItems = "pinNavItems"
 
-<<<<<<< HEAD
-	// FlagOpenSearchBackendFlowEnabled
-	// Enables the backend query flow for Open Search datasource plugin
-	FlagOpenSearchBackendFlowEnabled = "openSearchBackendFlowEnabled"
-=======
-	// FlagAuthZGRPCServer
-	// Enables the gRPC server for authorization
-	FlagAuthZGRPCServer = "authZGRPCServer"
->>>>>>> ba3a90d8
-
 	// FlagSsoSettingsLDAP
 	// Use the new SSO Settings API to configure LDAP
 	FlagSsoSettingsLDAP = "ssoSettingsLDAP"

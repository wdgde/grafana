package fake

import (
	"context"
	"fmt"
	"sort"
	"time"

	"github.com/grafana/grafana/pkg/services/cloudmigration"
	"github.com/grafana/grafana/pkg/services/gcom"
	"github.com/grafana/grafana/pkg/services/user"
)

var fixedDate = time.Date(2024, 6, 5, 17, 30, 40, 0, time.UTC)

// FakeServiceImpl fake implementation of cloudmigration.Service for testing purposes
type FakeServiceImpl struct {
	ReturnError bool
}

var _ cloudmigration.Service = (*FakeServiceImpl)(nil)

func (m FakeServiceImpl) GetToken(_ context.Context) (gcom.TokenView, error) {
	if m.ReturnError {
		return gcom.TokenView{}, fmt.Errorf("mock error")
	}
	return gcom.TokenView{ID: "mock_id", DisplayName: "mock_name"}, nil
}

func (m FakeServiceImpl) CreateToken(_ context.Context) (cloudmigration.CreateAccessTokenResponse, error) {
	if m.ReturnError {
		return cloudmigration.CreateAccessTokenResponse{}, fmt.Errorf("mock error")
	}
	return cloudmigration.CreateAccessTokenResponse{Token: "mock_token"}, nil
}

func (m FakeServiceImpl) ValidateToken(ctx context.Context, migration cloudmigration.CloudMigrationSession) error {
	panic("implement me")
}

func (m FakeServiceImpl) DeleteToken(_ context.Context, _ string) error {
	if m.ReturnError {
		return fmt.Errorf("mock error")
	}
	return nil
}

func (m FakeServiceImpl) CreateSession(_ context.Context, _ cloudmigration.CloudMigrationSessionRequest) (*cloudmigration.CloudMigrationSessionResponse, error) {
	if m.ReturnError {
		return nil, fmt.Errorf("mock error")
	}
	return &cloudmigration.CloudMigrationSessionResponse{
		UID:     "fake_uid",
		Slug:    "fake_stack",
		Created: fixedDate,
		Updated: fixedDate,
	}, nil
}

func (m FakeServiceImpl) GetSession(_ context.Context, _ string) (*cloudmigration.CloudMigrationSession, error) {
	if m.ReturnError {
		return nil, fmt.Errorf("mock error")
	}
	return &cloudmigration.CloudMigrationSession{UID: "fake"}, nil
}

func (m FakeServiceImpl) DeleteSession(_ context.Context, _ string) (*cloudmigration.CloudMigrationSession, error) {
	if m.ReturnError {
		return nil, fmt.Errorf("mock error")
	}
	return &cloudmigration.CloudMigrationSession{UID: "fake"}, nil
}

func (m FakeServiceImpl) GetSessionList(_ context.Context) (*cloudmigration.CloudMigrationSessionListResponse, error) {
	if m.ReturnError {
		return nil, fmt.Errorf("mock error")
	}
	return &cloudmigration.CloudMigrationSessionListResponse{
		Sessions: []cloudmigration.CloudMigrationSessionResponse{
			{UID: "mock_uid_1", Slug: "mock_stack_1", Created: fixedDate, Updated: fixedDate},
			{UID: "mock_uid_2", Slug: "mock_stack_2", Created: fixedDate, Updated: fixedDate},
		},
	}, nil
}

func (m FakeServiceImpl) CreateSnapshot(ctx context.Context, user *user.SignedInUser, sessionUid string) (*cloudmigration.CloudMigrationSnapshot, error) {
	if m.ReturnError {
		return nil, fmt.Errorf("mock error")
	}
	return &cloudmigration.CloudMigrationSnapshot{
		UID:        "fake_uid",
		SessionUID: sessionUid,
		Status:     cloudmigration.SnapshotStatusCreating,
	}, nil
}

func (m FakeServiceImpl) GetSnapshot(ctx context.Context, query cloudmigration.GetSnapshotsQuery) (*cloudmigration.CloudMigrationSnapshot, error) {
	if m.ReturnError {
		return nil, fmt.Errorf("mock error")
	}
	return &cloudmigration.CloudMigrationSnapshot{
		UID:        "fake_uid",
		SessionUID: "fake_uid",
		Status:     cloudmigration.SnapshotStatusCreating,
	}, nil
}

func (m FakeServiceImpl) GetSnapshotList(ctx context.Context, query cloudmigration.ListSnapshotsQuery) ([]cloudmigration.CloudMigrationSnapshot, error) {
	if m.ReturnError {
		return nil, fmt.Errorf("mock error")
	}

	cloudSnapshots := []cloudmigration.CloudMigrationSnapshot{
		{
			UID:        "fake_uid",
			SessionUID: query.SessionUID,
			Status:     cloudmigration.SnapshotStatusCreating,
			Created:    time.Date(2024, 6, 5, 17, 30, 40, 0, time.UTC),
		},
		{
			UID:        "fake_uid",
			SessionUID: query.SessionUID,
			Status:     cloudmigration.SnapshotStatusCreating,
			Created:    time.Date(2024, 6, 5, 18, 30, 40, 0, time.UTC),
		},
	}

	if query.Latest {
		sort.Slice(cloudSnapshots, func(i, j int) bool {
			return cloudSnapshots[i].Created.After(cloudSnapshots[j].Created)
		})
	}
<<<<<<< HEAD

=======
>>>>>>> 17443033
	if query.Limit > 0 {
		return cloudSnapshots[0:min(len(cloudSnapshots), query.Limit)], nil
	}
	return cloudSnapshots, nil
}

func (m FakeServiceImpl) UploadSnapshot(ctx context.Context, sessionUid string, snapshotUid string) error {
	if m.ReturnError {
		return fmt.Errorf("mock error")
	}
	return nil
}

func (m FakeServiceImpl) CancelSnapshot(ctx context.Context, sessionUid string, snapshotUid string) error {
	if m.ReturnError {
		return fmt.Errorf("mock error")
	}
	return nil
}<|MERGE_RESOLUTION|>--- conflicted
+++ resolved
@@ -130,10 +130,6 @@
 			return cloudSnapshots[i].Created.After(cloudSnapshots[j].Created)
 		})
 	}
-<<<<<<< HEAD
-
-=======
->>>>>>> 17443033
 	if query.Limit > 0 {
 		return cloudSnapshots[0:min(len(cloudSnapshots), query.Limit)], nil
 	}

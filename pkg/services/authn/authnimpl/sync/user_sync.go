package sync

import (
	"context"
	"errors"
	"fmt"
	"strconv"

	claims "github.com/grafana/authlib/types"
	"go.opentelemetry.io/otel/attribute"
	"golang.org/x/sync/singleflight"

	"github.com/grafana/grafana/pkg/apimachinery/errutil"
	"github.com/grafana/grafana/pkg/infra/log"
	"github.com/grafana/grafana/pkg/infra/tracing"
	"github.com/grafana/grafana/pkg/services/authn"
	"github.com/grafana/grafana/pkg/services/featuremgmt"
	"github.com/grafana/grafana/pkg/services/login"
	"github.com/grafana/grafana/pkg/services/org"
	"github.com/grafana/grafana/pkg/services/quota"
	"github.com/grafana/grafana/pkg/services/user"
	"github.com/grafana/grafana/pkg/setting"
)

var (
	errUserSignupDisabled = errutil.Unauthorized(
		"user.sync.signup-disabled",
		errutil.WithPublicMessage("Sign up is disabled"),
	)
	errSyncUserForbidden = errutil.Forbidden(
		"user.sync.forbidden",
		errutil.WithPublicMessage("User sync forbidden"),
	)
	errSyncUserInternal = errutil.Internal(
		"user.sync.internal",
		errutil.WithPublicMessage("User sync failed"),
	)
	errUserProtection = errutil.Forbidden(
		"user.sync.protected-role",
		errutil.WithPublicMessage("Unable to sync due to protected role"),
	)
	errFetchingSignedInUser = errutil.Internal(
		"user.sync.fetch",
		errutil.WithPublicMessage("Insufficient information to authenticate user"),
	)
	errFetchingSignedInUserNotFound = errutil.Unauthorized(
		"user.sync.fetch-not-found",
		errutil.WithPublicMessage("User not found"),
	)
	errMismatchedExternalUID = errutil.Unauthorized(
		"user.sync.mismatched-externalUID",
		errutil.WithPublicMessage("Mismatched provisioned identity"),
	)
	errEmptyExternalUID = errutil.Unauthorized(
		"user.sync.empty-externalUID",
		errutil.WithPublicMessage("Empty externalUID"),
	)
	errUnableToRetrieveUserOrAuthInfo = errutil.Internal(
		"user.sync.unable-to-retrieve-user-or-authinfo",
		errutil.WithPublicMessage("Unable to retrieve user or authInfo for validation"),
	)
	errUnableToRetrieveUser = errutil.Internal(
		"user.sync.unable-to-retrieve-user",
		errutil.WithPublicMessage("Unable to retrieve user for validation"),
	)
	errUserNotProvisioned = errutil.Forbidden(
		"user.sync.user-not-provisioned",
		errutil.WithPublicMessage("User is not provisioned"),
	)
	errUserExternalUIDMismatch = errutil.Unauthorized(
		"user.sync.user-externalUID-mismatch",
		errutil.WithPublicMessage("User externalUID mismatch"),
	)
)

var (
	errUsersQuotaReached = errors.New("users quota reached")
	errGettingUserQuota  = errors.New("error getting user quota")
	errSignupNotAllowed  = errors.New("system administrator has disabled signup")
)

func ProvideUserSync(userService user.Service, userProtectionService login.UserProtectionService, authInfoService login.AuthInfoService,
	quotaService quota.Service, tracer tracing.Tracer, features featuremgmt.FeatureToggles, cfg *setting.Cfg,
) *UserSync {
	scimSection := cfg.Raw.Section("auth.scim")
	return &UserSync{
		allowNonProvisionedUsers: scimSection.Key("allow_non_provisioned_users").MustBool(false),
		userService:              userService,
		authInfoService:          authInfoService,
		userProtectionService:    userProtectionService,
		quotaService:             quotaService,
		log:                      log.New("user.sync"),
		tracer:                   tracer,
		features:                 features,
		lastSeenSF:               &singleflight.Group{},
	}
}

type UserSync struct {
	allowNonProvisionedUsers bool
	userService              user.Service
	authInfoService          login.AuthInfoService
	userProtectionService    login.UserProtectionService
	quotaService             quota.Service
	log                      log.Logger
	tracer                   tracing.Tracer
	features                 featuremgmt.FeatureToggles
	lastSeenSF               *singleflight.Group
}

// ValidateUserProvisioningHook validates if a user should be allowed access based on provisioning status and configuration
<<<<<<< HEAD
func (s *UserSync) ValidateUserProvisioningHook(ctx context.Context, id *authn.Identity, r *authn.Request) error {
	log := s.log.FromContext(ctx).New("auth_module", id.AuthenticatedBy, "auth_id", id.AuthID)

	log.Debug("Validating user provisioning")
	ctx, span := s.tracer.Start(ctx, "user.sync.ValidateUserProvisioningHook")
	defer span.End()

	// Default isUserProvisioningEnabled to false. It will be set by metadata if provided and valid.
	isUserProvisioningEnabled := false
	configSource := "hook_default_false"
	allowNonProvisionedUsers := s.allowNonProvisionedUsers

	const metaKeyEffectiveSCIMUserSyncEnabled = "scim_effective_user_sync_enabled"
	if r != nil {
		metadataStr := r.GetMeta(metaKeyEffectiveSCIMUserSyncEnabled)
		if metadataStr != "" {
			log.Debug("Found effective SCIM user_sync_enabled setting in request meta", "key", metaKeyEffectiveSCIMUserSyncEnabled, "value", metadataStr)
			parsedValue, parseErr := strconv.ParseBool(metadataStr)
			if parseErr == nil {
				isUserProvisioningEnabled = parsedValue
				configSource = "metadata_provided"
				log.Debug("Applied effective SCIM setting for user_sync_enabled from metadata", "value", isUserProvisioningEnabled)
			} else {
				log.Warn("Failed to parse effective SCIM setting for user_sync_enabled from request meta, defaulting to false for this request.", "value", metadataStr, "error", parseErr)
				configSource = "metadata_parse_error_default_false"
			}
		} else {
			log.Debug("Metadata key for effective SCIM user_sync_enabled not found, defaulting to false for this request.", "key", metaKeyEffectiveSCIMUserSyncEnabled)
			configSource = "metadata_missing_default_false"
		}
	}

	// Skip validation if user provisioning is disabled
	if !isUserProvisioningEnabled {
		log.Debug("User provisioning is disabled, skipping validation", "source", configSource)
		return nil
	}

	// Skip validation if non-provisioned users are allowed
	// allowNonProvisionedUsers remains based on static config as per investigation
	if allowNonProvisionedUsers {
		log.Debug("User provisioning is enabled, but non-provisioned users are allowed, skipping validation", "userProvisioningEnabledSource", configSource)
		return nil
	}
=======
func (s *UserSync) ValidateUserProvisioningHook(ctx context.Context, currentIdentity *authn.Identity, _ *authn.Request) error {
	log := s.log.FromContext(ctx).New("auth_module", currentIdentity.AuthenticatedBy, "auth_id", currentIdentity.AuthID)

	if !currentIdentity.ClientParams.SyncUser {
		log.Debug("Skipping user provisioning validation, syncUser is disabled")
		return nil
	}

	log.Debug("Validating user provisioning")
	ctx, span := s.tracer.Start(ctx, "user.sync.ValidateUserProvisioningHook")
	defer span.End()
>>>>>>> 5135d5c8

	if s.skipProvisioningValidation(ctx, currentIdentity) {
		log.Debug("Skipping user provisioning validation")
		return nil
	}

	// In order to guarantee the provisioned user is the same as the identity,
	// we must validate the authinfo.ExternalUID with the identity.ExternalUID

	// Retrieve user and authinfo from database
	usr, authInfo, err := s.getUser(ctx, currentIdentity)
	if err != nil {
		if errors.Is(err, user.ErrUserNotFound) {
			return nil
		}
		log.Error("Failed to fetch user for validation", "error", err)
		return errUnableToRetrieveUserOrAuthInfo.Errorf("unable to retrieve user or authInfo for validation")
	}

	if usr == nil {
		log.Error("Failed to fetch user for validation", "error", err)
		return errUnableToRetrieveUser.Errorf("unable to retrieve user for validation")
	}

	if usr.IsProvisioned {
		if authInfo.ExternalUID == "" || authInfo.ExternalUID != currentIdentity.ExternalUID {
			log.Error("The provisioned user.ExternalUID does not match the authinfo.ExternalUID")
			return errUserExternalUIDMismatch.Errorf("the provisioned user.ExternalUID does not match the authinfo.ExternalUID")
		}
		log.Debug("User is provisioned, access granted")
		return nil
	}

	// Reject non-provisioned users
	log.Error("Failed to access user, user is not provisioned")
	return errUserNotProvisioned.Errorf("user is not provisioned")
}

func (s *UserSync) skipProvisioningValidation(ctx context.Context, currentIdentity *authn.Identity) bool {
	log := s.log.FromContext(ctx).New("auth_module", currentIdentity.AuthenticatedBy, "auth_id", currentIdentity.AuthID, "id", currentIdentity.ID)

	if !s.isUserProvisioningEnabled {
		log.Debug("User provisioning is disabled, skipping validation")
		return true
	}

	if s.allowNonProvisionedUsers {
		log.Debug("Non-provisioned users are allowed, skipping validation")
		return true
	}

	if currentIdentity.AuthenticatedBy == login.GrafanaComAuthModule {
		log.Debug("User is authenticated via GrafanaComAuthModule, skipping validation")
		return true
	}

	return false
}

// SyncUserHook syncs a user with the database
func (s *UserSync) SyncUserHook(ctx context.Context, id *authn.Identity, _ *authn.Request) error {
	ctx, span := s.tracer.Start(ctx, "user.sync.SyncUserHook")
	defer span.End()

	if !id.ClientParams.SyncUser {
		return nil
	}

	// Does user exist in the database?
	usr, userAuth, err := s.getUser(ctx, id)
	if err != nil && !errors.Is(err, user.ErrUserNotFound) {
		s.log.FromContext(ctx).Error("Failed to fetch user", "error", err, "auth_module", id.AuthenticatedBy, "auth_id", id.AuthID)
		return errSyncUserInternal.Errorf("unable to retrieve user")
	}

	if errors.Is(err, user.ErrUserNotFound) {
		if !id.ClientParams.AllowSignUp {
			s.log.FromContext(ctx).Warn("Failed to create user, signup is not allowed for module", "auth_module", id.AuthenticatedBy, "auth_id", id.AuthID)
			return errUserSignupDisabled.Errorf("%w", errSignupNotAllowed)
		}

		// create user
		usr, err = s.createUser(ctx, id)

		// There is a possibility for a race condition when creating a user. Most clients will probably not hit this
		// case but others will. The one we have seen this issue for is auth proxy. First time a new user loads grafana
		// several requests can get "user.ErrUserNotFound" at the same time but only one of the request will be allowed
		// to actually create the user, resulting in all other requests getting "user.ErrUserAlreadyExists". So we can
		// just try to fetch the user one more to make the other request work.
		if errors.Is(err, user.ErrUserAlreadyExists) {
			usr, _, err = s.getUser(ctx, id)
		}

		if err != nil {
			s.log.FromContext(ctx).Error("Failed to create user", "error", err, "auth_module", id.AuthenticatedBy, "auth_id", id.AuthID)
			return errSyncUserInternal.Errorf("unable to create user: %w", err)
		}
	} else {
		// update user
		if err := s.updateUserAttributes(ctx, usr, id, userAuth); err != nil {
			s.log.FromContext(ctx).Error("Failed to update user", "error", err, "auth_module", id.AuthenticatedBy, "auth_id", id.AuthID)
			return errSyncUserInternal.Errorf("unable to update user")
		}
	}

	syncUserToIdentity(usr, id)
	return nil
}

func (s *UserSync) FetchSyncedUserHook(ctx context.Context, id *authn.Identity, r *authn.Request) error {
	ctx, span := s.tracer.Start(ctx, "user.sync.FetchSyncedUserHook")
	defer span.End()

	if !id.ClientParams.FetchSyncedUser {
		return nil
	}

	if !id.IsIdentityType(claims.TypeUser, claims.TypeServiceAccount) {
		return nil
	}

	userID, err := id.GetInternalID()
	if err != nil {
		s.log.FromContext(ctx).Warn("got invalid identity ID", "id", id.ID, "err", err)
		return nil
	}

	usr, err := s.userService.GetSignedInUser(ctx, &user.GetSignedInUserQuery{
		UserID: userID,
		OrgID:  r.OrgID,
	})
	if err != nil {
		if errors.Is(err, user.ErrUserNotFound) {
			return errFetchingSignedInUserNotFound.Errorf("%w", err)
		}
		return errFetchingSignedInUser.Errorf("failed to resolve user: %w", err)
	}

	if id.ClientParams.AllowGlobalOrg && id.OrgID == authn.GlobalOrgID {
		usr.Teams = nil
		usr.OrgName = ""
		usr.OrgRole = org.RoleNone
		usr.OrgID = authn.GlobalOrgID
	}

	syncSignedInUserToIdentity(usr, id)
	return nil
}

func (s *UserSync) SyncLastSeenHook(ctx context.Context, id *authn.Identity, r *authn.Request) error {
	ctx, span := s.tracer.Start(ctx, "user.sync.SyncLastSeenHook")
	defer span.End()

	if r.GetMeta(authn.MetaKeyIsLogin) != "" {
		// Do not sync last seen for login requests
		return nil
	}

	if !id.IsIdentityType(claims.TypeUser, claims.TypeServiceAccount) {
		return nil
	}

	userID, err := id.GetInternalID()
	if err != nil {
		s.log.FromContext(ctx).Warn("got invalid identity ID", "id", id.ID, "err", err)
		return nil
	}

	goCtx := context.WithoutCancel(ctx)
	// nolint:dogsled
	_, _, _ = s.lastSeenSF.Do(fmt.Sprintf("%d-%d", id.GetOrgID(), userID), func() (interface{}, error) {
		err := s.userService.UpdateLastSeenAt(goCtx, &user.UpdateUserLastSeenAtCommand{UserID: userID, OrgID: id.GetOrgID()})
		if err != nil && !errors.Is(err, user.ErrLastSeenUpToDate) {
			s.log.Error("Failed to update last_seen_at", "err", err, "userId", userID)
		}
		return nil, nil
	})

	return nil
}

func (s *UserSync) EnableUserHook(ctx context.Context, id *authn.Identity, _ *authn.Request) error {
	ctx, span := s.tracer.Start(ctx, "user.sync.EnableUserHook")
	defer span.End()

	if !id.ClientParams.EnableUser {
		return nil
	}

	if !id.IsIdentityType(claims.TypeUser, claims.TypeServiceAccount) {
		return nil
	}

	userID, err := id.GetInternalID()
	if err != nil {
		s.log.FromContext(ctx).Warn("got invalid identity ID", "id", id.ID, "err", err)
		return nil
	}

	isDisabled := false
	return s.userService.Update(ctx, &user.UpdateUserCommand{UserID: userID, IsDisabled: &isDisabled})
}

func (s *UserSync) upsertAuthConnection(ctx context.Context, userID int64, identity *authn.Identity, createConnection bool) error {
	ctx, span := s.tracer.Start(ctx, "user.sync.upsertAuthConnection")
	defer span.End()

	if identity.AuthenticatedBy == "" {
		return nil
	}

	// If a user does not have a connection to a specific auth module, create it.
	// This can happen when: using multiple auth client where the same user exists in several or
	// changing to new auth client
	if createConnection {
		setAuthInfoCmd := &login.SetAuthInfoCommand{
			UserId:     userID,
			AuthModule: identity.AuthenticatedBy,
			AuthId:     identity.AuthID,
		}

		if !s.features.IsEnabledGlobally(featuremgmt.FlagImprovedExternalSessionHandling) {
			setAuthInfoCmd.OAuthToken = identity.OAuthToken
		}
		return s.authInfoService.SetAuthInfo(ctx, setAuthInfoCmd)
	}

	updateAuthInfoCmd := &login.UpdateAuthInfoCommand{
		UserId:     userID,
		AuthId:     identity.AuthID,
		AuthModule: identity.AuthenticatedBy,
	}

	if !s.features.IsEnabledGlobally(featuremgmt.FlagImprovedExternalSessionHandling) {
		updateAuthInfoCmd.OAuthToken = identity.OAuthToken
	}

	s.log.FromContext(ctx).Debug("Updating auth connection for user", "id", identity.ID)
	return s.authInfoService.UpdateAuthInfo(ctx, updateAuthInfoCmd)
}

func (s *UserSync) updateUserAttributes(ctx context.Context, usr *user.User, id *authn.Identity, userAuth *login.UserAuth) error {
	ctx, span := s.tracer.Start(ctx, "user.sync.updateUserAttributes")
	defer span.End()

	needsConnectionCreation := userAuth == nil

	if errProtection := s.userProtectionService.AllowUserMapping(usr, id.AuthenticatedBy); errProtection != nil {
		return errUserProtection.Errorf("user mapping not allowed: %w", errProtection)
	}
	// sync user info
	updateCmd := &user.UpdateUserCommand{
		UserID: usr.ID,
	}

	needsUpdate := false
	if id.Login != "" && id.Login != usr.Login {
		updateCmd.Login = id.Login
		usr.Login = id.Login
		needsUpdate = true
	}

	if id.Email != "" && id.Email != usr.Email {
		updateCmd.Email = id.Email
		usr.Email = id.Email

		// If we get a new email for a user we need to mark it as non-verified.
		verified := false
		updateCmd.EmailVerified = &verified
		usr.EmailVerified = verified

		needsUpdate = true
	}

	if id.Name != "" && id.Name != usr.Name {
		updateCmd.Name = id.Name
		usr.Name = id.Name
		needsUpdate = true
	}

	// Sync isGrafanaAdmin permission
	if id.IsGrafanaAdmin != nil && *id.IsGrafanaAdmin != usr.IsAdmin {
		updateCmd.IsGrafanaAdmin = id.IsGrafanaAdmin
		usr.IsAdmin = *id.IsGrafanaAdmin
		needsUpdate = true
	}

	span.SetAttributes(
		attribute.String("identity.ID", id.ID),
		attribute.String("identity.ExternalUID", id.ExternalUID),
	)
	if usr.IsProvisioned {
		s.log.Debug("User is provisioned", "id.UID", id.UID)
		needsConnectionCreation = false
		authInfo, err := s.authInfoService.GetAuthInfo(ctx, &login.GetAuthInfoQuery{UserId: usr.ID, AuthModule: id.AuthenticatedBy})
		if err != nil {
			s.log.Error("Error getting auth info for provisioned user", "error", err)
			return err
		}

		if id.ExternalUID == "" {
			s.log.Error("externalUID is empty for provisioned user", "id", id.UID)
			return errEmptyExternalUID.Errorf("externalUID is empty")
		}

		if id.ExternalUID != authInfo.ExternalUID {
			s.log.Error("mismatched externalUID for provisioned user", "provisioned_externalUID", authInfo.ExternalUID, "identity_externalUID", id.ExternalUID)
			return errMismatchedExternalUID.Errorf("externalUID mismatch")
		}
	}

	if needsUpdate {
		finalCmdToExecute := &user.UpdateUserCommand{UserID: usr.ID}
		shouldExecuteUpdate := false

		if !usr.IsProvisioned {
			finalCmdToExecute = updateCmd
			shouldExecuteUpdate = true
			s.log.FromContext(ctx).Debug("Syncing all differing attributes for non-provisioned user", "id", id.ID,
				"login", finalCmdToExecute.Login, "email", finalCmdToExecute.Email, "name", finalCmdToExecute.Name,
				"isGrafanaAdmin", finalCmdToExecute.IsGrafanaAdmin, "emailVerified", finalCmdToExecute.EmailVerified)
		} else {
			if updateCmd.IsGrafanaAdmin != nil {
				finalCmdToExecute.IsGrafanaAdmin = updateCmd.IsGrafanaAdmin
				shouldExecuteUpdate = true
				s.log.FromContext(ctx).Debug("Syncing IsGrafanaAdmin for provisioned user", "id", id.ID, "isAdmin", fmt.Sprintf("%v", *updateCmd.IsGrafanaAdmin))
			}

			if !shouldExecuteUpdate {
				s.log.FromContext(ctx).Debug("SAML attributes differed, but no SCIM-overridable attributes changed for provisioned user", "id", id.ID,
					"login", updateCmd.Login, "email", updateCmd.Email, "name", updateCmd.Name,
					"isGrafanaAdmin", updateCmd.IsGrafanaAdmin, "emailVerified", updateCmd.EmailVerified)
			}
		}

		if shouldExecuteUpdate {
			if err := s.userService.Update(ctx, finalCmdToExecute); err != nil {
				s.log.FromContext(ctx).Error("Failed to update user attributes", "error", err, "id", id.ID, "isProvisioned", usr.IsProvisioned,
					"login", finalCmdToExecute.Login, "email", finalCmdToExecute.Email, "name", finalCmdToExecute.Name,
					"isGrafanaAdmin", finalCmdToExecute.IsGrafanaAdmin, "emailVerified", finalCmdToExecute.EmailVerified)
				return err
			}
		}
	}

	return s.upsertAuthConnection(ctx, usr.ID, id, needsConnectionCreation)
}

func (s *UserSync) createUser(ctx context.Context, id *authn.Identity) (*user.User, error) {
	ctx, span := s.tracer.Start(ctx, "user.sync.createUser")
	defer span.End()

	// FIXME(jguer): this should be done in the user service
	// quota check: we can have quotas on both global and org level
	// therefore we need to query check quota for both user and org services
	for _, srv := range []string{user.QuotaTargetSrv, org.QuotaTargetSrv} {
		limitReached, errLimit := s.quotaService.CheckQuotaReached(ctx, quota.TargetSrv(srv), nil)
		if errLimit != nil {
			s.log.FromContext(ctx).Error("Failed to check quota", "error", errLimit)
			return nil, errSyncUserInternal.Errorf("%w", errGettingUserQuota)
		}
		if limitReached {
			return nil, errSyncUserForbidden.Errorf("%w", errUsersQuotaReached)
		}
	}

	isAdmin := false
	if id.IsGrafanaAdmin != nil {
		isAdmin = *id.IsGrafanaAdmin
	}

	usr, err := s.userService.Create(ctx, &user.CreateUserCommand{
		Login:        id.Login,
		Email:        id.Email,
		Name:         id.Name,
		IsAdmin:      isAdmin,
		SkipOrgSetup: len(id.OrgRoles) > 0,
	})
	if err != nil {
		return nil, err
	}

	if err := s.upsertAuthConnection(ctx, usr.ID, id, true); err != nil {
		return nil, err
	}

	return usr, nil
}

func (s *UserSync) getUser(ctx context.Context, identity *authn.Identity) (*user.User, *login.UserAuth, error) {
	ctx, span := s.tracer.Start(ctx, "user.sync.getUser")
	defer span.End()

	// Check auth info first
	if identity.AuthID != "" && identity.AuthenticatedBy != "" {
		query := &login.GetAuthInfoQuery{AuthId: identity.AuthID, AuthModule: identity.AuthenticatedBy}
		authInfo, errGetAuthInfo := s.authInfoService.GetAuthInfo(ctx, query)

		if errGetAuthInfo != nil && !errors.Is(errGetAuthInfo, user.ErrUserNotFound) {
			return nil, nil, errGetAuthInfo
		}

		if !errors.Is(errGetAuthInfo, user.ErrUserNotFound) {
			usr, errGetByID := s.userService.GetByID(ctx, &user.GetUserByIDQuery{ID: authInfo.UserId})
			if errGetByID == nil {
				return usr, authInfo, nil
			}

			if !errors.Is(errGetByID, user.ErrUserNotFound) {
				return nil, nil, errGetByID
			}

			// if the user connected to user auth does not exist try to clean it up
			if errors.Is(errGetByID, user.ErrUserNotFound) {
				if err := s.authInfoService.DeleteUserAuthInfo(ctx, authInfo.UserId); err != nil {
					s.log.FromContext(ctx).Error("Failed to clean up user auth", "error", err, "auth_module", identity.AuthenticatedBy, "auth_id", identity.AuthID)
				}
			}
		}
	}

	// Check user table to grab existing user
	usr, err := s.lookupByOneOf(ctx, identity.ClientParams.LookUpParams)
	if err != nil {
		return nil, nil, err
	}

	var userAuth *login.UserAuth
	// Special case for generic oauth: generic oauth does not store authID,
	// so we need to find the user first then check for the userAuth connection by module and userID
	if identity.AuthenticatedBy == login.GenericOAuthModule {
		query := &login.GetAuthInfoQuery{AuthModule: identity.AuthenticatedBy, UserId: usr.ID}
		userAuth, err = s.authInfoService.GetAuthInfo(ctx, query)
		if err != nil && !errors.Is(err, user.ErrUserNotFound) {
			return nil, nil, err
		}
	}

	return usr, userAuth, nil
}

func (s *UserSync) lookupByOneOf(ctx context.Context, params login.UserLookupParams) (*user.User, error) {
	ctx, span := s.tracer.Start(ctx, "user.sync.lookupByOneOf")
	defer span.End()

	var usr *user.User
	var err error

	// If not found, try to find the user by email address
	if params.Email != nil && *params.Email != "" {
		usr, err = s.userService.GetByEmail(ctx, &user.GetUserByEmailQuery{Email: *params.Email})
		if err != nil && !errors.Is(err, user.ErrUserNotFound) {
			return nil, err
		}
	}

	// If not found, try to find the user by login
	if usr == nil && params.Login != nil && *params.Login != "" {
		usr, err = s.userService.GetByLogin(ctx, &user.GetUserByLoginQuery{LoginOrEmail: *params.Login})
		if err != nil && !errors.Is(err, user.ErrUserNotFound) {
			return nil, err
		}
	}

	if usr == nil || usr.ID == 0 { // id check as safeguard against returning empty user
		return nil, user.ErrUserNotFound
	}

	return usr, nil
}

// syncUserToIdentity syncs a user to an identity.
// This is used to update the identity with the latest user information.
func syncUserToIdentity(usr *user.User, id *authn.Identity) {
	id.ID = strconv.FormatInt(usr.ID, 10)
	id.UID = usr.UID
	id.Type = claims.TypeUser
	id.Login = usr.Login
	id.Email = usr.Email
	id.Name = usr.Name
	id.EmailVerified = usr.EmailVerified
	id.IsGrafanaAdmin = &usr.IsAdmin
}

// syncSignedInUserToIdentity syncs a user to an identity.
func syncSignedInUserToIdentity(usr *user.SignedInUser, id *authn.Identity) {
	id.UID = usr.UserUID
	id.Name = usr.Name
	id.Login = usr.Login
	id.Email = usr.Email
	id.OrgID = usr.OrgID
	id.OrgName = usr.OrgName
	id.OrgRoles = map[int64]org.RoleType{id.OrgID: usr.OrgRole}
	id.HelpFlags1 = usr.HelpFlags1
	id.Teams = usr.Teams
	id.LastSeenAt = usr.LastSeenAt
	id.IsDisabled = usr.IsDisabled
	id.IsGrafanaAdmin = &usr.IsGrafanaAdmin
	id.EmailVerified = usr.EmailVerified
}<|MERGE_RESOLUTION|>--- conflicted
+++ resolved
@@ -109,9 +109,13 @@
 }
 
 // ValidateUserProvisioningHook validates if a user should be allowed access based on provisioning status and configuration
-<<<<<<< HEAD
 func (s *UserSync) ValidateUserProvisioningHook(ctx context.Context, id *authn.Identity, r *authn.Request) error {
 	log := s.log.FromContext(ctx).New("auth_module", id.AuthenticatedBy, "auth_id", id.AuthID)
+
+	if !id.ClientParams.SyncUser {
+		log.Debug("Skipping user provisioning validation, syncUser is disabled")
+		return nil
+	}
 
 	log.Debug("Validating user provisioning")
 	ctx, span := s.tracer.Start(ctx, "user.sync.ValidateUserProvisioningHook")
@@ -154,22 +158,10 @@
 		log.Debug("User provisioning is enabled, but non-provisioned users are allowed, skipping validation", "userProvisioningEnabledSource", configSource)
 		return nil
 	}
-=======
-func (s *UserSync) ValidateUserProvisioningHook(ctx context.Context, currentIdentity *authn.Identity, _ *authn.Request) error {
-	log := s.log.FromContext(ctx).New("auth_module", currentIdentity.AuthenticatedBy, "auth_id", currentIdentity.AuthID)
-
-	if !currentIdentity.ClientParams.SyncUser {
-		log.Debug("Skipping user provisioning validation, syncUser is disabled")
-		return nil
-	}
-
-	log.Debug("Validating user provisioning")
-	ctx, span := s.tracer.Start(ctx, "user.sync.ValidateUserProvisioningHook")
-	defer span.End()
->>>>>>> 5135d5c8
-
-	if s.skipProvisioningValidation(ctx, currentIdentity) {
-		log.Debug("Skipping user provisioning validation")
+
+	// Skip validation if the auth module is GrafanaComAuthModule
+	if id.AuthenticatedBy == login.GrafanaComAuthModule {
+		log.Debug("User is authenticated via GrafanaComAuthModule, skipping validation")
 		return nil
 	}
 
@@ -177,7 +169,7 @@
 	// we must validate the authinfo.ExternalUID with the identity.ExternalUID
 
 	// Retrieve user and authinfo from database
-	usr, authInfo, err := s.getUser(ctx, currentIdentity)
+	usr, authInfo, err := s.getUser(ctx, id)
 	if err != nil {
 		if errors.Is(err, user.ErrUserNotFound) {
 			return nil
@@ -191,8 +183,14 @@
 		return errUnableToRetrieveUser.Errorf("unable to retrieve user for validation")
 	}
 
+	// Validate the provisioned user.ExternalUID with the authinfo.ExternalUID
 	if usr.IsProvisioned {
-		if authInfo.ExternalUID == "" || authInfo.ExternalUID != currentIdentity.ExternalUID {
+		// Allow non-SAML requests for SAML-provisioned users to proceed if incoming ExternalUID is empty (e.g. session access).
+		if authInfo.AuthModule == login.SAMLAuthModule && id.AuthenticatedBy != login.SAMLAuthModule && authInfo.ExternalUID != "" && id.ExternalUID == "" {
+			log.Debug("Skipping ExternalUID validation for non-SAML request to SAML-provisioned user")
+			return nil
+		}
+		if authInfo.ExternalUID == "" || authInfo.ExternalUID != id.ExternalUID {
 			log.Error("The provisioned user.ExternalUID does not match the authinfo.ExternalUID")
 			return errUserExternalUIDMismatch.Errorf("the provisioned user.ExternalUID does not match the authinfo.ExternalUID")
 		}
@@ -203,27 +201,6 @@
 	// Reject non-provisioned users
 	log.Error("Failed to access user, user is not provisioned")
 	return errUserNotProvisioned.Errorf("user is not provisioned")
-}
-
-func (s *UserSync) skipProvisioningValidation(ctx context.Context, currentIdentity *authn.Identity) bool {
-	log := s.log.FromContext(ctx).New("auth_module", currentIdentity.AuthenticatedBy, "auth_id", currentIdentity.AuthID, "id", currentIdentity.ID)
-
-	if !s.isUserProvisioningEnabled {
-		log.Debug("User provisioning is disabled, skipping validation")
-		return true
-	}
-
-	if s.allowNonProvisionedUsers {
-		log.Debug("Non-provisioned users are allowed, skipping validation")
-		return true
-	}
-
-	if currentIdentity.AuthenticatedBy == login.GrafanaComAuthModule {
-		log.Debug("User is authenticated via GrafanaComAuthModule, skipping validation")
-		return true
-	}
-
-	return false
 }
 
 // SyncUserHook syncs a user with the database

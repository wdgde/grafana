package service

import (
	"context"
	"testing"

	"github.com/stretchr/testify/assert"
	"github.com/stretchr/testify/mock"
	"github.com/stretchr/testify/require"

	"github.com/grafana/grafana/pkg/apimachinery/identity"
	"github.com/grafana/grafana/pkg/bus"
	"github.com/grafana/grafana/pkg/components/simplejson"
	"github.com/grafana/grafana/pkg/infra/db"
	"github.com/grafana/grafana/pkg/infra/log"
	"github.com/grafana/grafana/pkg/infra/tracing"
	"github.com/grafana/grafana/pkg/services/accesscontrol"
	"github.com/grafana/grafana/pkg/services/accesscontrol/actest"
	accesscontrolmock "github.com/grafana/grafana/pkg/services/accesscontrol/mock"
	"github.com/grafana/grafana/pkg/services/apiserver/client"
	"github.com/grafana/grafana/pkg/services/dashboards"
	"github.com/grafana/grafana/pkg/services/dashboards/database"
	"github.com/grafana/grafana/pkg/services/featuremgmt"
	"github.com/grafana/grafana/pkg/services/folder"
	"github.com/grafana/grafana/pkg/services/folder/folderimpl"
	"github.com/grafana/grafana/pkg/services/guardian"
	"github.com/grafana/grafana/pkg/services/org"
	"github.com/grafana/grafana/pkg/services/publicdashboards"
	"github.com/grafana/grafana/pkg/services/quota/quotatest"
	"github.com/grafana/grafana/pkg/services/search/sort"
	"github.com/grafana/grafana/pkg/services/supportbundles/supportbundlestest"
	"github.com/grafana/grafana/pkg/services/tag/tagimpl"
	"github.com/grafana/grafana/pkg/services/user"
	"github.com/grafana/grafana/pkg/setting"
	"github.com/grafana/grafana/pkg/storage/legacysql/dualwrite"
	"github.com/grafana/grafana/pkg/tests/testsuite"
)

const testOrgID int64 = 1

func TestMain(m *testing.M) {
	testsuite.Run(m)
}

func TestIntegrationIntegratedDashboardService(t *testing.T) {
	if testing.Short() {
		t.Skip("skipping integration test")
	}
	t.Run("Given saved folders and dashboards in organization A", func(t *testing.T) {
		// Basic validation tests

		permissionScenario(t, "When saving a dashboard with non-existing id", true,
			func(t *testing.T, sc *permissionScenarioContext) {
				cmd := dashboards.SaveDashboardCommand{
					OrgID: testOrgID,
					Dashboard: simplejson.NewFromAny(map[string]any{
						"id":    float64(123412321),
						"title": "Expect error",
					}),
				}

				err := callSaveWithError(t, cmd, sc.sqlStore)
				assert.Equal(t, dashboards.ErrDashboardNotFound, err)
			})

		// Given other organization

		t.Run("Given organization B", func(t *testing.T) {
			const otherOrgId int64 = 2

			permissionScenario(t, "When creating a dashboard with same id as dashboard in organization A",
				true, func(t *testing.T, sc *permissionScenarioContext) {
					cmd := dashboards.SaveDashboardCommand{
						OrgID: otherOrgId,
						Dashboard: simplejson.NewFromAny(map[string]any{
							"id":    sc.savedDashInFolder.ID,
							"title": "Expect error",
						}),
						Overwrite: false,
					}

					err := callSaveWithError(t, cmd, sc.sqlStore)
					assert.Equal(t, dashboards.ErrDashboardNotFound, err)
				})

			permissionScenario(t, "When creating a dashboard with same uid as dashboard in organization A, it should create a new dashboard in org B",
				true, func(t *testing.T, sc *permissionScenarioContext) {
					const otherOrgId int64 = 2
					cmd := dashboards.SaveDashboardCommand{
						OrgID: otherOrgId,
						Dashboard: simplejson.NewFromAny(map[string]any{
							"uid":   sc.savedDashInFolder.UID,
							"title": "Dash with existing uid in other org",
						}),
						Overwrite: false,
					}

					res := callSaveWithResult(t, cmd, sc.sqlStore)
					require.NotNil(t, res)

					_, err := sc.dashboardStore.GetDashboard(context.Background(), &dashboards.GetDashboardQuery{
						OrgID: otherOrgId,
						UID:   sc.savedDashInFolder.UID,
					})
					require.NoError(t, err)
				})
		})

		t.Run("Given user has no permission to save", func(t *testing.T) {
			const canSave = false

			permissionScenario(t, "When creating a new dashboard in the General folder", canSave,
				func(t *testing.T, sc *permissionScenarioContext) {
					sqlStore := db.InitTestDB(t)
					cmd := dashboards.SaveDashboardCommand{
						OrgID: testOrgID,
						Dashboard: simplejson.NewFromAny(map[string]any{
							"title": "Dash",
						}),
						UserID:    10000,
						Overwrite: true,
					}

					err := callSaveWithError(t, cmd, sqlStore)
					assert.Equal(t, dashboards.ErrDashboardUpdateAccessDenied, err)

					userID, err := identity.IntIdentifier(sc.dashboardGuardianMock.User.GetID())
					require.NoError(t, err)

					assert.Equal(t, "", sc.dashboardGuardianMock.DashUID)
					assert.Equal(t, cmd.OrgID, sc.dashboardGuardianMock.OrgID)
					assert.Equal(t, cmd.UserID, userID)
				})

			permissionScenario(t, "When creating a new dashboard in other folder, it should create dashboard guardian for other folder with correct arguments and rsult in access denied error",
				canSave, func(t *testing.T, sc *permissionScenarioContext) {
					cmd := dashboards.SaveDashboardCommand{
						OrgID: testOrgID,
						Dashboard: simplejson.NewFromAny(map[string]any{
							"title": "Dash",
						}),
						FolderUID: sc.otherSavedFolder.UID,
						UserID:    10000,
						Overwrite: true,
					}

					err := callSaveWithError(t, cmd, sc.sqlStore)
					require.Equal(t, dashboards.ErrDashboardUpdateAccessDenied, err)

					userID, err := identity.IntIdentifier(sc.dashboardGuardianMock.User.GetID())
					require.NoError(t, err)

					assert.Equal(t, sc.otherSavedFolder.ID, sc.dashboardGuardianMock.DashID)
					assert.Equal(t, cmd.OrgID, sc.dashboardGuardianMock.OrgID)
					assert.Equal(t, cmd.UserID, userID)
				})

			permissionScenario(t, "When creating a new dashboard by existing title in folder, it should create dashboard guardian for dashboard with correct arguments and result in access denied error",
				canSave, func(t *testing.T, sc *permissionScenarioContext) {
					t.Skip()

					cmd := dashboards.SaveDashboardCommand{
						OrgID: testOrgID,
						Dashboard: simplejson.NewFromAny(map[string]any{
							"title": sc.savedDashInFolder.Title,
						}),
						FolderUID: sc.savedFolder.UID,
						UserID:    10000,
						Overwrite: true,
					}

					err := callSaveWithError(t, cmd, sc.sqlStore)
					require.Equal(t, dashboards.ErrDashboardUpdateAccessDenied, err)

					userID, err := identity.IntIdentifier(sc.dashboardGuardianMock.User.GetID())
					require.NoError(t, err)

					assert.Equal(t, sc.savedDashInFolder.UID, sc.dashboardGuardianMock.DashUID)
					assert.Equal(t, cmd.OrgID, sc.dashboardGuardianMock.OrgID)
					assert.Equal(t, cmd.UserID, userID)
				})

			permissionScenario(t, "When creating a new dashboard by existing UID in folder, it should create dashboard guardian for dashboard with correct arguments and result in access denied error",
				canSave, func(t *testing.T, sc *permissionScenarioContext) {
					cmd := dashboards.SaveDashboardCommand{
						OrgID: testOrgID,
						Dashboard: simplejson.NewFromAny(map[string]any{
							"uid":   sc.savedDashInFolder.UID,
							"title": "New dash",
						}),
						FolderUID: sc.savedFolder.UID,
						UserID:    10000,
						Overwrite: true,
					}

					err := callSaveWithError(t, cmd, sc.sqlStore)
					require.Equal(t, dashboards.ErrDashboardUpdateAccessDenied, err)

					userID, err := identity.IntIdentifier(sc.dashboardGuardianMock.User.GetID())
					require.NoError(t, err)

					assert.Equal(t, sc.savedDashInFolder.UID, sc.dashboardGuardianMock.DashUID)
					assert.Equal(t, cmd.OrgID, sc.dashboardGuardianMock.OrgID)
					assert.Equal(t, cmd.UserID, userID)
				})

			permissionScenario(t, "When updating a dashboard by existing id in the General folder, it should create dashboard guardian for dashboard with correct arguments and result in access denied error",
				canSave, func(t *testing.T, sc *permissionScenarioContext) {
					cmd := dashboards.SaveDashboardCommand{
						OrgID: testOrgID,
						Dashboard: simplejson.NewFromAny(map[string]any{
							"id":    sc.savedDashInGeneralFolder.ID,
							"title": "Dash",
						}),
						FolderUID: sc.savedDashInGeneralFolder.FolderUID,
						UserID:    10000,
						Overwrite: true,
					}

					err := callSaveWithError(t, cmd, sc.sqlStore)
					assert.Equal(t, dashboards.ErrDashboardUpdateAccessDenied, err)

					userID, err := identity.IntIdentifier(sc.dashboardGuardianMock.User.GetID())
					require.NoError(t, err)

					assert.Equal(t, sc.savedDashInGeneralFolder.UID, sc.dashboardGuardianMock.DashUID)
					assert.Equal(t, cmd.OrgID, sc.dashboardGuardianMock.OrgID)
					assert.Equal(t, cmd.UserID, userID)
				})

			permissionScenario(t, "When updating a dashboard by existing id in other folder, it should create dashboard guardian for dashboard with correct arguments and result in access denied error",
				canSave, func(t *testing.T, sc *permissionScenarioContext) {
					cmd := dashboards.SaveDashboardCommand{
						OrgID: testOrgID,
						Dashboard: simplejson.NewFromAny(map[string]any{
							"id":    sc.savedDashInFolder.ID,
							"title": "Dash",
						}),
						FolderUID: sc.savedDashInFolder.FolderUID,
						UserID:    10000,
						Overwrite: true,
					}

					err := callSaveWithError(t, cmd, sc.sqlStore)
					require.Equal(t, dashboards.ErrDashboardUpdateAccessDenied, err)

					userID, err := identity.IntIdentifier(sc.dashboardGuardianMock.User.GetID())
					require.NoError(t, err)

					assert.Equal(t, sc.savedDashInFolder.UID, sc.dashboardGuardianMock.DashUID)
					assert.Equal(t, cmd.OrgID, sc.dashboardGuardianMock.OrgID)
					assert.Equal(t, cmd.UserID, userID)
				})

			permissionScenario(t, "When moving a dashboard by existing ID to other folder from General folder, it should create dashboard guardian for dashboard with correct arguments and result in access denied error",
				canSave, func(t *testing.T, sc *permissionScenarioContext) {
					cmd := dashboards.SaveDashboardCommand{
						OrgID: testOrgID,
						Dashboard: simplejson.NewFromAny(map[string]any{
							"id":    sc.savedDashInGeneralFolder.ID,
							"title": "Dash",
						}),
						FolderUID: sc.otherSavedFolder.UID,
						UserID:    10000,
						Overwrite: true,
					}

					err := callSaveWithError(t, cmd, sc.sqlStore)
					require.Equal(t, dashboards.ErrDashboardUpdateAccessDenied, err)

					userID, err := identity.IntIdentifier(sc.dashboardGuardianMock.User.GetID())
					require.NoError(t, err)

					assert.Equal(t, sc.savedDashInGeneralFolder.UID, sc.dashboardGuardianMock.DashUID)
					assert.Equal(t, cmd.OrgID, sc.dashboardGuardianMock.OrgID)
					assert.Equal(t, cmd.UserID, userID)
				})

			permissionScenario(t, "When moving a dashboard by existing id to the General folder from other folder, it should create dashboard guardian for dashboard with correct arguments and result in access denied error",
				canSave, func(t *testing.T, sc *permissionScenarioContext) {
					cmd := dashboards.SaveDashboardCommand{
						OrgID: testOrgID,
						Dashboard: simplejson.NewFromAny(map[string]any{
							"id":    sc.savedDashInFolder.ID,
							"title": "Dash",
						}),
						FolderUID: "",
						UserID:    10000,
						Overwrite: true,
					}

					err := callSaveWithError(t, cmd, sc.sqlStore)
					assert.Equal(t, dashboards.ErrDashboardUpdateAccessDenied, err)

					userID, err := identity.IntIdentifier(sc.dashboardGuardianMock.User.GetID())
					require.NoError(t, err)

					assert.Equal(t, sc.savedDashInFolder.UID, sc.dashboardGuardianMock.DashUID)
					assert.Equal(t, cmd.OrgID, sc.dashboardGuardianMock.OrgID)
					assert.Equal(t, cmd.UserID, userID)
				})

			permissionScenario(t, "When moving a dashboard by existing uid to other folder from General folder, it should create dashboard guardian for dashboard with correct arguments and result in access denied error",
				canSave, func(t *testing.T, sc *permissionScenarioContext) {
					cmd := dashboards.SaveDashboardCommand{
						OrgID: testOrgID,
						Dashboard: simplejson.NewFromAny(map[string]any{
							"uid":   sc.savedDashInGeneralFolder.UID,
							"title": "Dash",
						}),
						FolderUID: sc.otherSavedFolder.UID,
						UserID:    10000,
						Overwrite: true,
					}

					err := callSaveWithError(t, cmd, sc.sqlStore)
					require.Equal(t, dashboards.ErrDashboardUpdateAccessDenied, err)

					userID, err := identity.IntIdentifier(sc.dashboardGuardianMock.User.GetID())
					require.NoError(t, err)

					assert.Equal(t, sc.savedDashInGeneralFolder.UID, sc.dashboardGuardianMock.DashUID)
					assert.Equal(t, cmd.OrgID, sc.dashboardGuardianMock.OrgID)
					assert.Equal(t, cmd.UserID, userID)
				})

			permissionScenario(t, "When moving a dashboard by existing UID to the General folder from other folder, it should create dashboard guardian for dashboard with correct arguments and result in access denied error",
				canSave, func(t *testing.T, sc *permissionScenarioContext) {
					cmd := dashboards.SaveDashboardCommand{
						OrgID: testOrgID,
						Dashboard: simplejson.NewFromAny(map[string]any{
							"uid":   sc.savedDashInFolder.UID,
							"title": "Dash",
						}),
						FolderUID: "",
						UserID:    10000,
						Overwrite: true,
					}

					err := callSaveWithError(t, cmd, sc.sqlStore)
					require.Equal(t, dashboards.ErrDashboardUpdateAccessDenied, err)

					userID, err := identity.IntIdentifier(sc.dashboardGuardianMock.User.GetID())
					require.NoError(t, err)

					assert.Equal(t, sc.savedDashInFolder.UID, sc.dashboardGuardianMock.DashUID)
					assert.Equal(t, cmd.OrgID, sc.dashboardGuardianMock.OrgID)
					assert.Equal(t, cmd.UserID, userID)
				})
		})

		t.Run("Given user has permission to save", func(t *testing.T) {
			const canSave = true

			t.Run("and overwrite flag is set to false", func(t *testing.T) {
				const shouldOverwrite = false

				permissionScenario(t, "When creating a dashboard in General folder with same name as dashboard in other folder",
					canSave, func(t *testing.T, sc *permissionScenarioContext) {
						cmd := dashboards.SaveDashboardCommand{
							OrgID: testOrgID,
							Dashboard: simplejson.NewFromAny(map[string]any{
								"id":    nil,
								"title": sc.savedDashInFolder.Title,
							}),
							FolderUID: "",
							Overwrite: shouldOverwrite,
						}

						res := callSaveWithResult(t, cmd, sc.sqlStore)
						require.NotNil(t, res)

						_, err := sc.dashboardStore.GetDashboard(context.Background(), &dashboards.GetDashboardQuery{
							ID:    res.ID,
							OrgID: cmd.OrgID,
						})

						require.NoError(t, err)
					})

				permissionScenario(t, "When creating a dashboard in other folder with same name as dashboard in General folder",
					canSave, func(t *testing.T, sc *permissionScenarioContext) {
						cmd := dashboards.SaveDashboardCommand{
							OrgID: testOrgID,
							Dashboard: simplejson.NewFromAny(map[string]any{
								"id":    nil,
								"title": sc.savedDashInGeneralFolder.Title,
							}),
							FolderUID: sc.savedFolder.UID,
							Overwrite: shouldOverwrite,
						}

						res := callSaveWithResult(t, cmd, sc.sqlStore)
						require.NotNil(t, res)

						assert.NotEqual(t, sc.savedDashInGeneralFolder.ID, res.ID)

						_, err := sc.dashboardStore.GetDashboard(context.Background(), &dashboards.GetDashboardQuery{
							ID:    res.ID,
							OrgID: cmd.OrgID,
						})
						require.NoError(t, err)
					})

				permissionScenario(t, "When creating a folder with same name as dashboard in other folder",
					canSave, func(t *testing.T, sc *permissionScenarioContext) {
						cmd := dashboards.SaveDashboardCommand{
							OrgID: testOrgID,
							Dashboard: simplejson.NewFromAny(map[string]any{
								"id":    nil,
								"title": sc.savedDashInFolder.Title,
							}),
							IsFolder:  true,
							Overwrite: shouldOverwrite,
						}

						res := callSaveWithResult(t, cmd, sc.sqlStore)
						require.NotNil(t, res)

						assert.NotEqual(t, sc.savedDashInGeneralFolder.ID, res.ID)
						assert.True(t, res.IsFolder)

						_, err := sc.dashboardStore.GetDashboard(context.Background(), &dashboards.GetDashboardQuery{
							ID:    res.ID,
							OrgID: cmd.OrgID,
						})
						require.NoError(t, err)
					})

				permissionScenario(t, "When saving a dashboard without id and uid and unique title in folder",
					canSave, func(t *testing.T, sc *permissionScenarioContext) {
						cmd := dashboards.SaveDashboardCommand{
							OrgID: testOrgID,
							Dashboard: simplejson.NewFromAny(map[string]any{
								"title": "Dash without id and uid",
							}),
							Overwrite: shouldOverwrite,
						}

						res := callSaveWithResult(t, cmd, sc.sqlStore)
						require.NotNil(t, res)

						assert.Greater(t, res.ID, int64(0))
						assert.NotEmpty(t, res.UID)
						_, err := sc.dashboardStore.GetDashboard(context.Background(), &dashboards.GetDashboardQuery{
							ID:    res.ID,
							OrgID: cmd.OrgID,
						})
						require.NoError(t, err)
					})

				permissionScenario(t, "When saving a dashboard when dashboard id is zero ", canSave,
					func(t *testing.T, sc *permissionScenarioContext) {
						cmd := dashboards.SaveDashboardCommand{
							OrgID: testOrgID,
							Dashboard: simplejson.NewFromAny(map[string]any{
								"id":    0,
								"title": "Dash with zero id",
							}),
							Overwrite: shouldOverwrite,
						}

						res := callSaveWithResult(t, cmd, sc.sqlStore)
						require.NotNil(t, res)

						_, err := sc.dashboardStore.GetDashboard(context.Background(), &dashboards.GetDashboardQuery{
							ID:    res.ID,
							OrgID: cmd.OrgID,
						})
						require.NoError(t, err)
					})

				permissionScenario(t, "When saving a dashboard in non-existing folder", canSave,
					func(t *testing.T, sc *permissionScenarioContext) {
						cmd := dashboards.SaveDashboardCommand{
							OrgID: testOrgID,
							Dashboard: simplejson.NewFromAny(map[string]any{
								"title": "Expect error",
							}),
							FolderUID: "123412321",
							Overwrite: shouldOverwrite,
						}

						err := callSaveWithError(t, cmd, sc.sqlStore)
						assert.Equal(t, dashboards.ErrFolderNotFound, err)
					})

				permissionScenario(t, "When updating an existing dashboard by id without current version", canSave,
					func(t *testing.T, sc *permissionScenarioContext) {
						cmd := dashboards.SaveDashboardCommand{
							OrgID: 1,
							Dashboard: simplejson.NewFromAny(map[string]any{
								"id":    sc.savedDashInGeneralFolder.ID,
								"title": "test dash 23",
							}),
							FolderUID: sc.savedFolder.UID,
							Overwrite: shouldOverwrite,
						}

						err := callSaveWithError(t, cmd, sc.sqlStore)
						assert.Equal(t, dashboards.ErrDashboardVersionMismatch, err)
					})

				permissionScenario(t, "When updating an existing dashboard by id with current version", canSave,
					func(t *testing.T, sc *permissionScenarioContext) {
						cmd := dashboards.SaveDashboardCommand{
							OrgID: 1,
							Dashboard: simplejson.NewFromAny(map[string]any{
								"id":      sc.savedDashInGeneralFolder.ID,
								"title":   "Updated title",
								"version": sc.savedDashInGeneralFolder.Version,
							}),
							FolderUID: sc.savedFolder.UID,
							Overwrite: shouldOverwrite,
						}

						res := callSaveWithResult(t, cmd, sc.sqlStore)
						require.NotNil(t, res)

						_, err := sc.dashboardStore.GetDashboard(context.Background(), &dashboards.GetDashboardQuery{
							ID:    sc.savedDashInGeneralFolder.ID,
							OrgID: cmd.OrgID,
						})

						require.NoError(t, err)
					})

				permissionScenario(t, "When updating an existing dashboard by uid without current version", canSave,
					func(t *testing.T, sc *permissionScenarioContext) {
						cmd := dashboards.SaveDashboardCommand{
							OrgID: 1,
							Dashboard: simplejson.NewFromAny(map[string]any{
								"uid":   sc.savedDashInFolder.UID,
								"title": "test dash 23",
							}),
							FolderUID: "",
							Overwrite: shouldOverwrite,
						}

						err := callSaveWithError(t, cmd, sc.sqlStore)
						assert.Equal(t, dashboards.ErrDashboardVersionMismatch, err)
					})

				permissionScenario(t, "When updating an existing dashboard by uid with current version", canSave,
					func(t *testing.T, sc *permissionScenarioContext) {
						cmd := dashboards.SaveDashboardCommand{
							OrgID: 1,
							Dashboard: simplejson.NewFromAny(map[string]any{
								"uid":     sc.savedDashInFolder.UID,
								"title":   "Updated title",
								"version": sc.savedDashInFolder.Version,
							}),
							FolderUID: "",
							Overwrite: shouldOverwrite,
						}

						res := callSaveWithResult(t, cmd, sc.sqlStore)
						require.NotNil(t, res)

						_, err := sc.dashboardStore.GetDashboard(context.Background(), &dashboards.GetDashboardQuery{
							ID:    sc.savedDashInFolder.ID,
							OrgID: cmd.OrgID,
						})
						require.NoError(t, err)
					})

				permissionScenario(t, "When creating a dashboard with same name as dashboard in other folder",
					canSave, func(t *testing.T, sc *permissionScenarioContext) {
						cmd := dashboards.SaveDashboardCommand{
							OrgID: testOrgID,
							Dashboard: simplejson.NewFromAny(map[string]any{
								"id":    nil,
								"title": sc.savedDashInFolder.Title,
							}),
							FolderUID: sc.savedDashInFolder.FolderUID,
							Overwrite: shouldOverwrite,
						}

						err := callSaveWithError(t, cmd, sc.sqlStore)
						require.NoError(t, err)
					})

				permissionScenario(t, "When creating a dashboard with same name as dashboard in General folder",
					canSave, func(t *testing.T, sc *permissionScenarioContext) {
						cmd := dashboards.SaveDashboardCommand{
							OrgID: testOrgID,
							Dashboard: simplejson.NewFromAny(map[string]any{
								"id":    nil,
								"title": sc.savedDashInGeneralFolder.Title,
							}),
							FolderUID: sc.savedDashInGeneralFolder.FolderUID,
							Overwrite: shouldOverwrite,
						}

						err := callSaveWithError(t, cmd, sc.sqlStore)
						require.NoError(t, err)
					})

				permissionScenario(t, "When creating a folder with same name as existing folder", canSave,
					func(t *testing.T, sc *permissionScenarioContext) {
						cmd := dashboards.SaveDashboardCommand{
							OrgID: testOrgID,
							Dashboard: simplejson.NewFromAny(map[string]any{
								"id":    nil,
								"title": sc.savedFolder.Title,
							}),
							IsFolder:  true,
							Overwrite: shouldOverwrite,
						}

						err := callSaveWithError(t, cmd, sc.sqlStore)
						require.NoError(t, err)
					})
			})

			t.Run("and overwrite flag is set to true", func(t *testing.T) {
				const shouldOverwrite = true

				permissionScenario(t, "When updating an existing dashboard by id without current version", canSave,
					func(t *testing.T, sc *permissionScenarioContext) {
						cmd := dashboards.SaveDashboardCommand{
							OrgID: 1,
							Dashboard: simplejson.NewFromAny(map[string]any{
								"id":    sc.savedDashInGeneralFolder.ID,
								"title": "Updated title",
							}),
							FolderUID: sc.savedFolder.UID,
							Overwrite: shouldOverwrite,
						}

						res := callSaveWithResult(t, cmd, sc.sqlStore)
						require.NotNil(t, res)

						_, err := sc.dashboardStore.GetDashboard(context.Background(), &dashboards.GetDashboardQuery{
							ID:    sc.savedDashInGeneralFolder.ID,
							OrgID: cmd.OrgID,
						})
						require.NoError(t, err)
					})

				permissionScenario(t, "When updating an existing dashboard by uid without current version", canSave,
					func(t *testing.T, sc *permissionScenarioContext) {
						cmd := dashboards.SaveDashboardCommand{
							OrgID: 1,
							Dashboard: simplejson.NewFromAny(map[string]any{
								"uid":   sc.savedDashInFolder.UID,
								"title": "Updated title",
							}),
							FolderUID: "",
							Overwrite: shouldOverwrite,
						}

						res := callSaveWithResult(t, cmd, sc.sqlStore)
						require.NotNil(t, res)

						_, err := sc.dashboardStore.GetDashboard(context.Background(), &dashboards.GetDashboardQuery{
							ID:    sc.savedDashInFolder.ID,
							OrgID: cmd.OrgID,
						})
						require.NoError(t, err)
					})

				permissionScenario(t, "When updating uid for existing dashboard using id", canSave,
					func(t *testing.T, sc *permissionScenarioContext) {
						cmd := dashboards.SaveDashboardCommand{
							OrgID: 1,
							Dashboard: simplejson.NewFromAny(map[string]any{
								"id":    sc.savedDashInFolder.ID,
								"uid":   "new-uid",
								"title": sc.savedDashInFolder.Title,
							}),
							Overwrite: shouldOverwrite,
						}

						res := callSaveWithResult(t, cmd, sc.sqlStore)
						require.NotNil(t, res)
						assert.Equal(t, sc.savedDashInFolder.ID, res.ID)
						assert.Equal(t, "new-uid", res.UID)

						_, err := sc.dashboardStore.GetDashboard(context.Background(), &dashboards.GetDashboardQuery{
							ID:    sc.savedDashInFolder.ID,
							OrgID: cmd.OrgID,
						})
						require.NoError(t, err)
					})

				permissionScenario(t, "When updating uid to an existing uid for existing dashboard using id", canSave,
					func(t *testing.T, sc *permissionScenarioContext) {
						cmd := dashboards.SaveDashboardCommand{
							OrgID: 1,
							Dashboard: simplejson.NewFromAny(map[string]any{
								"id":    sc.savedDashInFolder.ID,
								"uid":   sc.savedDashInGeneralFolder.UID,
								"title": sc.savedDashInFolder.Title,
							}),
							Overwrite: shouldOverwrite,
						}

						err := callSaveWithError(t, cmd, sc.sqlStore)
						assert.Equal(t, dashboards.ErrDashboardWithSameUIDExists, err)
					})

				permissionScenario(t, "When creating a dashboard with same name as dashboard in other folder", canSave,
					func(t *testing.T, sc *permissionScenarioContext) {
						t.Skip()

						cmd := dashboards.SaveDashboardCommand{
							OrgID: testOrgID,
							Dashboard: simplejson.NewFromAny(map[string]any{
								"id":    nil,
								"title": sc.savedDashInFolder.Title,
							}),
							FolderUID: sc.savedDashInFolder.FolderUID,
							Overwrite: shouldOverwrite,
						}

						res := callSaveWithResult(t, cmd, sc.sqlStore)
						require.NotNil(t, res)
						assert.Equal(t, sc.savedDashInFolder.ID, res.ID)
						assert.Equal(t, sc.savedDashInFolder.UID, res.UID)

						_, err := sc.dashboardStore.GetDashboard(context.Background(), &dashboards.GetDashboardQuery{
							ID:    res.ID,
							OrgID: cmd.OrgID,
						})
						require.NoError(t, err)
					})

				permissionScenario(t, "When creating a dashboard with same name as dashboard in General folder", canSave,
					func(t *testing.T, sc *permissionScenarioContext) {
						t.Skip()

						cmd := dashboards.SaveDashboardCommand{
							OrgID: testOrgID,
							Dashboard: simplejson.NewFromAny(map[string]any{
								"id":    nil,
								"title": sc.savedDashInGeneralFolder.Title,
							}),
							FolderUID: sc.savedDashInGeneralFolder.FolderUID,
							Overwrite: shouldOverwrite,
						}

						res := callSaveWithResult(t, cmd, sc.sqlStore)
						require.NotNil(t, res)
						assert.Equal(t, sc.savedDashInGeneralFolder.ID, res.ID)
						assert.Equal(t, sc.savedDashInGeneralFolder.UID, res.UID)

						_, err := sc.dashboardStore.GetDashboard(context.Background(), &dashboards.GetDashboardQuery{
							ID:    res.ID,
							OrgID: cmd.OrgID,
						})
						require.NoError(t, err)
					})

				permissionScenario(t, "When updating existing folder to a dashboard using id", canSave,
					func(t *testing.T, sc *permissionScenarioContext) {
						cmd := dashboards.SaveDashboardCommand{
							OrgID: 1,
							Dashboard: simplejson.NewFromAny(map[string]any{
								"id":    sc.savedFolder.ID,
								"title": "new title",
							}),
							IsFolder:  false,
							Overwrite: shouldOverwrite,
						}

						err := callSaveWithError(t, cmd, sc.sqlStore)
						assert.Equal(t, dashboards.ErrDashboardTypeMismatch, err)
					})

				permissionScenario(t, "When updating existing dashboard to a folder using id", canSave,
					func(t *testing.T, sc *permissionScenarioContext) {
						cmd := dashboards.SaveDashboardCommand{
							OrgID: 1,
							Dashboard: simplejson.NewFromAny(map[string]any{
								"id":    sc.savedDashInFolder.ID,
								"title": "new folder title",
							}),
							IsFolder:  true,
							Overwrite: shouldOverwrite,
						}

						err := callSaveWithError(t, cmd, sc.sqlStore)
						assert.Equal(t, dashboards.ErrDashboardTypeMismatch, err)
					})

				permissionScenario(t, "When updating existing folder to a dashboard using uid", canSave,
					func(t *testing.T, sc *permissionScenarioContext) {
						cmd := dashboards.SaveDashboardCommand{
							OrgID: 1,
							Dashboard: simplejson.NewFromAny(map[string]any{
								"uid":   sc.savedFolder.UID,
								"title": "new title",
							}),
							IsFolder:  false,
							Overwrite: shouldOverwrite,
						}

						err := callSaveWithError(t, cmd, sc.sqlStore)
						assert.Equal(t, dashboards.ErrDashboardTypeMismatch, err)
					})

				permissionScenario(t, "When updating existing dashboard to a folder using uid", canSave,
					func(t *testing.T, sc *permissionScenarioContext) {
						cmd := dashboards.SaveDashboardCommand{
							OrgID: 1,
							Dashboard: simplejson.NewFromAny(map[string]any{
								"uid":   sc.savedDashInFolder.UID,
								"title": "new folder title",
							}),
							IsFolder:  true,
							Overwrite: shouldOverwrite,
						}

						err := callSaveWithError(t, cmd, sc.sqlStore)
						assert.Equal(t, dashboards.ErrDashboardTypeMismatch, err)
					})

				permissionScenario(t, "When updating existing folder to a dashboard using title", canSave,
					func(t *testing.T, sc *permissionScenarioContext) {
						cmd := dashboards.SaveDashboardCommand{
							OrgID: 1,
							Dashboard: simplejson.NewFromAny(map[string]any{
								"title": sc.savedFolder.Title,
							}),
							IsFolder:  false,
							Overwrite: shouldOverwrite,
						}

						err := callSaveWithError(t, cmd, sc.sqlStore)
						require.NoError(t, err)
					})

				permissionScenario(t, "When updating existing dashboard to a folder using title", canSave,
					func(t *testing.T, sc *permissionScenarioContext) {
						cmd := dashboards.SaveDashboardCommand{
							OrgID: 1,
							Dashboard: simplejson.NewFromAny(map[string]any{
								"title": sc.savedDashInGeneralFolder.Title,
							}),
							IsFolder:  true,
							Overwrite: shouldOverwrite,
						}

						err := callSaveWithError(t, cmd, sc.sqlStore)
						require.NoError(t, err)
					})
			})
		})
	})
}

type permissionScenarioContext struct {
	dashboardGuardianMock    *guardian.FakeDashboardGuardian
	sqlStore                 db.DB
	dashboardStore           dashboards.Store
	savedFolder              *dashboards.Dashboard
	savedDashInFolder        *dashboards.Dashboard
	otherSavedFolder         *dashboards.Dashboard
	savedDashInGeneralFolder *dashboards.Dashboard
}

type permissionScenarioFunc func(t *testing.T, sc *permissionScenarioContext)

func permissionScenario(t *testing.T, desc string, canSave bool, fn permissionScenarioFunc) {
	t.Helper()

	guardianMock := &guardian.FakeDashboardGuardian{
		CanSaveValue: canSave,
		CanViewValue: true,
	}

	t.Run(desc, func(t *testing.T) {
		features := featuremgmt.WithFeatures()
		cfg := setting.NewCfg()
		sqlStore := db.InitTestDB(t)
		quotaService := quotatest.New(false, nil)
		ac := actest.FakeAccessControl{ExpectedEvaluate: true}
		dashboardStore, err := database.ProvideDashboardStore(sqlStore, cfg, features, tagimpl.ProvideService(sqlStore))
		require.NoError(t, err)
		folderStore := folderimpl.ProvideDashboardFolderStore(sqlStore)
		folderPermissions := accesscontrolmock.NewMockedPermissionsService()
		folderPermissions.On("SetPermissions", mock.Anything, mock.Anything, mock.Anything, mock.Anything).Return([]accesscontrol.ResourcePermission{}, nil)
		tracer := tracing.InitializeTracerForTest()
		publicDashboardFakeService := publicdashboards.NewFakePublicDashboardServiceWrapper(t)
		folderStore2 := folderimpl.ProvideStore(sqlStore)
		folderService := folderimpl.ProvideService(
			folderStore2,
			actest.FakeAccessControl{ExpectedEvaluate: true},
			bus.ProvideBus(tracer),
			dashboardStore,
			folderStore,
			nil,
			sqlStore,
			features,
			supportbundlestest.NewFakeBundleService(),
			publicDashboardFakeService,
			cfg,
			nil,
			tracer,
			nil,
<<<<<<< HEAD
			dualwrite.ProvideTestService())
=======
			sort.ProvideService(),
		)
>>>>>>> 011726c8
		dashboardPermissions := accesscontrolmock.NewMockedPermissionsService()
		dashboardService, err := ProvideDashboardServiceImpl(
			cfg, dashboardStore, folderStore,
			featuremgmt.WithFeatures(),
			folderPermissions,
			ac,
			folderService,
			folder.NewFakeStore(),
			nil,
			client.MockTestRestConfig{},
			nil,
			quotaService,
			nil,
			nil,
			nil,
<<<<<<< HEAD
			dualwrite.ProvideTestService(),
=======
			sort.ProvideService(),
>>>>>>> 011726c8
		)
		dashboardService.RegisterDashboardPermissions(dashboardPermissions)
		require.NoError(t, err)
		guardian.InitAccessControlGuardian(cfg, ac, dashboardService, folderService, log.NewNopLogger())

		savedFolder := saveTestFolder(t, "Saved folder", testOrgID, sqlStore)
		savedDashInFolder := saveTestDashboard(t, "Saved dash in folder", testOrgID, savedFolder.UID, sqlStore)
		saveTestDashboard(t, "Other saved dash in folder", testOrgID, savedFolder.UID, sqlStore)
		savedDashInGeneralFolder := saveTestDashboard(t, "Saved dashboard in general folder", testOrgID, "", sqlStore)
		otherSavedFolder := saveTestFolder(t, "Other saved folder", testOrgID, sqlStore)

		require.Equal(t, "Saved folder", savedFolder.Title)
		require.Equal(t, "saved-folder", savedFolder.Slug)
		require.NotEqual(t, int64(0), savedFolder.ID)
		require.True(t, savedFolder.IsFolder)
		require.NotEmpty(t, savedFolder.UID)

		require.Equal(t, "Saved dash in folder", savedDashInFolder.Title)
		require.Equal(t, "saved-dash-in-folder", savedDashInFolder.Slug)
		require.NotEqual(t, int64(0), savedDashInFolder.ID)
		require.False(t, savedDashInFolder.IsFolder)
		require.NotEmpty(t, savedDashInFolder.UID)

		origNewDashboardGuardian := guardian.New
		t.Cleanup(func() {
			guardian.New = origNewDashboardGuardian
		})
		guardian.MockDashboardGuardian(guardianMock)

		sc := &permissionScenarioContext{
			dashboardGuardianMock:    guardianMock,
			sqlStore:                 sqlStore,
			savedDashInFolder:        savedDashInFolder,
			otherSavedFolder:         otherSavedFolder,
			savedDashInGeneralFolder: savedDashInGeneralFolder,
			savedFolder:              savedFolder,
			dashboardStore:           dashboardStore,
		}

		fn(t, sc)
	})
}

func callSaveWithResult(t *testing.T, cmd dashboards.SaveDashboardCommand, sqlStore db.DB) *dashboards.Dashboard {
	t.Helper()

	features := featuremgmt.WithFeatures()
	dto := toSaveDashboardDto(cmd)
	cfg := setting.NewCfg()
	quotaService := quotatest.New(false, nil)
	dashboardStore, err := database.ProvideDashboardStore(sqlStore, cfg, features, tagimpl.ProvideService(sqlStore))
	require.NoError(t, err)
	folderStore := folderimpl.ProvideDashboardFolderStore(sqlStore)
	folderPermissions := accesscontrolmock.NewMockedPermissionsService()
	folderPermissions.On("SetPermissions", mock.Anything, mock.Anything, mock.Anything, mock.Anything).Return([]accesscontrol.ResourcePermission{}, nil)
	tracer := tracing.InitializeTracerForTest()
	publicDashboardFakeService := publicdashboards.NewFakePublicDashboardServiceWrapper(t)
	folderStore2 := folderimpl.ProvideStore(sqlStore)
	folderService := folderimpl.ProvideService(
		folderStore2,
		actest.FakeAccessControl{ExpectedEvaluate: true},
		bus.ProvideBus(tracer),
		dashboardStore,
		folderStore,
		nil,
		sqlStore,
		features,
		supportbundlestest.NewFakeBundleService(),
		publicDashboardFakeService,
		cfg,
		nil,
		tracer,
		nil,
<<<<<<< HEAD
		dualwrite.ProvideTestService())
=======
		sort.ProvideService(),
	)
>>>>>>> 011726c8
	dashboardPermissions := accesscontrolmock.NewMockedPermissionsService()
	dashboardPermissions.On("SetPermissions",
		mock.Anything, mock.Anything, mock.Anything, mock.Anything).Return([]accesscontrol.ResourcePermission{}, nil)
	service, err := ProvideDashboardServiceImpl(
		cfg, dashboardStore, folderStore,
		featuremgmt.WithFeatures(),
		folderPermissions,
		actest.FakeAccessControl{},
		folderService,
		folder.NewFakeStore(),
		nil,
		client.MockTestRestConfig{},
		nil,
		quotaService,
		nil,
		nil,
		nil,
<<<<<<< HEAD
		dualwrite.ProvideTestService(),
=======
		sort.ProvideService(),
>>>>>>> 011726c8
	)
	require.NoError(t, err)
	service.RegisterDashboardPermissions(dashboardPermissions)
	res, err := service.SaveDashboard(context.Background(), &dto, false)
	require.NoError(t, err)

	return res
}

func callSaveWithError(t *testing.T, cmd dashboards.SaveDashboardCommand, sqlStore db.DB) error {
	features := featuremgmt.WithFeatures()
	dto := toSaveDashboardDto(cmd)
	cfg := setting.NewCfg()
	quotaService := quotatest.New(false, nil)
	dashboardStore, err := database.ProvideDashboardStore(sqlStore, cfg, features, tagimpl.ProvideService(sqlStore))
	require.NoError(t, err)
	folderStore := folderimpl.ProvideDashboardFolderStore(sqlStore)
	tracer := tracing.InitializeTracerForTest()
	publicDashboardFakeService := publicdashboards.NewFakePublicDashboardServiceWrapper(t)
	folderStore2 := folderimpl.ProvideStore(sqlStore)
	folderService := folderimpl.ProvideService(folderStore2,
		actest.FakeAccessControl{ExpectedEvaluate: true},
		bus.ProvideBus(tracer),
		dashboardStore,
		folderStore,
		nil,
		sqlStore,
		features,
		supportbundlestest.NewFakeBundleService(),
		publicDashboardFakeService,
		cfg,
		nil,
		tracer,
		nil,
<<<<<<< HEAD
		dualwrite.ProvideTestService())
=======
		sort.ProvideService(),
	)
>>>>>>> 011726c8
	service, err := ProvideDashboardServiceImpl(
		cfg, dashboardStore, folderStore,
		featuremgmt.WithFeatures(),
		accesscontrolmock.NewMockedPermissionsService(),
		actest.FakeAccessControl{},
		folderService,
		folder.NewFakeStore(),
		nil,
		client.MockTestRestConfig{},
		nil,
		quotaService,
		nil,
		nil,
		nil,
<<<<<<< HEAD
		dualwrite.ProvideTestService(),
=======
		sort.ProvideService(),
>>>>>>> 011726c8
	)
	require.NoError(t, err)
	service.RegisterDashboardPermissions(accesscontrolmock.NewMockedPermissionsService())
	_, err = service.SaveDashboard(context.Background(), &dto, false)
	return err
}

func saveTestDashboard(t *testing.T, title string, orgID int64, folderUID string, sqlStore db.DB) *dashboards.Dashboard {
	t.Helper()

	cmd := dashboards.SaveDashboardCommand{
		OrgID:     orgID,
		FolderUID: folderUID,
		IsFolder:  false,
		Dashboard: simplejson.NewFromAny(map[string]any{
			"id":    nil,
			"title": title,
		}),
	}

	dto := dashboards.SaveDashboardDTO{
		OrgID:     orgID,
		Dashboard: cmd.GetDashboardModel(),
		User: &user.SignedInUser{
			UserID:  1,
			OrgRole: org.RoleAdmin,
		},
	}
	features := featuremgmt.WithFeatures()
	cfg := setting.NewCfg()
	quotaService := quotatest.New(false, nil)
	dashboardStore, err := database.ProvideDashboardStore(sqlStore, cfg, features, tagimpl.ProvideService(sqlStore))
	require.NoError(t, err)
	folderStore := folderimpl.ProvideDashboardFolderStore(sqlStore)
	dashboardPermissions := accesscontrolmock.NewMockedPermissionsService()
	dashboardPermissions.On("SetPermissions", mock.Anything, mock.Anything, mock.Anything, mock.Anything).Return([]accesscontrol.ResourcePermission{}, nil)
	tracer := tracing.InitializeTracerForTest()
	publicDashboardFakeService := publicdashboards.NewFakePublicDashboardServiceWrapper(t)
	folderStore2 := folderimpl.ProvideStore(sqlStore)
	folderService := folderimpl.ProvideService(folderStore2,
		actest.FakeAccessControl{ExpectedEvaluate: true},
		bus.ProvideBus(tracer),
		dashboardStore,
		folderStore,
		nil,
		sqlStore,
		features,
		supportbundlestest.NewFakeBundleService(),
		publicDashboardFakeService,
		cfg,
		nil,
		tracer,
		nil,
<<<<<<< HEAD
		dualwrite.ProvideTestService())
=======
		sort.ProvideService(),
	)
>>>>>>> 011726c8
	service, err := ProvideDashboardServiceImpl(
		cfg, dashboardStore, folderStore,
		features,
		accesscontrolmock.NewMockedPermissionsService(),
		actest.FakeAccessControl{},
		folderService,
		folder.NewFakeStore(),
		nil,
		client.MockTestRestConfig{},
		nil,
		quotaService,
		nil,
		nil,
		nil,
<<<<<<< HEAD
		dualwrite.ProvideTestService(),
=======
		sort.ProvideService(),
>>>>>>> 011726c8
	)
	require.NoError(t, err)
	service.RegisterDashboardPermissions(dashboardPermissions)
	res, err := service.SaveDashboard(context.Background(), &dto, false)

	require.NoError(t, err)

	return res
}

func saveTestFolder(t *testing.T, title string, orgID int64, sqlStore db.DB) *dashboards.Dashboard {
	t.Helper()
	cmd := dashboards.SaveDashboardCommand{
		OrgID:     orgID,
		FolderUID: "",
		IsFolder:  true,
		Dashboard: simplejson.NewFromAny(map[string]any{
			"id":    nil,
			"title": title,
		}),
	}

	dto := dashboards.SaveDashboardDTO{
		OrgID:     orgID,
		Dashboard: cmd.GetDashboardModel(),
		User: &user.SignedInUser{
			OrgID:   orgID,
			UserID:  1,
			OrgRole: org.RoleAdmin,
			Permissions: map[int64]map[string][]string{
				orgID: {dashboards.ActionFoldersWrite: {dashboards.ScopeFoldersAll}, dashboards.ActionDashboardsWrite: {dashboards.ScopeDashboardsAll}},
			},
		},
	}

	features := featuremgmt.WithFeatures()
	cfg := setting.NewCfg()
	quotaService := quotatest.New(false, nil)
	dashboardStore, err := database.ProvideDashboardStore(sqlStore, cfg, features, tagimpl.ProvideService(sqlStore))
	require.NoError(t, err)
	folderStore := folderimpl.ProvideDashboardFolderStore(sqlStore)
	folderPermissions := accesscontrolmock.NewMockedPermissionsService()
	tracer := tracing.InitializeTracerForTest()
	publicDashboardFakeService := publicdashboards.NewFakePublicDashboardServiceWrapper(t)
	folderStore2 := folderimpl.ProvideStore(sqlStore)
	folderService := folderimpl.ProvideService(folderStore2,
		actest.FakeAccessControl{ExpectedEvaluate: true},
		bus.ProvideBus(tracer),
		dashboardStore,
		folderStore,
		nil,
		sqlStore,
		features,
		supportbundlestest.NewFakeBundleService(),
		publicDashboardFakeService,
		cfg,
		nil,
		tracer,
		nil,
<<<<<<< HEAD
		dualwrite.ProvideTestService())
=======
		sort.ProvideService(),
	)
>>>>>>> 011726c8
	folderPermissions.On("SetPermissions", mock.Anything, mock.Anything, mock.Anything, mock.Anything).Return([]accesscontrol.ResourcePermission{}, nil)
	service, err := ProvideDashboardServiceImpl(
		cfg, dashboardStore, folderStore,
		featuremgmt.WithFeatures(),
		folderPermissions,
		actest.FakeAccessControl{},
		folderService,
		folder.NewFakeStore(),
		nil,
		client.MockTestRestConfig{},
		nil,
		quotaService,
		nil,
		nil,
		nil,
<<<<<<< HEAD
		dualwrite.ProvideTestService(),
=======
		sort.ProvideService(),
>>>>>>> 011726c8
	)
	require.NoError(t, err)
	service.RegisterDashboardPermissions(accesscontrolmock.NewMockedPermissionsService())
	res, err := service.SaveDashboard(context.Background(), &dto, false)
	require.NoError(t, err)

	return res
}

func toSaveDashboardDto(cmd dashboards.SaveDashboardCommand) dashboards.SaveDashboardDTO {
	dash := (&cmd).GetDashboardModel()

	return dashboards.SaveDashboardDTO{
		Dashboard: dash,
		Message:   cmd.Message,
		OrgID:     cmd.OrgID,
		User:      &user.SignedInUser{UserID: cmd.UserID},
		Overwrite: cmd.Overwrite,
	}
}<|MERGE_RESOLUTION|>--- conflicted
+++ resolved
@@ -899,12 +899,9 @@
 			nil,
 			tracer,
 			nil,
-<<<<<<< HEAD
-			dualwrite.ProvideTestService())
-=======
+			dualwrite.ProvideTestService(),
 			sort.ProvideService(),
 		)
->>>>>>> 011726c8
 		dashboardPermissions := accesscontrolmock.NewMockedPermissionsService()
 		dashboardService, err := ProvideDashboardServiceImpl(
 			cfg, dashboardStore, folderStore,
@@ -920,11 +917,8 @@
 			nil,
 			nil,
 			nil,
-<<<<<<< HEAD
 			dualwrite.ProvideTestService(),
-=======
 			sort.ProvideService(),
->>>>>>> 011726c8
 		)
 		dashboardService.RegisterDashboardPermissions(dashboardPermissions)
 		require.NoError(t, err)
@@ -998,12 +992,9 @@
 		nil,
 		tracer,
 		nil,
-<<<<<<< HEAD
-		dualwrite.ProvideTestService())
-=======
+		dualwrite.ProvideTestService(),
 		sort.ProvideService(),
 	)
->>>>>>> 011726c8
 	dashboardPermissions := accesscontrolmock.NewMockedPermissionsService()
 	dashboardPermissions.On("SetPermissions",
 		mock.Anything, mock.Anything, mock.Anything, mock.Anything).Return([]accesscontrol.ResourcePermission{}, nil)
@@ -1021,11 +1012,8 @@
 		nil,
 		nil,
 		nil,
-<<<<<<< HEAD
 		dualwrite.ProvideTestService(),
-=======
 		sort.ProvideService(),
->>>>>>> 011726c8
 	)
 	require.NoError(t, err)
 	service.RegisterDashboardPermissions(dashboardPermissions)
@@ -1060,12 +1048,9 @@
 		nil,
 		tracer,
 		nil,
-<<<<<<< HEAD
-		dualwrite.ProvideTestService())
-=======
+		dualwrite.ProvideTestService(),
 		sort.ProvideService(),
 	)
->>>>>>> 011726c8
 	service, err := ProvideDashboardServiceImpl(
 		cfg, dashboardStore, folderStore,
 		featuremgmt.WithFeatures(),
@@ -1080,11 +1065,8 @@
 		nil,
 		nil,
 		nil,
-<<<<<<< HEAD
 		dualwrite.ProvideTestService(),
-=======
 		sort.ProvideService(),
->>>>>>> 011726c8
 	)
 	require.NoError(t, err)
 	service.RegisterDashboardPermissions(accesscontrolmock.NewMockedPermissionsService())
@@ -1138,12 +1120,9 @@
 		nil,
 		tracer,
 		nil,
-<<<<<<< HEAD
-		dualwrite.ProvideTestService())
-=======
+		dualwrite.ProvideTestService(),
 		sort.ProvideService(),
 	)
->>>>>>> 011726c8
 	service, err := ProvideDashboardServiceImpl(
 		cfg, dashboardStore, folderStore,
 		features,
@@ -1158,11 +1137,8 @@
 		nil,
 		nil,
 		nil,
-<<<<<<< HEAD
 		dualwrite.ProvideTestService(),
-=======
 		sort.ProvideService(),
->>>>>>> 011726c8
 	)
 	require.NoError(t, err)
 	service.RegisterDashboardPermissions(dashboardPermissions)
@@ -1222,12 +1198,9 @@
 		nil,
 		tracer,
 		nil,
-<<<<<<< HEAD
-		dualwrite.ProvideTestService())
-=======
+		dualwrite.ProvideTestService(),
 		sort.ProvideService(),
 	)
->>>>>>> 011726c8
 	folderPermissions.On("SetPermissions", mock.Anything, mock.Anything, mock.Anything, mock.Anything).Return([]accesscontrol.ResourcePermission{}, nil)
 	service, err := ProvideDashboardServiceImpl(
 		cfg, dashboardStore, folderStore,
@@ -1243,11 +1216,8 @@
 		nil,
 		nil,
 		nil,
-<<<<<<< HEAD
 		dualwrite.ProvideTestService(),
-=======
 		sort.ProvideService(),
->>>>>>> 011726c8
 	)
 	require.NoError(t, err)
 	service.RegisterDashboardPermissions(accesscontrolmock.NewMockedPermissionsService())

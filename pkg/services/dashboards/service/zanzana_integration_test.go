--- conflicted
+++ resolved
@@ -80,11 +80,7 @@
 		createDashboards(t, service, 100, "test-b")
 
 		// Sync Grafana DB with zanzana (migrate data)
-<<<<<<< HEAD
-		zanzanaSyncronizer := migrator.NewZanzanaSynchroniser(openFGAClient, db)
-=======
-		zanzanaSyncronizer := dualwrite.NewZanzanaReconciler(zclient, db, nil)
->>>>>>> beac7de4
+		zanzanaSyncronizer := dualwrite.NewZanzanaReconciler(openFGAClient, db, nil)
 		err = zanzanaSyncronizer.Sync(context.Background())
 		require.NoError(t, err)
 

--- conflicted
+++ resolved
@@ -50,22 +50,19 @@
 	accessClient types.AccessClient,
 	reg prometheus.Registerer,
 	coreRolesStorage CoreRoleStorageBackend,
-<<<<<<< HEAD
 	resourcePermissionsStorage ResourcePermissionStorageBackend,
-=======
 	rolesStorage RoleStorageBackend,
->>>>>>> 1f025fe1
 ) (*IdentityAccessManagementAPIBuilder, error) {
 	store := legacy.NewLegacySQLStores(legacysql.NewDatabaseProvider(sql))
 	legacyAccessClient := newLegacyAccessClient(ac, store)
 	authorizer := newIAMAuthorizer(accessClient, legacyAccessClient)
 
 	builder := &IdentityAccessManagementAPIBuilder{
-<<<<<<< HEAD
 		store:                      store,
 		coreRolesStorage:           coreRolesStorage,
+		resourcePermissionsStorage: resourcePermissionsStorage,
+		rolesStorage:               rolesStorage,
 		sso:                        ssoService,
-		resourcePermissionsStorage: resourcePermissionsStorage,
 		authorizer:                 authorizer,
 		legacyAccessClient:         legacyAccessClient,
 		accessClient:               accessClient,
@@ -74,20 +71,6 @@
 		enableAuthZApis:            features.IsEnabledGlobally(featuremgmt.FlagKubernetesAuthzApis),
 		enableAuthnMutation:        features.IsEnabledGlobally(featuremgmt.FlagKubernetesAuthnMutation),
 		enableDualWriter:           true,
-=======
-		store:               store,
-		coreRolesStorage:    coreRolesStorage,
-		rolesStorage:        rolesStorage,
-		sso:                 ssoService,
-		authorizer:          authorizer,
-		legacyAccessClient:  legacyAccessClient,
-		accessClient:        accessClient,
-		display:             user.NewLegacyDisplayREST(store),
-		reg:                 reg,
-		enableAuthZApis:     features.IsEnabledGlobally(featuremgmt.FlagKubernetesAuthzApis),
-		enableAuthnMutation: features.IsEnabledGlobally(featuremgmt.FlagKubernetesAuthnMutation),
-		enableDualWriter:    true,
->>>>>>> 1f025fe1
 	}
 	apiregistration.RegisterAPI(builder)
 
@@ -182,23 +165,19 @@
 		if err != nil {
 			return err
 		}
-<<<<<<< HEAD
-		storage[iamv0.CoreRoleInfo.StoragePath()] = store
+		storage[iamv0.CoreRoleInfo.StoragePath()] = coreRoleStore
 
 		resourcePermissionStore, err := NewLocalStore(iamv0.ResourcePermissionInfo, apiGroupInfo.Scheme, opts.OptsGetter, b.reg, b.accessClient, b.resourcePermissionsStorage)
 		if err != nil {
 			return err
 		}
 		storage[iamv0.ResourcePermissionInfo.StoragePath()] = resourcePermissionStore
-=======
-		storage[iamv0.CoreRoleInfo.StoragePath()] = coreRoleStore
 
 		roleStore, err := NewLocalStore(iamv0.RoleInfo, apiGroupInfo.Scheme, opts.OptsGetter, b.reg, b.accessClient, b.rolesStorage)
 		if err != nil {
 			return err
 		}
 		storage[iamv0.RoleInfo.StoragePath()] = roleStore
->>>>>>> 1f025fe1
 	}
 
 	apiGroupInfo.VersionedResourcesStorageMap[legacyiamv0.VERSION] = storage

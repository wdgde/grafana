package user

import (
	"context"
	"fmt"
	"time"

	"k8s.io/apimachinery/pkg/apis/meta/internalversion"
	metav1 "k8s.io/apimachinery/pkg/apis/meta/v1"
	"k8s.io/apimachinery/pkg/runtime"
	"k8s.io/apimachinery/pkg/types"
	"k8s.io/apiserver/pkg/registry/rest"

	claims "github.com/grafana/authlib/types"
	iamv0alpha "github.com/grafana/grafana/apps/iam/pkg/apis/iam/v0alpha1"
	"github.com/grafana/grafana/pkg/apimachinery/utils"
	iamv0 "github.com/grafana/grafana/pkg/apis/iam/v0alpha1"
	"github.com/grafana/grafana/pkg/registry/apis/iam/common"
	"github.com/grafana/grafana/pkg/registry/apis/iam/legacy"
	"github.com/grafana/grafana/pkg/services/apiserver/endpoints/request"
	"github.com/grafana/grafana/pkg/services/user"
	apierrors "k8s.io/apimachinery/pkg/api/errors"
)

const AnnoKeyLastSeenAt = "iam.grafana.app/lastSeenAt"

var (
	_ rest.Scoper               = (*LegacyStore)(nil)
	_ rest.SingularNameProvider = (*LegacyStore)(nil)
	_ rest.Getter               = (*LegacyStore)(nil)
	_ rest.Lister               = (*LegacyStore)(nil)
	_ rest.Storage              = (*LegacyStore)(nil)
	_ rest.CreaterUpdater       = (*LegacyStore)(nil)
	_ rest.GracefulDeleter      = (*LegacyStore)(nil)
	_ rest.CollectionDeleter    = (*LegacyStore)(nil)
	_ rest.TableConvertor       = (*LegacyStore)(nil)
)

var resource = iamv0.UserResourceInfo

func NewLegacyStore(store legacy.LegacyIdentityStore, ac claims.AccessClient, enableAuthnMutation bool) *LegacyStore {
	return &LegacyStore{store, ac, enableAuthnMutation}
}

type LegacyStore struct {
	store               legacy.LegacyIdentityStore
	ac                  claims.AccessClient
	enableAuthnMutation bool
}

// Update implements rest.Updater.
func (s *LegacyStore) Update(ctx context.Context, name string, objInfo rest.UpdatedObjectInfo, createValidation rest.ValidateObjectFunc, updateValidation rest.ValidateObjectUpdateFunc, forceAllowCreate bool, options *metav1.UpdateOptions) (runtime.Object, bool, error) {
<<<<<<< HEAD
	ns, err := request.NamespaceInfoFrom(ctx, true)
	if err != nil {
		return nil, false, err
	}

	existing, err := s.Get(ctx, name, nil)
	if err != nil {
		return existing, false, err
	}

	// Get the updated object info
	updatedObj, err := objInfo.UpdatedObject(ctx, existing)
	if err != nil {
		return nil, false, err
	}

	userObj, ok := updatedObj.(*iamv0alpha.User)
	if !ok {
		return nil, false, fmt.Errorf("expected User object, got %T", updatedObj)
	}

	// Validate the update
	if updateValidation != nil {
		if err := updateValidation(ctx, updatedObj, existing); err != nil {
			return nil, false, err
		}
	}

	// Ensure the name hasn't changed (UIDs are immutable)
	if userObj.Name != name {
		return nil, false, fmt.Errorf("user UID cannot be changed")
	}

	// Build the update command
	updateCmd := legacy.UpdateUserCommand{
		UID:           name,
		Login:         userObj.Spec.Login,
		Email:         userObj.Spec.Email,
		Name:          userObj.Spec.Name,
		IsAdmin:       userObj.Spec.GrafanaAdmin,
		IsDisabled:    userObj.Spec.Disabled,
		EmailVerified: userObj.Spec.EmailVerified,
		IsProvisioned: userObj.Spec.Provisioned,
	}

	// Execute the update
	result, err := s.store.UpdateUser(ctx, ns, updateCmd)
	if err != nil {
		return nil, false, err
	}

	// Return the updated user object
	updatedUserObj := toUserItem(&result.User, ns.Value)
	return &updatedUserObj, false, nil
=======
	return nil, false, apierrors.NewMethodNotSupported(resource.GroupResource(), "update")
>>>>>>> b1b9cc43
}

// DeleteCollection implements rest.CollectionDeleter.
func (s *LegacyStore) DeleteCollection(ctx context.Context, deleteValidation rest.ValidateObjectFunc, options *metav1.DeleteOptions, listOptions *internalversion.ListOptions) (runtime.Object, error) {
	return nil, apierrors.NewMethodNotSupported(resource.GroupResource(), "deletecollection")
}

// Delete implements rest.GracefulDeleter.
func (s *LegacyStore) Delete(ctx context.Context, name string, deleteValidation rest.ValidateObjectFunc, options *metav1.DeleteOptions) (runtime.Object, bool, error) {
	if !s.enableAuthnMutation {
		return nil, false, apierrors.NewMethodNotSupported(resource.GroupResource(), "delete")
	}

	ns, err := request.NamespaceInfoFrom(ctx, true)
	if err != nil {
		return nil, false, err
	}

	user, err := s.Get(ctx, name, nil)
	if err != nil {
		return user, false, err
	}

	if deleteValidation != nil {
		if err := deleteValidation(ctx, user); err != nil {
			return nil, false, err
		}
	}

	deleteCmd := legacy.DeleteUserCommand{
		UID: name,
	}

	_, err = s.store.DeleteUser(ctx, ns, deleteCmd)
	if err != nil {
		return nil, false, fmt.Errorf("failed to delete user: %w", err)
	}

	return user, true, nil
}

func (s *LegacyStore) New() runtime.Object {
	return resource.NewFunc()
}

func (s *LegacyStore) Destroy() {}

func (s *LegacyStore) NamespaceScoped() bool {
	return true // namespace == org
}

func (s *LegacyStore) GetSingularName() string {
	return resource.GetSingularName()
}

func (s *LegacyStore) NewList() runtime.Object {
	return resource.NewListFunc()
}

func (s *LegacyStore) ConvertToTable(ctx context.Context, object runtime.Object, tableOptions runtime.Object) (*metav1.Table, error) {
	return resource.TableConverter().ConvertToTable(ctx, object, tableOptions)
}

func (s *LegacyStore) List(ctx context.Context, options *internalversion.ListOptions) (runtime.Object, error) {
	res, err := common.List(
		ctx, resource, s.ac, common.PaginationFromListOptions(options),
		func(ctx context.Context, ns claims.NamespaceInfo, p common.Pagination) (*common.ListResponse[iamv0alpha.User], error) {
			found, err := s.store.ListUsers(ctx, ns, legacy.ListUserQuery{
				Pagination: p,
			})

			if err != nil {
				return nil, err
			}

			users := make([]iamv0alpha.User, 0, len(found.Users))
			for _, u := range found.Users {
				users = append(users, toUserItem(&u, ns.Value))
			}

			return &common.ListResponse[iamv0alpha.User]{
				Items:    users,
				RV:       found.RV,
				Continue: found.Continue,
			}, nil
		},
	)

	if err != nil {
		return nil, err
	}

	obj := &iamv0alpha.UserList{Items: res.Items}
	obj.Continue = common.OptionalFormatInt(res.Continue)
	obj.ResourceVersion = common.OptionalFormatInt(res.RV)
	return obj, nil
}

func (s *LegacyStore) Get(ctx context.Context, name string, options *metav1.GetOptions) (runtime.Object, error) {
	ns, err := request.NamespaceInfoFrom(ctx, true)
	if err != nil {
		return nil, err
	}

	found, err := s.store.ListUsers(ctx, ns, legacy.ListUserQuery{
		OrgID:      ns.OrgID,
		UID:        name,
		Pagination: common.Pagination{Limit: 1},
	})
	if found == nil || err != nil {
		return nil, resource.NewNotFound(name)
	}
	if len(found.Users) < 1 {
		return nil, resource.NewNotFound(name)
	}

	obj := toUserItem(&found.Users[0], ns.Value)
	return &obj, nil
}

// Create implements rest.Creater.
func (s *LegacyStore) Create(ctx context.Context, obj runtime.Object, createValidation rest.ValidateObjectFunc, options *metav1.CreateOptions) (runtime.Object, error) {
	if !s.enableAuthnMutation {
		return nil, apierrors.NewMethodNotSupported(resource.GroupResource(), "create")
	}

	ns, err := request.NamespaceInfoFrom(ctx, true)
	if err != nil {
		return nil, err
	}

	userObj, ok := obj.(*iamv0alpha.User)
	if !ok {
		return nil, fmt.Errorf("expected User object, got %T", obj)
	}

	if createValidation != nil {
		if err := createValidation(ctx, obj); err != nil {
			return nil, err
		}
	}

	if userObj.Spec.Login == "" && userObj.Spec.Email == "" {
		return nil, fmt.Errorf("user must have either login or email")
	}

	createCmd := legacy.CreateUserCommand{
		UID:           userObj.Name,
		Login:         userObj.Spec.Login,
		Email:         userObj.Spec.Email,
		Name:          userObj.Spec.Name,
		IsAdmin:       userObj.Spec.GrafanaAdmin,
		IsDisabled:    userObj.Spec.Disabled,
		EmailVerified: userObj.Spec.EmailVerified,
		IsProvisioned: userObj.Spec.Provisioned,
	}

	result, err := s.store.CreateUser(ctx, ns, createCmd)
	if err != nil {
		return nil, err
	}

	iamUser := toUserItem(&result.User, ns.Value)
	return &iamUser, nil
}

func toUserItem(u *user.User, ns string) iamv0alpha.User {
	item := &iamv0alpha.User{
		ObjectMeta: metav1.ObjectMeta{
			Name:              u.UID,
			UID:               types.UID(u.UID),
			Namespace:         ns,
			ResourceVersion:   fmt.Sprintf("%d", u.Updated.UnixMilli()),
			CreationTimestamp: metav1.NewTime(u.Created),
		},
		Spec: iamv0alpha.UserSpec{
			Name:          u.Name,
			Login:         u.Login,
			Email:         u.Email,
			EmailVerified: u.EmailVerified,
			Disabled:      u.IsDisabled,
			GrafanaAdmin:  u.IsAdmin,
			Provisioned:   u.IsProvisioned,
		},
	}
	obj, _ := utils.MetaAccessor(item)
	obj.SetUpdatedTimestamp(&u.Updated)
	obj.SetAnnotation(AnnoKeyLastSeenAt, formatTime(&u.LastSeenAt))
	obj.SetDeprecatedInternalID(u.ID) // nolint:staticcheck
	return *item
}

func formatTime(v *time.Time) string {
	txt := ""
	if v != nil && v.Unix() != 0 {
		txt = v.UTC().Format(time.RFC3339)
	}
	return txt
}<|MERGE_RESOLUTION|>--- conflicted
+++ resolved
@@ -50,7 +50,10 @@
 
 // Update implements rest.Updater.
 func (s *LegacyStore) Update(ctx context.Context, name string, objInfo rest.UpdatedObjectInfo, createValidation rest.ValidateObjectFunc, updateValidation rest.ValidateObjectUpdateFunc, forceAllowCreate bool, options *metav1.UpdateOptions) (runtime.Object, bool, error) {
-<<<<<<< HEAD
+	if !s.enableAuthnMutation {
+		return nil, false, apierrors.NewMethodNotSupported(resource.GroupResource(), "update")
+	}
+  
 	ns, err := request.NamespaceInfoFrom(ctx, true)
 	if err != nil {
 		return nil, false, err
@@ -105,9 +108,6 @@
 	// Return the updated user object
 	updatedUserObj := toUserItem(&result.User, ns.Value)
 	return &updatedUserObj, false, nil
-=======
-	return nil, false, apierrors.NewMethodNotSupported(resource.GroupResource(), "update")
->>>>>>> b1b9cc43
 }
 
 // DeleteCollection implements rest.CollectionDeleter.

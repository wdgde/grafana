package dashboard

import (
	"k8s.io/apimachinery/pkg/runtime"
	"k8s.io/apiserver/pkg/registry/generic"
	genericregistry "k8s.io/apiserver/pkg/registry/generic/registry"
	"k8s.io/apiserver/pkg/registry/rest"

	common "github.com/grafana/grafana/pkg/apimachinery/apis/common/v0alpha1"
	grafanaregistry "github.com/grafana/grafana/pkg/apiserver/registry/generic"
	grafanarest "github.com/grafana/grafana/pkg/apiserver/rest"
	"github.com/grafana/grafana/pkg/registry/apis/dashboard/legacy"
	"github.com/grafana/grafana/pkg/storage/unified/apistore"
	"github.com/grafana/grafana/pkg/storage/unified/resource"
)

type dashboardStorage struct {
	resource       common.ResourceInfo
	access         legacy.DashboardAccess
	tableConverter rest.TableConvertor

	server resource.ResourceServer
}

func (s *dashboardStorage) newStore(scheme *runtime.Scheme, defaultOptsGetter generic.RESTOptionsGetter) (grafanarest.LegacyStorage, error) {
	server, err := resource.NewResourceServer(resource.ResourceServerOptions{
		Backend: s.access,
<<<<<<< HEAD
		Search:  s.access,
		Blob:    s.access,
=======
		Index:   s.access,
>>>>>>> 41ae376a
		// WriteAccess: resource.WriteAccessHooks{
		// 	Folder: func(ctx context.Context, user identity.Requester, uid string) bool {
		// 		// ???
		// 	},
		// },
	})
	if err != nil {
		return nil, err
	}
	s.server = server

	resourceInfo := s.resource
	defaultOpts, err := defaultOptsGetter.GetRESTOptions(resourceInfo.GroupResource())
	if err != nil {
		return nil, err
	}
	client := resource.NewLocalResourceStoreClient(server)
	optsGetter := apistore.NewRESTOptionsGetter(client,
		defaultOpts.StorageConfig.Codec,
	)

	strategy := grafanaregistry.NewStrategy(scheme)
	store := &genericregistry.Store{
		NewFunc:                   resourceInfo.NewFunc,
		NewListFunc:               resourceInfo.NewListFunc,
		KeyRootFunc:               grafanaregistry.KeyRootFunc(resourceInfo.GroupResource()),
		KeyFunc:                   grafanaregistry.NamespaceKeyFunc(resourceInfo.GroupResource()),
		PredicateFunc:             grafanaregistry.Matcher,
		DefaultQualifiedResource:  resourceInfo.GroupResource(),
		SingularQualifiedResource: resourceInfo.SingularGroupResource(),
		CreateStrategy:            strategy,
		UpdateStrategy:            strategy,
		DeleteStrategy:            strategy,
		TableConvertor:            s.tableConverter,
	}

	options := &generic.StoreOptions{RESTOptions: optsGetter}
	if err := store.CompleteWithOptions(options); err != nil {
		return nil, err
	}
	return store, err
}<|MERGE_RESOLUTION|>--- conflicted
+++ resolved
@@ -25,12 +25,7 @@
 func (s *dashboardStorage) newStore(scheme *runtime.Scheme, defaultOptsGetter generic.RESTOptionsGetter) (grafanarest.LegacyStorage, error) {
 	server, err := resource.NewResourceServer(resource.ResourceServerOptions{
 		Backend: s.access,
-<<<<<<< HEAD
-		Search:  s.access,
-		Blob:    s.access,
-=======
 		Index:   s.access,
->>>>>>> 41ae376a
 		// WriteAccess: resource.WriteAccessHooks{
 		// 	Folder: func(ctx context.Context, user identity.Requester, uid string) bool {
 		// 		// ???

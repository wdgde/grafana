--- conflicted
+++ resolved
@@ -152,11 +152,7 @@
 		if err != nil {
 			return nil, err
 		}
-<<<<<<< HEAD
-		storage[resourceInfo.StoragePath()] = grafanarest.NewDualWriter(desiredMode, legacyStore, store)
-=======
-		storage[resourceInfo.StoragePath()] = grafanarest.NewDualWriter(grafanarest.Mode1, legacyStore, store, reg)
->>>>>>> 94e6bcd3
+		storage[resourceInfo.StoragePath()] = grafanarest.NewDualWriter(desiredMode, legacyStore, store, reg)
 	}
 
 	apiGroupInfo.VersionedResourcesStorageMap[v0alpha1.VERSION] = storage

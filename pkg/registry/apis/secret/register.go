package secret

import (
	"context"
	"errors"
	"fmt"
	"time"

	claims "github.com/grafana/authlib/types"
	apierrors "k8s.io/apimachinery/pkg/api/errors"
	metav1 "k8s.io/apimachinery/pkg/apis/meta/v1"
	"k8s.io/apimachinery/pkg/apis/meta/v1/unstructured"
	"k8s.io/apimachinery/pkg/runtime"
	"k8s.io/apimachinery/pkg/runtime/schema"
	"k8s.io/apimachinery/pkg/util/validation/field"
	"k8s.io/apiserver/pkg/admission"
	"k8s.io/apiserver/pkg/authorization/authorizer"
	"k8s.io/apiserver/pkg/registry/rest"
	genericapiserver "k8s.io/apiserver/pkg/server"
	"k8s.io/kube-openapi/pkg/common"
	"k8s.io/kube-openapi/pkg/spec3"
	"k8s.io/kube-openapi/pkg/validation/spec"

	secretv0alpha1 "github.com/grafana/grafana/pkg/apis/secret/v0alpha1"
	"github.com/grafana/grafana/pkg/infra/log"
	"github.com/grafana/grafana/pkg/infra/tracing"
	"github.com/grafana/grafana/pkg/registry/apis/secret/contracts"
	"github.com/grafana/grafana/pkg/registry/apis/secret/reststorage"
	"github.com/grafana/grafana/pkg/registry/apis/secret/secret"
	"github.com/grafana/grafana/pkg/registry/apis/secret/secretkeeper"
	"github.com/grafana/grafana/pkg/registry/apis/secret/service"
	"github.com/grafana/grafana/pkg/registry/apis/secret/worker"
	"github.com/grafana/grafana/pkg/services/accesscontrol"
	authsvc "github.com/grafana/grafana/pkg/services/apiserver/auth/authorizer"
	"github.com/grafana/grafana/pkg/services/apiserver/builder"
	"github.com/grafana/grafana/pkg/services/featuremgmt"
	"github.com/grafana/grafana/pkg/setting"
	"github.com/grafana/grafana/pkg/util"
)

var (
	_ builder.APIGroupBuilder               = (*SecretAPIBuilder)(nil)
	_ builder.APIGroupMutation              = (*SecretAPIBuilder)(nil)
	_ builder.APIGroupValidation            = (*SecretAPIBuilder)(nil)
	_ builder.APIGroupPostStartHookProvider = (*SecretAPIBuilder)(nil)
)

type SecretAPIBuilder struct {
<<<<<<< HEAD
	tracer                tracing.Tracer
	log                   *log.ConcreteLogger
	secretService         *secret.SecretService
	keeperMetadataStorage contracts.KeeperMetadataStorage
	accessClient          claims.AccessClient
	worker                *worker.Worker
	decryptersAllowList   map[string]struct{}
	isDevMode             bool // REMOVE ME
=======
	tracer                     tracing.Tracer
	log                        *log.ConcreteLogger
	secretService              *service.SecretService
	secureValueMetadataStorage contracts.SecureValueMetadataStorage
	keeperMetadataStorage      contracts.KeeperMetadataStorage
	secretsOutboxQueue         contracts.OutboxQueue
	database                   contracts.Database
	accessClient               claims.AccessClient
	worker                     *worker.Worker
	decryptersAllowList        map[string]struct{}
>>>>>>> 7b2b0090
}

func NewSecretAPIBuilder(
	tracer tracing.Tracer,
	secureValueMetadataStorage contracts.SecureValueMetadataStorage,
<<<<<<< HEAD
	secretService *secret.SecretService,
=======
	secretService *service.SecretService,
>>>>>>> 7b2b0090
	keeperMetadataStorage contracts.KeeperMetadataStorage,
	secretsOutboxQueue contracts.OutboxQueue,
	database contracts.Database,
	keeperService secretkeeper.Service,
	accessClient claims.AccessClient,
	decryptersAllowList map[string]struct{},
) (*SecretAPIBuilder, error) {
	keepers, err := keeperService.GetKeepers()
	if err != nil {
		return nil, fmt.Errorf("getting map of keepers: %+w", err)
	}

	return &SecretAPIBuilder{
<<<<<<< HEAD
		tracer:                tracer,
		log:                   log.New("secret.SecretAPIBuilder"),
		secretService:         secretService,
		keeperMetadataStorage: keeperMetadataStorage,
		accessClient:          accessClient,
=======
		tracer:                     tracer,
		log:                        log.New("secret.SecretAPIBuilder"),
		secretService:              secretService,
		secureValueMetadataStorage: secureValueMetadataStorage,
		keeperMetadataStorage:      keeperMetadataStorage,
		secretsOutboxQueue:         secretsOutboxQueue,
		database:                   database,
		accessClient:               accessClient,
>>>>>>> 7b2b0090
		worker: worker.NewWorker(worker.Config{
			BatchSize:      1,
			ReceiveTimeout: 5 * time.Second,
		},
			log.New("secret.worker"),
			database,
			secretsOutboxQueue,
			secureValueMetadataStorage,
			keeperMetadataStorage,
			keepers,
		),
		decryptersAllowList: decryptersAllowList,
	}, nil
}

func RegisterAPIService(
	features featuremgmt.FeatureToggles,
	cfg *setting.Cfg,
	apiregistration builder.APIRegistrar,
	tracer tracing.Tracer,
	secureValueMetadataStorage contracts.SecureValueMetadataStorage,
	keeperMetadataStorage contracts.KeeperMetadataStorage,
	outboxQueue contracts.OutboxQueue,
<<<<<<< HEAD
	secretService *secret.SecretService,
=======
	secretService *service.SecretService,
>>>>>>> 7b2b0090
	database contracts.Database,
	keeperService secretkeeper.Service,
	accessClient claims.AccessClient,
	accessControlService accesscontrol.Service,
) (*SecretAPIBuilder, error) {
	// Skip registration unless opting into experimental apis and the secrets management app platform flag.
	if !features.IsEnabledGlobally(featuremgmt.FlagGrafanaAPIServerWithExperimentalAPIs) ||
		!features.IsEnabledGlobally(featuremgmt.FlagSecretsManagementAppPlatform) {
		return nil, nil
	}

	if err := RegisterAccessControlRoles(accessControlService); err != nil {
		return nil, fmt.Errorf("register secret access control roles: %w", err)
	}

	builder, err := NewSecretAPIBuilder(
		tracer,
		secureValueMetadataStorage,
		secretService,
		keeperMetadataStorage,
		outboxQueue,
		database,
		keeperService,
		accessClient,
		nil, // OSS does not need an allow list.
	)
	if err != nil {
		return builder, fmt.Errorf("calling NewSecretAPIBuilder: %+w", err)
	}

	apiregistration.RegisterAPI(builder)

	return builder, nil
}

// GetGroupVersion returns the tuple of `group` and `version` for the API which uniquely identifies it.
func (b *SecretAPIBuilder) GetGroupVersion() schema.GroupVersion {
	return secretv0alpha1.SchemeGroupVersion
}

// InstallSchema is called by the `apiserver` which exposes the defined kinds.
func (b *SecretAPIBuilder) InstallSchema(scheme *runtime.Scheme) error {
	err := secretv0alpha1.AddKnownTypes(scheme, secretv0alpha1.VERSION)
	if err != nil {
		return err
	}

	// Link this version to the internal representation.
	// This is used for server-side-apply (PATCH), and avoids the error:
	// "no kind is registered for the type"
	err = secretv0alpha1.AddKnownTypes(scheme, runtime.APIVersionInternal)
	if err != nil {
		return err
	}

	// Internal Kubernetes metadata API. Presumably to display the available APIs?
	// e.g. http://localhost:3000/apis/secret.grafana.app/v0alpha1
	metav1.AddToGroupVersion(scheme, secretv0alpha1.SchemeGroupVersion)

	// This sets the priority in case we have multiple versions.
	// By default Kubernetes will only let you use `kubectl get <resource>` with one version.
	// In case there are multiple versions, we'd need to pass the full path with the `--raw` flag.
	if err := scheme.SetVersionPriority(secretv0alpha1.SchemeGroupVersion); err != nil {
		return fmt.Errorf("scheme set version priority: %w", err)
	}

	return nil
}

// UpdateAPIGroupInfo is called when creating a generic API server for this group of kinds.
func (b *SecretAPIBuilder) UpdateAPIGroupInfo(apiGroupInfo *genericapiserver.APIGroupInfo, opts builder.APIGroupOptions) error {
	secureValueResource := secretv0alpha1.SecureValuesResourceInfo
	keeperResource := secretv0alpha1.KeeperResourceInfo

	// rest.Storage is a generic interface for RESTful storage services.
	// The constructors need to at least implement this interface, but will most likely implement
	// other interfaces that equal to different operations like `get`, `list` and so on.
	secureRestStorage := map[string]rest.Storage{
		// Default path for `securevalue`.
		// The `reststorage.SecureValueRest` struct will implement interfaces for CRUDL operations on `securevalue`.
		secureValueResource.StoragePath(): reststorage.NewSecureValueRest(b.secretService, secureValueResource),

		// The `reststorage.KeeperRest` struct will implement interfaces for CRUDL operations on `keeper`.
		keeperResource.StoragePath(): reststorage.NewKeeperRest(b.keeperMetadataStorage, keeperResource),
	}

	apiGroupInfo.VersionedResourcesStorageMap[secretv0alpha1.VERSION] = secureRestStorage
	return nil
}

// GetOpenAPIDefinitions, is this only for documentation?
func (b *SecretAPIBuilder) GetOpenAPIDefinitions() common.GetOpenAPIDefinitions {
	return secretv0alpha1.GetOpenAPIDefinitions
}

// PostProcessOpenAPI modifies the OpenAPI spec by adding examples and descriptions.
func (b *SecretAPIBuilder) PostProcessOpenAPI(oas *spec3.OpenAPI) (*spec3.OpenAPI, error) {
	oas.Info.Description = "Grafana Secrets Management"

	root := "/apis/" + b.GetGroupVersion().String() + "/"
	smprefix := root + "namespaces/{namespace}"

	defs := b.GetOpenAPIDefinitions()(func(path string) spec.Ref { return spec.Ref{} })
	defsBase := "github.com/grafana/grafana/pkg/apis/secret/v0alpha1."

	// Create Keepers path
	sub := oas.Paths.Paths[smprefix+"/keepers"]
	if sub != nil {
		optionsSchema := defs[defsBase+"KeeperSpec"].Schema
		sub.Post.Description = "create a secret keeper"
		sub.Post.RequestBody = &spec3.RequestBody{
			RequestBodyProps: spec3.RequestBodyProps{
				Content: map[string]*spec3.MediaType{
					"application/json": {
						MediaTypeProps: spec3.MediaTypeProps{
							Schema: &optionsSchema,
							Examples: map[string]*spec3.Example{
								"a sql keeper": {
									ExampleProps: spec3.ExampleProps{
										Value: &unstructured.Unstructured{
											Object: map[string]interface{}{
												"spec": &secretv0alpha1.KeeperSpec{
													Description: "SQL XYZ Keeper",
													SQL: &secretv0alpha1.SQLKeeperConfig{
														Encryption: &secretv0alpha1.Encryption{
															Envelope: &secretv0alpha1.Envelope{},
														},
													},
												},
											},
										},
									},
								},
								"an aws keeper": {
									ExampleProps: spec3.ExampleProps{
										Value: &unstructured.Unstructured{
											Object: map[string]interface{}{
												"spec": &secretv0alpha1.KeeperSpec{
													Description: "AWS XYZ Keeper",
													AWS: &secretv0alpha1.AWSKeeperConfig{
														AWSCredentials: secretv0alpha1.AWSCredentials{
															AccessKeyID: secretv0alpha1.CredentialValue{
																ValueFromEnv: "AWS_ACCESS_KEY_ID",
															},
															SecretAccessKey: secretv0alpha1.CredentialValue{
																ValueFromEnv: "AWS_SECRET_ACCESS_KEY",
															},
															KMSKeyID: "kms-key-id",
														},
													},
												},
											},
										},
									},
								},
								"an azure keeper": {
									ExampleProps: spec3.ExampleProps{
										Value: &unstructured.Unstructured{
											Object: map[string]interface{}{
												"spec": &secretv0alpha1.KeeperSpec{
													Description: "Azure XYZ Keeper",
													Azure: &secretv0alpha1.AzureKeeperConfig{
														AzureCredentials: secretv0alpha1.AzureCredentials{
															KeyVaultName: "key-vault-name",
															TenantID:     "tenant-id",
															ClientID:     "client-id",
															ClientSecret: secretv0alpha1.CredentialValue{
																ValueFromConfig: "/path/to/file.json",
															},
														},
													},
												},
											},
										},
									},
								},
								"a gcp keeper": {
									ExampleProps: spec3.ExampleProps{
										Value: &unstructured.Unstructured{
											Object: map[string]interface{}{
												"spec": &secretv0alpha1.KeeperSpec{
													Description: "GCP XYZ Keeper",
													GCP: &secretv0alpha1.GCPKeeperConfig{
														GCPCredentials: secretv0alpha1.GCPCredentials{
															ProjectID:       "project-id",
															CredentialsFile: "/path/to/file.json",
														},
													},
												},
											},
										},
									},
								},
								"a hashicorp keeper": {
									ExampleProps: spec3.ExampleProps{
										Value: &unstructured.Unstructured{
											Object: map[string]interface{}{
												"spec": &secretv0alpha1.KeeperSpec{
													Description: "Hashicorp XYZ Keeper",
													HashiCorp: &secretv0alpha1.HashiCorpKeeperConfig{
														HashiCorpCredentials: secretv0alpha1.HashiCorpCredentials{
															Address: "vault-address",
															Token: secretv0alpha1.CredentialValue{
																ValueFromEnv: "VAULT_TOKEN",
															},
														},
													},
												},
											},
										},
									},
								},
							},
						},
					},
					"application/yaml": {
						MediaTypeProps: spec3.MediaTypeProps{
							Schema:  spec.MapProperty(nil),
							Example: &unstructured.Unstructured{},
							Examples: map[string]*spec3.Example{
								"a sql keeper": {
									ExampleProps: spec3.ExampleProps{
										Value: `apiVersion: secret.grafana.app/v0alpha1
kind: Keeper
metadata:
  annotations:
    xx: XXX
    yy: YYY
  labels:
    aa: AAA
    bb: BBB
spec:
  description: SQL XYZ Keeper
  sql:
    encryption:
      envelope:`,
									},
								},
								"an aws keeper": {
									ExampleProps: spec3.ExampleProps{
										Value: `apiVersion: secret.grafana.app/v0alpha1
kind: Keeper
metadata:
  annotations:
    xx: XXX
  labels:
    aa: AAA
spec:
  description: AWS XYZ Keeper
  aws:
    accessKeyId: 
      valueFromEnv: ACCESS_KEY_ID_XYZ
    secretAccessKey:
      valueFromEnv: SECRET_ACCESS_KEY_XYZ
    kmsKeyId: kmsKeyId-xyz`,
									},
								},
								"an azure keeper": {
									ExampleProps: spec3.ExampleProps{
										Value: `apiVersion: secret.grafana.app/v0alpha1
kind: Keeper
metadata:
  annotations:
    xx: XXX
  labels:
    aa: AAA
spec:
  description: Azure XYZ Keeper
  azurekeyvault:
    clientSecret:
      valueFromConfig: "/path/to/file.json"
    keyVaultName: key-vault-name
    tenantId: tenant-id
    clientId: client-id`,
									},
								},
								"a gcp keeper": {
									ExampleProps: spec3.ExampleProps{
										Value: `apiVersion: secret.grafana.app/v0alpha1
kind: Keeper
metadata:
  annotations:
    xx: XXX
  labels:
    aa: AAA
spec:
  description: GCP XYZ Keeper
  gcp:
    projectId: project-id 
    credentialsFile: /path/to/file.json`,
									},
								},
								"a hashicorp keeper": {
									ExampleProps: spec3.ExampleProps{
										Value: `apiVersion: secret.grafana.app/v0alpha1
kind: Keeper
metadata:
  annotations:
    xx: XXX
  labels:
    aa: AAA
spec:
  description: Hashicorp XYZ Keeper
  hashivault:
    address: vault-address
    token:
      valueFromEnv: VAULT_TOKEN`,
									},
								},
							},
						},
					},
				},
			},
		}
	}

	exampleKeeperAWS := "{aws-keeper-that-must-already-exist}"

	sub = oas.Paths.Paths[smprefix+"/securevalues"]
	if sub != nil {
		optionsSchema := defs[defsBase+"SecureValueSpec"].Schema
		sub.Post.Description = "create a secure value"
		sub.Post.RequestBody = &spec3.RequestBody{
			RequestBodyProps: spec3.RequestBodyProps{
				Content: map[string]*spec3.MediaType{
					"application/json": {
						MediaTypeProps: spec3.MediaTypeProps{
							Schema: &optionsSchema,
							Examples: map[string]*spec3.Example{
								"secret to store in default keeper": {
									ExampleProps: spec3.ExampleProps{
										Value: &unstructured.Unstructured{
											Object: map[string]interface{}{
												"spec": &secretv0alpha1.SecureValueSpec{
													Description: "A secret in default",
													Value:       "this is super duper secure",
													Decrypters:  []string{"actor_k6, actor_synthetic-monitoring"},
												},
											},
										},
									},
								},
								"secret to store in aws": {
									ExampleProps: spec3.ExampleProps{
										Value: &unstructured.Unstructured{
											Object: map[string]interface{}{
												"spec": &secretv0alpha1.SecureValueSpec{
													Description: "A secret in aws",
													Value:       "this is super duper secure",
													Keeper:      &exampleKeeperAWS,
													Decrypters:  []string{"actor_k6, actor_synthetic-monitoring"},
												},
											},
										},
									},
								},
								"secret to reference in aws": {
									ExampleProps: spec3.ExampleProps{
										Value: &unstructured.Unstructured{
											Object: map[string]interface{}{
												"spec": &secretv0alpha1.SecureValueSpec{
													Description: "A secret from aws",
													Ref:         "my-secret-in-aws",
													Keeper:      &exampleKeeperAWS,
													Decrypters:  []string{"actor_k6"},
												},
											},
										},
									},
								},
								"secret with name specified": {
									ExampleProps: spec3.ExampleProps{
										Value: &unstructured.Unstructured{
											Object: map[string]interface{}{
												"metadata": metav1.ObjectMeta{
													Name: "xyz",
												},
												"spec": &secretv0alpha1.SecureValueSpec{
													Description: "XYZ secret",
													Value:       "this is super duper secure",
													Decrypters:  []string{"actor_k6, actor_synthetic-monitoring"},
												},
											},
										},
									},
								},
							},
						},
					},
					"application/yaml": {
						MediaTypeProps: spec3.MediaTypeProps{
							Schema:  spec.MapProperty(nil),
							Example: &unstructured.Unstructured{},
							Examples: map[string]*spec3.Example{
								"secret to store in default keeper": {
									ExampleProps: spec3.ExampleProps{
										Value: `apiVersion: secret.grafana.app/v0alpha1
kind: SecureValue
metadata:
  annotations:
    xx: XXX
    yy: YYY
  labels:
    aa: AAA
    bb: BBB
spec:
  description: A secret value
  value: this is super duper secure
  decrypters:
    - actor_k6 
    - actor_synthetic-monitoring`,
									},
								},
								"secret to store in aws keeper": {
									ExampleProps: spec3.ExampleProps{
										Value: `apiVersion: secret.grafana.app/v0alpha1
kind: SecureValue
metadata:
  annotations:
    xx: XXX
    yy: YYY
  labels:
    aa: AAA
    bb: BBB
spec:
  description: A secret value in aws
  keeper: aws-keeper-that-must-already-exist
  value: this is super duper secure
  decrypters:
    - actor_k6 
    - actor_synthetic-monitoring`,
									},
								},
								"secret to reference in aws keeper": {
									ExampleProps: spec3.ExampleProps{
										Value: `apiVersion: secret.grafana.app/v0alpha1
kind: SecureValue
metadata:
  annotations:
    xx: XXX
    yy: YYY
  labels:
    aa: AAA
    bb: BBB
spec:
  description: A secret from aws
  keeper: aws-keeper-that-must-already-exist
  ref: my-secret-in-aws
  decrypters:
    - actor_k6`,
									},
								},
								"secret with name specified": {
									ExampleProps: spec3.ExampleProps{
										Value: `apiVersion: secret.grafana.app/v0alpha1
kind: SecureValue
metadata:
  name: xyz
  annotations:
    xx: XXX
    yy: YYY
  labels:
    aa: AAA
    bb: BBB
spec:
  description: XYZ secret
  value: this is super duper secure
  decrypters:
    - actor_k6 
    - actor_synthetic-monitoring`,
									},
								},
							},
						},
					},
				},
			},
		}
	}

	return oas, nil
}

// GetAuthorizer decides whether the request is allowed, denied or no opinion based on credentials and request attributes.
// Usually most resource are stored in folders (e.g. alerts, dashboards), which allows users to manage permissions at folder level,
// rather than at resource level which also has the benefit of lowering the load on AuthZ side, since instead of storing access to
// a single dashboard, you'd store access to all dashboards in a specific folder.
// For Secrets, this is not the case, but if we want to make it so, we need to update this ResourceAuthorizer to check the containing folder.
// If we ever want to do that, get guidance from IAM first as well.
func (b *SecretAPIBuilder) GetAuthorizer() authorizer.Authorizer {
	return authsvc.NewResourceAuthorizer(b.accessClient)
}

// Validate is called in `Create`, `Update` and `Delete` REST funcs, if the body calls the argument `rest.ValidateObjectFunc`.
func (b *SecretAPIBuilder) Validate(ctx context.Context, a admission.Attributes, o admission.ObjectInterfaces) error {
	obj := a.GetObject()
	operation := a.GetOperation()

	if obj == nil || operation == admission.Connect {
		return nil // This is normal for sub-resource
	}

	groupKind := obj.GetObjectKind().GroupVersionKind().GroupKind()

	// Generic validations for all kinds. At this point the name+namespace must not be empty.
	if a.GetName() == "" {
		return apierrors.NewInvalid(
			groupKind,
			a.GetName(),
			field.ErrorList{field.Required(field.NewPath("metadata", "name"), "a `name` is required")},
		)
	}

	if a.GetNamespace() == "" {
		return apierrors.NewInvalid(
			groupKind,
			a.GetName(),
			field.ErrorList{field.Required(field.NewPath("metadata", "namespace"), "a `namespace` is required")},
		)
	}

	switch typedObj := obj.(type) {
	case *secretv0alpha1.SecureValue:
		var oldObj *secretv0alpha1.SecureValue

		if a.GetOldObject() != nil {
			var ok bool

			oldObj, ok = a.GetOldObject().(*secretv0alpha1.SecureValue)
			if !ok {
				return apierrors.NewBadRequest(fmt.Sprintf("old object is not a SecureValue, found %T", a.GetOldObject()))
			}
		}

		if errs := reststorage.ValidateSecureValue(typedObj, oldObj, operation, b.decryptersAllowList); len(errs) > 0 {
			return apierrors.NewInvalid(groupKind, a.GetName(), errs)
		}

		return nil
	case *secretv0alpha1.Keeper:
		if errs := reststorage.ValidateKeeper(typedObj, operation); len(errs) > 0 {
			return apierrors.NewInvalid(groupKind, a.GetName(), errs)
		}

		return nil
	}

	return apierrors.NewBadRequest(fmt.Sprintf("unknown spec %T", obj))
}

func (b *SecretAPIBuilder) Mutate(ctx context.Context, a admission.Attributes, o admission.ObjectInterfaces) error {
	obj := a.GetObject()
	operation := a.GetOperation()

	if obj == nil || operation == admission.Connect {
		return nil // This is normal for sub-resource
	}

	// When creating a resource and the name is empty, we need to generate one.
	if operation == admission.Create && a.GetName() == "" {
		generatedName, err := util.GetRandomString(8)
		if err != nil {
			return fmt.Errorf("generate random string: %w", err)
		}

		switch typedObj := obj.(type) {
		case *secretv0alpha1.SecureValue:
			optionalPrefix := typedObj.GenerateName
			if optionalPrefix == "" {
				optionalPrefix = "sv-"
			}

			typedObj.Name = optionalPrefix + generatedName

		case *secretv0alpha1.Keeper:
			optionalPrefix := typedObj.GenerateName
			if optionalPrefix == "" {
				optionalPrefix = "kp-"
			}

			typedObj.Name = optionalPrefix + generatedName
		}
	}

	// On any mutation to a `SecureValue`, override the `phase` as `Pending` and an empty `message`.
	if operation == admission.Create || operation == admission.Update {
		sv, ok := obj.(*secretv0alpha1.SecureValue)
		if ok && sv != nil {
			sv.Status.Phase = secretv0alpha1.SecureValuePhasePending
			sv.Status.Message = ""
		}
	}

	return nil
}

func (b *SecretAPIBuilder) GetPostStartHooks() (map[string]genericapiserver.PostStartHookFunc, error) {
	return map[string]genericapiserver.PostStartHookFunc{
		"start-outbox-queue-worker": func(hookCtx genericapiserver.PostStartHookContext) error {
			if err := b.worker.ControlLoop(hookCtx.Context); err != nil {
				if !errors.Is(err, context.Canceled) {
					b.log.Error("secrets outbox worker exited control loop with error, secrets won't be created/updated/deleted/etc while the worker is not running: %+v", err)
					return err
				}
			}

			return nil
		},
	}, nil
}<|MERGE_RESOLUTION|>--- conflicted
+++ resolved
@@ -26,7 +26,6 @@
 	"github.com/grafana/grafana/pkg/infra/tracing"
 	"github.com/grafana/grafana/pkg/registry/apis/secret/contracts"
 	"github.com/grafana/grafana/pkg/registry/apis/secret/reststorage"
-	"github.com/grafana/grafana/pkg/registry/apis/secret/secret"
 	"github.com/grafana/grafana/pkg/registry/apis/secret/secretkeeper"
 	"github.com/grafana/grafana/pkg/registry/apis/secret/service"
 	"github.com/grafana/grafana/pkg/registry/apis/secret/worker"
@@ -46,16 +45,6 @@
 )
 
 type SecretAPIBuilder struct {
-<<<<<<< HEAD
-	tracer                tracing.Tracer
-	log                   *log.ConcreteLogger
-	secretService         *secret.SecretService
-	keeperMetadataStorage contracts.KeeperMetadataStorage
-	accessClient          claims.AccessClient
-	worker                *worker.Worker
-	decryptersAllowList   map[string]struct{}
-	isDevMode             bool // REMOVE ME
-=======
 	tracer                     tracing.Tracer
 	log                        *log.ConcreteLogger
 	secretService              *service.SecretService
@@ -66,17 +55,12 @@
 	accessClient               claims.AccessClient
 	worker                     *worker.Worker
 	decryptersAllowList        map[string]struct{}
->>>>>>> 7b2b0090
 }
 
 func NewSecretAPIBuilder(
 	tracer tracing.Tracer,
 	secureValueMetadataStorage contracts.SecureValueMetadataStorage,
-<<<<<<< HEAD
-	secretService *secret.SecretService,
-=======
 	secretService *service.SecretService,
->>>>>>> 7b2b0090
 	keeperMetadataStorage contracts.KeeperMetadataStorage,
 	secretsOutboxQueue contracts.OutboxQueue,
 	database contracts.Database,
@@ -90,13 +74,6 @@
 	}
 
 	return &SecretAPIBuilder{
-<<<<<<< HEAD
-		tracer:                tracer,
-		log:                   log.New("secret.SecretAPIBuilder"),
-		secretService:         secretService,
-		keeperMetadataStorage: keeperMetadataStorage,
-		accessClient:          accessClient,
-=======
 		tracer:                     tracer,
 		log:                        log.New("secret.SecretAPIBuilder"),
 		secretService:              secretService,
@@ -105,7 +82,6 @@
 		secretsOutboxQueue:         secretsOutboxQueue,
 		database:                   database,
 		accessClient:               accessClient,
->>>>>>> 7b2b0090
 		worker: worker.NewWorker(worker.Config{
 			BatchSize:      1,
 			ReceiveTimeout: 5 * time.Second,
@@ -129,11 +105,7 @@
 	secureValueMetadataStorage contracts.SecureValueMetadataStorage,
 	keeperMetadataStorage contracts.KeeperMetadataStorage,
 	outboxQueue contracts.OutboxQueue,
-<<<<<<< HEAD
-	secretService *secret.SecretService,
-=======
 	secretService *service.SecretService,
->>>>>>> 7b2b0090
 	database contracts.Database,
 	keeperService secretkeeper.Service,
 	accessClient claims.AccessClient,

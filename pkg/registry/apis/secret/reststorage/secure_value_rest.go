package reststorage

import (
	"context"
	"errors"
	"fmt"
	"slices"
	"strconv"
	"strings"

	"k8s.io/apimachinery/pkg/apis/meta/internalversion"
	metav1 "k8s.io/apimachinery/pkg/apis/meta/v1"
	"k8s.io/apimachinery/pkg/runtime"
	"k8s.io/apimachinery/pkg/util/validation/field"
	"k8s.io/apiserver/pkg/admission"
	"k8s.io/apiserver/pkg/endpoints/request"
	"k8s.io/apiserver/pkg/registry/rest"

	"github.com/grafana/grafana/pkg/apimachinery/utils"
	secretv0alpha1 "github.com/grafana/grafana/pkg/apis/secret/v0alpha1"
	"github.com/grafana/grafana/pkg/registry/apis/secret/contracts"
	"github.com/grafana/grafana/pkg/registry/apis/secret/services"
	"github.com/grafana/grafana/pkg/registry/apis/secret/xkube"
)

var (
	_ rest.Scoper               = (*SecureValueRest)(nil)
	_ rest.SingularNameProvider = (*SecureValueRest)(nil)
	_ rest.Getter               = (*SecureValueRest)(nil)
	_ rest.Lister               = (*SecureValueRest)(nil)
	_ rest.Storage              = (*SecureValueRest)(nil)
	_ rest.Creater              = (*SecureValueRest)(nil)
	_ rest.Updater              = (*SecureValueRest)(nil)
	_ rest.GracefulDeleter      = (*SecureValueRest)(nil)
)

// SecureValueRest is an implementation of CRUDL operations on a `securevalue` backed by a persistence layer `store`.
type SecureValueRest struct {
<<<<<<< HEAD
	storage        contracts.SecureValueStorage
	outboxQueue    contracts.OutboxQueue
=======
	storage        contracts.SecureValueMetadataStorage
>>>>>>> ba207911
	resource       utils.ResourceInfo
	tableConverter rest.TableConvertor

	createSecureValueSvc *services.CreateSecureValue // Interface
}

// NewSecureValueRest is a returns a constructed `*SecureValueRest`.
<<<<<<< HEAD
func NewSecureValueRest(storage contracts.SecureValueStorage, outboxQueue contracts.OutboxQueue, resource utils.ResourceInfo, createSecureValueSvc *services.CreateSecureValue) *SecureValueRest {
	return &SecureValueRest{storage, outboxQueue, resource, resource.TableConverter(), createSecureValueSvc}
=======
func NewSecureValueRest(storage contracts.SecureValueMetadataStorage, resource utils.ResourceInfo) *SecureValueRest {
	return &SecureValueRest{storage, resource, resource.TableConverter()}
>>>>>>> ba207911
}

// New returns an empty `*SecureValue` that is used by the `Create` method.
func (s *SecureValueRest) New() runtime.Object {
	return s.resource.NewFunc()
}

// Destroy is called when? [TODO]
func (s *SecureValueRest) Destroy() {}

// NamespaceScoped returns `true` because the storage is namespaced (== org).
func (s *SecureValueRest) NamespaceScoped() bool {
	return true
}

// GetSingularName is used by `kubectl` discovery to have singular name representation of resources.
func (s *SecureValueRest) GetSingularName() string {
	return s.resource.GetSingularName()
}

// NewList returns an empty `*SecureValueList` that is used by the `List` method.
func (s *SecureValueRest) NewList() runtime.Object {
	return s.resource.NewListFunc()
}

// ConvertToTable is used by Kubernetes and converts objects to `metav1.Table`.
func (s *SecureValueRest) ConvertToTable(ctx context.Context, object runtime.Object, tableOptions runtime.Object) (*metav1.Table, error) {
	return s.tableConverter.ConvertToTable(ctx, object, tableOptions)
}

// List calls the inner `store` (persistence) and returns a list of `securevalues` within a `namespace` filtered by the `options`.
func (s *SecureValueRest) List(ctx context.Context, options *internalversion.ListOptions) (runtime.Object, error) {
	namespace, ok := request.NamespaceFrom(ctx)
	if !ok {
		return nil, fmt.Errorf("missing namespace")
	}

	secureValueList, err := s.storage.List(ctx, xkube.Namespace(namespace), options)
	if err != nil {
		return nil, fmt.Errorf("failed to list secure values: %w", err)
	}

	return secureValueList, nil
}

// Get calls the inner `store` (persistence) and returns a `securevalue` by `name`. It will NOT return the decrypted `value`.
func (s *SecureValueRest) Get(ctx context.Context, name string, options *metav1.GetOptions) (runtime.Object, error) {
	namespace, ok := request.NamespaceFrom(ctx)
	if !ok {
		return nil, fmt.Errorf("missing namespace")
	}

	sv, err := s.storage.Read(ctx, xkube.Namespace(namespace), name)
	if err != nil {
		if errors.Is(err, contracts.ErrSecureValueNotFound) {
			return nil, s.resource.NewNotFound(name)
		}

		return nil, fmt.Errorf("failed to read secure value: %w", err)
	}

	return sv, nil
}

// Create a new `securevalue`. Does some validation and allows empty `name` (generated).
func (s *SecureValueRest) Create(
	ctx context.Context,
	obj runtime.Object,
	createValidation rest.ValidateObjectFunc,
	options *metav1.CreateOptions,
) (runtime.Object, error) {
	sv, ok := obj.(*secretv0alpha1.SecureValue)
	if !ok {
		return nil, fmt.Errorf("expected SecureValue for create")
	}

	if err := createValidation(ctx, obj); err != nil {
		return nil, err
	}

	return s.createSecureValueSvc.Handle(ctx, sv)
}

// Update a `securevalue`'s `value`. The second return parameter indicates whether the resource was newly created.
// Currently does not support "create on update" functionality. If the securevalue does not yet exist, it returns an error.
func (s *SecureValueRest) Update(
	ctx context.Context,
	name string,
	objInfo rest.UpdatedObjectInfo,
	createValidation rest.ValidateObjectFunc,
	updateValidation rest.ValidateObjectUpdateFunc,
	forceAllowCreate bool,
	options *metav1.UpdateOptions,
) (runtime.Object, bool, error) {
	oldObj, err := s.Get(ctx, name, &metav1.GetOptions{})
	if err != nil {
		return nil, false, err
	}

	// Makes sure the UID and ResourceVersion are OK.
	// TODO: this also makes it so the labels and annotations are additive, unless we check and remove manually.
	newObj, err := objInfo.UpdatedObject(ctx, oldObj)
	if err != nil {
		return nil, false, fmt.Errorf("k8s updated object: %w", err)
	}

	if err := updateValidation(ctx, newObj, oldObj); err != nil {
		return nil, false, err
	}

	newSecureValue, ok := newObj.(*secretv0alpha1.SecureValue)
	if !ok {
		return nil, false, fmt.Errorf("expected SecureValue for update")
	}

	// TODO: do we need to do this here again? Probably not, but double-check!
	newSecureValue.Annotations = xkube.CleanAnnotations(newSecureValue.Annotations)

	// Current implementation replaces everything passed in the spec, so it is not a PATCH. Do we want/need to support that?
	updatedSecureValue, err := s.storage.Update(ctx, newSecureValue)
	if err != nil {
		return nil, false, fmt.Errorf("failed to update secure value: %w", err)
	}

	return updatedSecureValue, false, nil
}

// Delete calls the inner `store` (persistence) in order to delete the `securevalue`.
// The second return parameter `bool` indicates whether the delete was instant or not. It always is for `securevalues`.
func (s *SecureValueRest) Delete(ctx context.Context, name string, deleteValidation rest.ValidateObjectFunc, options *metav1.DeleteOptions) (runtime.Object, bool, error) {
	namespace, ok := request.NamespaceFrom(ctx)
	if !ok {
		return nil, false, fmt.Errorf("missing namespace")
	}

	if err := s.storage.Delete(ctx, xkube.Namespace(namespace), name); err != nil {
		return nil, false, fmt.Errorf("delete secure value: %w", err)
	}

	return nil, true, nil
}

// ValidateSecureValue does basic spec validation of a securevalue.
func ValidateSecureValue(sv, oldSv *secretv0alpha1.SecureValue, operation admission.Operation, decryptersAllowList []string) field.ErrorList {
	errs := make(field.ErrorList, 0)

	// Operation-specific field validation.
	switch operation {
	case admission.Create:
		errs = validateSecureValueCreate(sv)

	// If we plan to support PATCH-style updates, we shouldn't be requiring fields to be set.
	case admission.Update:
		errs = validateSecureValueUpdate(sv, oldSv)

	case admission.Delete:
	case admission.Connect:
	}

	// General validations.
	decrypterGroups := make(map[string]map[string]int, 0)

	// If populated, `Decrypters` must match "{group}/{name OR *}" and must be unique.
	for i, decrypter := range sv.Spec.Decrypters {
		// Allow List: decrypters must match exactly and be in the allowed list to be able to decrypt.
		if len(decryptersAllowList) > 0 && !slices.Contains(decryptersAllowList, decrypter) {
			errs = append(
				errs,
				field.Invalid(field.NewPath("spec", "decrypters", "["+strconv.Itoa(i)+"]"), decrypter, fmt.Sprintf("allowed values: %v", decryptersAllowList)),
			)

			return errs
		}

		group, name, found := strings.Cut(decrypter, "/")
		if !found {
			errs = append(
				errs,
				field.Invalid(field.NewPath("spec", "decrypters", "["+strconv.Itoa(i)+"]"), decrypter, "a decrypter must have the format `{string}/{string}`"),
			)

			continue
		}

		if group == "" {
			errs = append(
				errs,
				field.Invalid(field.NewPath("spec", "decrypters", "["+strconv.Itoa(i)+"]"), decrypter, "a decrypter group must be present"),
			)

			continue
		}

		if found && name == "" {
			errs = append(
				errs,
				field.Invalid(field.NewPath("spec", "decrypters", "["+strconv.Itoa(i)+"]"), decrypter, "a decrypter name must be present (use * for match-all)"),
			)

			continue
		}

		if _, exists := decrypterGroups[group][name]; exists {
			errs = append(
				errs,
				field.Invalid(
					field.NewPath("spec", "decrypters", "["+strconv.Itoa(i)+"]"),
					decrypter,
					"the same decrypter already exists and must be unique",
				),
			)

			continue
		}

		if decrypterGroups[group] == nil {
			decrypterGroups[group] = make(map[string]int)
		}

		decrypterGroups[group][name] = i
	}

	// In case of a "{group}/*" any other "{group}/{name}" with a matching "{group}" is redundant.
	for group, names := range decrypterGroups {
		const wildcard = "*"

		if _, exists := names[wildcard]; exists && len(names) > 1 {
			for name, i := range names {
				if name == wildcard {
					continue
				}

				errs = append(
					errs,
					field.Invalid(
						field.NewPath("spec", "decrypters", "["+strconv.Itoa(i)+"]"),
						group+"/"+name,
						`the decrypter is not required as there is a wildcard "`+group+`/*" which takes precedence`,
					),
				)
			}
		}
	}

	return errs
}

// validateSecureValueCreate does basic spec validation of a securevalue for the Create operation.
func validateSecureValueCreate(sv *secretv0alpha1.SecureValue) field.ErrorList {
	errs := make(field.ErrorList, 0)

	if sv.Spec.Title == "" {
		errs = append(errs, field.Required(field.NewPath("spec", "title"), "a `title` is required"))
	}

	if sv.Spec.Keeper == "" {
		errs = append(errs, field.Required(field.NewPath("spec", "keeper"), "a `keeper` is required"))
	}

	if sv.Spec.Value == "" && sv.Spec.Ref == "" {
		errs = append(errs, field.Required(field.NewPath("spec"), "either a `value` or `ref` is required"))
	}

	if sv.Spec.Value != "" && sv.Spec.Ref != "" {
		errs = append(errs, field.Forbidden(field.NewPath("spec"), "only one of `value` or `ref` can be set"))
	}

	return errs
}

// validateSecureValueUpdate does basic spec validation of a securevalue for the Update operation.
func validateSecureValueUpdate(sv, oldSv *secretv0alpha1.SecureValue) field.ErrorList {
	errs := make(field.ErrorList, 0)

	// For updates, an `old` object is required.
	if oldSv == nil {
		errs = append(errs, field.InternalError(field.NewPath("spec"), errors.New("old object is nil")))

		return errs
	}

	// Only validate if one of the fields is being changed/set.
	if sv.Spec.Value != "" || sv.Spec.Ref != "" {
		if oldSv.Spec.Ref != "" && sv.Spec.Value != "" {
			errs = append(errs, field.Forbidden(field.NewPath("spec"), "cannot set `value` when `ref` was already previously set"))
		}

		if oldSv.Spec.Ref == "" && sv.Spec.Ref != "" {
			errs = append(errs, field.Forbidden(field.NewPath("spec"), "cannot set `ref` when `value` was already previously set"))
		}
	}

	// Keeper cannot be changed.
	if sv.Spec.Keeper != oldSv.Spec.Keeper {
		errs = append(errs, field.Forbidden(field.NewPath("spec"), "the `keeper` cannot be changed"))
	}

	return errs
}<|MERGE_RESOLUTION|>--- conflicted
+++ resolved
@@ -36,12 +36,7 @@
 
 // SecureValueRest is an implementation of CRUDL operations on a `securevalue` backed by a persistence layer `store`.
 type SecureValueRest struct {
-<<<<<<< HEAD
-	storage        contracts.SecureValueStorage
-	outboxQueue    contracts.OutboxQueue
-=======
 	storage        contracts.SecureValueMetadataStorage
->>>>>>> ba207911
 	resource       utils.ResourceInfo
 	tableConverter rest.TableConvertor
 
@@ -49,13 +44,8 @@
 }
 
 // NewSecureValueRest is a returns a constructed `*SecureValueRest`.
-<<<<<<< HEAD
-func NewSecureValueRest(storage contracts.SecureValueStorage, outboxQueue contracts.OutboxQueue, resource utils.ResourceInfo, createSecureValueSvc *services.CreateSecureValue) *SecureValueRest {
-	return &SecureValueRest{storage, outboxQueue, resource, resource.TableConverter(), createSecureValueSvc}
-=======
 func NewSecureValueRest(storage contracts.SecureValueMetadataStorage, resource utils.ResourceInfo) *SecureValueRest {
 	return &SecureValueRest{storage, resource, resource.TableConverter()}
->>>>>>> ba207911
 }
 
 // New returns an empty `*SecureValue` that is used by the `Create` method.

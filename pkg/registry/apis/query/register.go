package query

import (
	"context"
	"encoding/json"

	"github.com/prometheus/client_golang/prometheus"
	metav1 "k8s.io/apimachinery/pkg/apis/meta/v1"
	"k8s.io/apimachinery/pkg/runtime"
	"k8s.io/apimachinery/pkg/runtime/schema"
	"k8s.io/apiserver/pkg/authorization/authorizer"
	"k8s.io/apiserver/pkg/registry/rest"
	genericapiserver "k8s.io/apiserver/pkg/server"
	common "k8s.io/kube-openapi/pkg/common"
	"k8s.io/kube-openapi/pkg/spec3"

	claims "github.com/grafana/authlib/types"
	query "github.com/grafana/grafana/pkg/apis/query/v0alpha1"
	"github.com/grafana/grafana/pkg/expr"
	"github.com/grafana/grafana/pkg/expr/metrics"
	"github.com/grafana/grafana/pkg/infra/log"
	"github.com/grafana/grafana/pkg/infra/tracing"
	"github.com/grafana/grafana/pkg/plugins"
	"github.com/grafana/grafana/pkg/registry/apis/query/client"
	"github.com/grafana/grafana/pkg/registry/apis/query/clientapi"
	"github.com/grafana/grafana/pkg/registry/apis/query/queryschema"
	"github.com/grafana/grafana/pkg/services/accesscontrol"
	"github.com/grafana/grafana/pkg/services/apiserver/builder"
	"github.com/grafana/grafana/pkg/services/datasources"
	"github.com/grafana/grafana/pkg/services/datasources/service"
	"github.com/grafana/grafana/pkg/services/featuremgmt"
	"github.com/grafana/grafana/pkg/services/pluginsintegration/plugincontext"
	"github.com/grafana/grafana/pkg/services/pluginsintegration/pluginstore"
	"github.com/grafana/grafana/pkg/setting"
)

var _ builder.APIGroupBuilder = (*QueryAPIBuilder)(nil)

type QueryAPIBuilder struct {
	log                  log.Logger
	concurrentQueryLimit int
	features             featuremgmt.FeatureToggles

	authorizer authorizer.Authorizer

<<<<<<< HEAD
	tracer         tracing.Tracer
	metrics        *metrics.ExprMetrics
	parser         *queryParser
	clientSupplier clientapi.DataSourceClientSupplier
	connections    DataSourceConnectionProvider
	registry       query.DataSourceApiServerRegistry
	converter      *expr.ResultConverter
	queryTypes     *query.QueryTypeDefinitionList
=======
	tracer                 tracing.Tracer
	metrics                *metrics.ExprMetrics
	clientSupplier         clientapi.DataSourceClientSupplier
	registry               query.DataSourceApiServerRegistry
	converter              *expr.ResultConverter
	queryTypes             *query.QueryTypeDefinitionList
	legacyDatasourceLookup service.LegacyDataSourceLookup
>>>>>>> f969eb02
}

func NewQueryAPIBuilder(
	features featuremgmt.FeatureToggles,
	clientSupplier clientapi.DataSourceClientSupplier,
	ar authorizer.Authorizer,
	registry query.DataSourceApiServerRegistry,
<<<<<<< HEAD
	connections DataSourceConnectionProvider,
	legacy service.LegacyDataSourceLookup,
=======
>>>>>>> f969eb02
	registerer prometheus.Registerer,
	tracer tracing.Tracer,
	legacyDatasourceLookup service.LegacyDataSourceLookup,
) (*QueryAPIBuilder, error) {
	// Include well typed query definitions
	var queryTypes *query.QueryTypeDefinitionList
	if features.IsEnabledGlobally(featuremgmt.FlagDatasourceQueryTypes) {
		// Read the expression query definitions
		raw, err := expr.QueryTypeDefinitionListJSON()
		if err != nil {
			return nil, err
		}
		queryTypes = &query.QueryTypeDefinitionList{}
		err = json.Unmarshal(raw, queryTypes)
		if err != nil {
			return nil, err
		}
	}

	return &QueryAPIBuilder{
		concurrentQueryLimit: 4,
		log:                  log.New("query_apiserver"),
		clientSupplier:       clientSupplier,
		authorizer:           ar,
		registry:             registry,
		metrics:              metrics.NewQueryServiceExpressionsMetrics(registerer),
		tracer:               tracer,
		features:             features,
		queryTypes:           queryTypes,
		connections:          connections,
		converter: &expr.ResultConverter{
			Features: features,
			Tracer:   tracer,
		},
		legacyDatasourceLookup: legacyDatasourceLookup,
	}, nil
}

func RegisterAPIService(
	cfg *setting.Cfg,
	features featuremgmt.FeatureToggles,
	apiregistration builder.APIRegistrar,
	dataSourcesService datasources.DataSourceService,
	pluginStore pluginstore.Store,
	accessControl accesscontrol.AccessControl,
	pluginClient plugins.Client,
	pCtxProvider *plugincontext.Provider,
	registerer prometheus.Registerer,
	tracer tracing.Tracer,
	legacyDatasourceLookup service.LegacyDataSourceLookup,
	exprService *expr.Service,
) (*QueryAPIBuilder, error) {
	if !featuremgmt.AnyEnabled(features,
		featuremgmt.FlagQueryService,
		featuremgmt.FlagGrafanaAPIServerWithExperimentalAPIs) {
		return nil, nil // skip registration unless explicitly added (or all experimental are added)
	}

	ar := authorizer.AuthorizerFunc(
		func(ctx context.Context, attr authorizer.Attributes) (authorized authorizer.Decision, reason string, err error) {
			// we only verify that we have a valid user.
			// the "real" check will happen when the specific
			// data sources are loaded.
			_, ok := claims.AuthInfoFrom(ctx)
			if !ok {
				return authorizer.DecisionDeny, "valid user is required", nil
			}

			return authorizer.DecisionAllow, "", nil
		})

	reg := client.NewDataSourceRegistryFromStore(pluginStore, dataSourcesService)
	builder, err := NewQueryAPIBuilder(
		features,
<<<<<<< HEAD
		&CommonDataSourceClientSupplier{
			Client: client.NewQueryClientForPluginClient(pluginClient, pCtxProvider, accessControl),
		},
		ar, reg,
		&connectionsProvider{dsService: dataSourcesService, registry: reg}, legacy, registerer, tracer,
=======
		client.NewSingleTenantClientSupplier(cfg, features, pluginClient, pCtxProvider, accessControl),
		ar,
		client.NewDataSourceRegistryFromStore(pluginStore, dataSourcesService),
		registerer,
		tracer,
		legacyDatasourceLookup,
>>>>>>> f969eb02
	)
	apiregistration.RegisterAPI(builder)
	return builder, err
}

func (b *QueryAPIBuilder) GetGroupVersion() schema.GroupVersion {
	return query.SchemeGroupVersion
}

func addKnownTypes(scheme *runtime.Scheme, gv schema.GroupVersion) {
	scheme.AddKnownTypes(gv,
		&query.DataSourceApiServer{},
		&query.DataSourceApiServerList{},
		&query.DataSourceConnection{},
		&query.DataSourceConnectionList{},
		&query.QueryDataRequest{},
		&query.QueryDataResponse{},
		&query.QueryTypeDefinition{},
		&query.QueryTypeDefinitionList{},
	)
}

func (b *QueryAPIBuilder) InstallSchema(scheme *runtime.Scheme) error {
	addKnownTypes(scheme, query.SchemeGroupVersion)
	metav1.AddToGroupVersion(scheme, query.SchemeGroupVersion)
	return scheme.SetVersionPriority(query.SchemeGroupVersion)
}

func (b *QueryAPIBuilder) AllowedV0Alpha1Resources() []string {
	return []string{builder.AllResourcesAllowed}
}

func (b *QueryAPIBuilder) UpdateAPIGroupInfo(apiGroupInfo *genericapiserver.APIGroupInfo, _ builder.APIGroupOptions) error {
	gv := query.SchemeGroupVersion

	storage := map[string]rest.Storage{}

	// Get a list of all datasource instances
	// Eventually this would be backed either by search or reconciler pattern
	storage[query.ConnectionResourceInfo.StoragePath()] = &connectionAccess{
		connections: b.connections,
	}

	plugins := newPluginsStorage(b.registry)
	storage[plugins.resourceInfo.StoragePath()] = plugins
	if !b.features.IsEnabledGlobally(featuremgmt.FlagGrafanaAPIServerWithExperimentalAPIs) {
		// The plugin registry is still experimental, and not yet accurate
		// For standard k8s api discovery to work, at least one resource must be registered
		// While this feature is under development, we can return an empty list for non-dev instances
		plugins.returnEmptyList = true
	}

	// The query endpoint -- NOTE, this uses a rewrite hack to allow requests without a name parameter
	storage["query"] = newQueryREST(b)

	// Register the expressions query schemas
	err := queryschema.RegisterQueryTypes(b.queryTypes, storage)

	apiGroupInfo.VersionedResourcesStorageMap[gv.Version] = storage
	return err
}

func (b *QueryAPIBuilder) GetOpenAPIDefinitions() common.GetOpenAPIDefinitions {
	return query.GetOpenAPIDefinitions
}

func (b *QueryAPIBuilder) GetAuthorizer() authorizer.Authorizer {
	return b.authorizer
}

func (b *QueryAPIBuilder) PostProcessOpenAPI(oas *spec3.OpenAPI) (*spec3.OpenAPI, error) {
	// The plugin description
	oas.Info.Description = "Query service"

	// The root api URL
	root := "/apis/" + b.GetGroupVersion().String() + "/"

	// Add queries to the request properties
	err := queryschema.AddQueriesToOpenAPI(queryschema.OASQueryOptions{
		Swagger: oas,
		PluginJSON: &plugins.JSONData{
			ID: expr.DatasourceType, // Not really a plugin, but identified the same way
		},
		QueryTypes:       b.queryTypes,
		Root:             root,
		QueryPath:        "namespaces/{namespace}/query/{name}",
		QueryDescription: "Query any datasources (with expressions)",

		// An explicit set of examples (otherwise we iterate the query type examples)
		QueryExamples: map[string]*spec3.Example{
			"A": {
				ExampleProps: spec3.ExampleProps{
					Summary:     "Random walk (testdata)",
					Description: "Use testdata to execute a random walk query",
					Value: `{
						"queries": [
							{
								"refId": "A",
								"scenarioId": "random_walk_table",
								"seriesCount": 1,
								"datasource": {
								"type": "grafana-testdata-datasource",
								"uid": "PD8C576611E62080A"
								},
								"intervalMs": 60000,
								"maxDataPoints": 20
							}
						],
						"from": "now-6h",
						"to": "now"
					}`,
				},
			},
			"B": {
				ExampleProps: spec3.ExampleProps{
					Summary:     "With deprecated datasource name",
					Description: "Includes an old style string for datasource reference",
					Value: `{
						"queries": [
							{
								"refId": "A",
								"datasource": {
									"type": "grafana-googlesheets-datasource",
									"uid": "b1808c48-9fc9-4045-82d7-081781f8a553"
								},
								"cacheDurationSeconds": 300,
								"spreadsheet": "spreadsheetID",
								"datasourceId": 4,
								"intervalMs": 30000,
								"maxDataPoints": 794
							},
							{
								"refId": "Z",
								"datasource": "old",
								"maxDataPoints": 10,
								"timeRange": {
									"from": "100",
									"to": "200"
								}
							}
						],
						"from": "now-6h",
						"to": "now"
					}`,
				},
			},
		},
	})
	if err != nil {
		return oas, nil
	}

	return oas, nil
}<|MERGE_RESOLUTION|>--- conflicted
+++ resolved
@@ -43,16 +43,6 @@
 
 	authorizer authorizer.Authorizer
 
-<<<<<<< HEAD
-	tracer         tracing.Tracer
-	metrics        *metrics.ExprMetrics
-	parser         *queryParser
-	clientSupplier clientapi.DataSourceClientSupplier
-	connections    DataSourceConnectionProvider
-	registry       query.DataSourceApiServerRegistry
-	converter      *expr.ResultConverter
-	queryTypes     *query.QueryTypeDefinitionList
-=======
 	tracer                 tracing.Tracer
 	metrics                *metrics.ExprMetrics
 	clientSupplier         clientapi.DataSourceClientSupplier
@@ -60,7 +50,7 @@
 	converter              *expr.ResultConverter
 	queryTypes             *query.QueryTypeDefinitionList
 	legacyDatasourceLookup service.LegacyDataSourceLookup
->>>>>>> f969eb02
+	connections            DataSourceConnectionProvider
 }
 
 func NewQueryAPIBuilder(
@@ -68,14 +58,10 @@
 	clientSupplier clientapi.DataSourceClientSupplier,
 	ar authorizer.Authorizer,
 	registry query.DataSourceApiServerRegistry,
-<<<<<<< HEAD
-	connections DataSourceConnectionProvider,
-	legacy service.LegacyDataSourceLookup,
-=======
->>>>>>> f969eb02
 	registerer prometheus.Registerer,
 	tracer tracing.Tracer,
 	legacyDatasourceLookup service.LegacyDataSourceLookup,
+	connections DataSourceConnectionProvider,
 ) (*QueryAPIBuilder, error) {
 	// Include well typed query definitions
 	var queryTypes *query.QueryTypeDefinitionList
@@ -145,22 +131,16 @@
 		})
 
 	reg := client.NewDataSourceRegistryFromStore(pluginStore, dataSourcesService)
+
 	builder, err := NewQueryAPIBuilder(
 		features,
-<<<<<<< HEAD
-		&CommonDataSourceClientSupplier{
-			Client: client.NewQueryClientForPluginClient(pluginClient, pCtxProvider, accessControl),
-		},
-		ar, reg,
-		&connectionsProvider{dsService: dataSourcesService, registry: reg}, legacy, registerer, tracer,
-=======
 		client.NewSingleTenantClientSupplier(cfg, features, pluginClient, pCtxProvider, accessControl),
 		ar,
 		client.NewDataSourceRegistryFromStore(pluginStore, dataSourcesService),
 		registerer,
 		tracer,
 		legacyDatasourceLookup,
->>>>>>> f969eb02
+		&connectionsProvider{dsService: dataSourcesService, registry: reg},
 	)
 	apiregistration.RegisterAPI(builder)
 	return builder, err

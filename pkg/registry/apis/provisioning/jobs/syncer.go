--- conflicted
+++ resolved
@@ -62,21 +62,16 @@
 	lastCommit := cfg.Status.Sync.Hash
 	versionedRepo, isVersioned := r.repository.(repository.VersionedRepository)
 
-<<<<<<< HEAD
-	err := r.verifyTargetFolderExists(ctx)
-	if err != nil {
-		return "", err
-=======
 	// Ensure the configured folder exists and it's managed by the repository
-	if cfg.Spec.Folder != "" {
+	if cfg.Status.Sync.Folder != "" {
 		title := cfg.Spec.Title
 		if title == "" {
-			title = cfg.Spec.Folder
+			title = cfg.Status.Sync.Folder
 		}
 
 		folder := resources.Folder{
 			Path:  "",
-			ID:    cfg.Spec.Folder,
+			ID:    cfg.Status.Sync.Folder,
 			Title: title,
 		}
 
@@ -84,7 +79,6 @@
 		if err := r.ensureFolderExists(ctx, folder, ""); err != nil {
 			return "", fmt.Errorf("ensure repository folder exists: %w", err)
 		}
->>>>>>> 931daf01
 	}
 
 	logger := logging.FromContext(ctx)
@@ -338,30 +332,9 @@
 	return nil
 }
 
-<<<<<<< HEAD
-func (r *Syncer) createFolderPath(ctx context.Context, filePath string) (string, error) {
-	dir := path.Dir(filePath)
-	parent := "TODO!!!!!" // r.repository.Config().Spec.Folder
-	if dir == "." || dir == "/" {
-		return parent, nil
-	}
-
-	logger := logging.FromContext(ctx).With("file", filePath)
-
-	var currentPath string
-	for _, folder := range strings.Split(dir, "/") {
-		if folder == "" {
-			// Trailing / leading slash?
-			continue
-		}
-
-		currentPath = path.Join(currentPath, folder)
-		folderID := resources.ParseFolder(currentPath, r.repository.Config().GetName())
-=======
 func (r *Syncer) replicateChanges(ctx context.Context, changes []repository.FileChange) error {
 	// Create an empty tree to avoid loading all folders unnecessarily
 	folderTree := resources.NewEmptyFolderTree()
->>>>>>> 931daf01
 
 	// Create folder structure first
 	for _, change := range changes {
@@ -459,29 +432,6 @@
 	return file, nil
 }
 
-<<<<<<< HEAD
-func (r *Syncer) verifyTargetFolderExists(ctx context.Context) error {
-	cfg := r.repository.Config()
-	folder := cfg.Status.Sync.Folder
-
-	switch cfg.Spec.Sync.Target {
-	case provisioning.SyncTargetTypeRoot:
-		if folder != "" {
-			return fmt.Errorf("folder exists in status target, but shouldn't when when targeting root")
-		}
-		return nil
-
-	case provisioning.SyncTargetTypeFolder:
-		if folder == "" {
-			return fmt.Errorf("targeting a folder, but none exist (should we create it here?)")
-		}
-
-		obj, err := r.folders.Get(ctx, folder, metav1.GetOptions{})
-		if err != nil {
-			return fmt.Errorf("unable to get folder: %w", err)
-		}
-
-=======
 // ensureFolderPathExists creates the folder structure in the cluster.
 func (r *Syncer) ensureFolderPathExists(ctx context.Context, dirPath, parent string, folderTree *resources.FolderTree) error {
 	return safepath.Walk(ctx, dirPath, func(ctx context.Context, path string) error {
@@ -517,20 +467,11 @@
 	}
 	obj, err := r.folders.Get(ctx, folder.ID, metav1.GetOptions{})
 	if err == nil {
->>>>>>> 931daf01
 		meta, err := utils.MetaAccessor(obj)
 		if err != nil {
 			return fmt.Errorf("create meta accessor for the object: %w", err)
 		}
 
-<<<<<<< HEAD
-		repo := meta.GetRepositoryName()
-		if repo != cfg.Name {
-			return fmt.Errorf("target folder is not owned by this repository")
-		}
-
-		return nil
-=======
 		existingInfo, err := meta.GetRepositoryInfo()
 		if err != nil {
 			return fmt.Errorf("get repository info: %w", err)
@@ -575,7 +516,6 @@
 
 	if _, err := r.folders.Create(ctx, obj, metav1.CreateOptions{}); err != nil {
 		return fmt.Errorf("failed to create folder: %w", err)
->>>>>>> 931daf01
 	}
 
 	return nil

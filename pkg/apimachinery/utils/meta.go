package utils

import (
	"fmt"
	"reflect"
	"strconv"
	"strings"
	"time"

	"k8s.io/apimachinery/pkg/api/meta"
	metav1 "k8s.io/apimachinery/pkg/apis/meta/v1"
	"k8s.io/apimachinery/pkg/apis/meta/v1/unstructured"
	"k8s.io/apimachinery/pkg/runtime"
	"k8s.io/apimachinery/pkg/runtime/schema"
	"k8s.io/apimachinery/pkg/types"

	common "github.com/grafana/grafana/pkg/apimachinery/apis/common/v0alpha1"
)

// LabelKeyGetHistory is used to select object history for an given resource
const LabelKeyGetHistory = "grafana.app/get-history"

// LabelKeyGetTrash is used to list objects that have been (soft) deleted
const LabelKeyGetTrash = "grafana.app/get-trash"

// AnnoKeyKubectlLastAppliedConfig is the annotation kubectl writes with the entire previous config
const AnnoKeyKubectlLastAppliedConfig = "kubectl.kubernetes.io/last-applied-configuration"

// AnnoKeyGrantPermissions allows users to explicitly grant themself permissions when creating
// resoures in the "root" folder.  This annotation is not saved and invalud for update.
const AnnoKeyGrantPermissions = "grafana.app/grant-permissions"

// AnnoGrantPermissionsDefault is the value that should be sent with AnnoKeyGrantPermissions
const AnnoGrantPermissionsDefault = "default"

// DeletedGeneration is set on Resources that have been (soft) deleted
const DeletedGeneration = int64(-999)

// Annotation keys

const AnnoKeyCreatedBy = "grafana.app/createdBy"
const AnnoKeyUpdatedTimestamp = "grafana.app/updatedTimestamp"
const AnnoKeyUpdatedBy = "grafana.app/updatedBy"
const AnnoKeyFolder = "grafana.app/folder"
const AnnoKeyBlob = "grafana.app/blob"
const AnnoKeyMessage = "grafana.app/message"

// Identify where values came from

const oldAnnoKeyRepoName = "grafana.app/repoName"
const oldAnnoKeyRepoPath = "grafana.app/repoPath"
const oldAnnoKeyRepoHash = "grafana.app/repoHash"
const oldAnnoKeyRepoTimestamp = "grafana.app/repoTimestamp"

// Annotations used to store manager properties

const AnnoKeyManagerKind = "grafana.app/managedBy"
const AnnoKeyManagerIdentity = "grafana.app/managerId"
const AnnoKeyManagerAllowsEdits = "grafana.app/managerAllowsEdits"
const AnnoKeyManagerSuspended = "grafana.app/managerSuspended"

// Annotations used to store source properties

const AnnoKeySourcePath = "grafana.app/sourcePath"
const AnnoKeySourceChecksum = "grafana.app/sourceChecksum"
const AnnoKeySourceTimestamp = "grafana.app/sourceTimestamp"

// Only used in modes 0-2 (legacy db) for returning the folder fullpath

const LabelGetFullpath = "grafana.app/fullpath"
const AnnoKeyFullpath = "grafana.app/fullpath"
const AnnoKeyFullpathUIDs = "grafana.app/fullpathUIDs"

// LabelKeyDeprecatedInternalID gives the deprecated internal ID of a resource
// Deprecated: will be removed in grafana 13
const LabelKeyDeprecatedInternalID = "grafana.app/deprecatedInternalID"

// Accessor functions for k8s objects
//
//go:generate mockery --name GrafanaMetaAccessor --structname MockGrafanaMetaAccessor --inpackage --filename meta_mock.go --with-expecter
type GrafanaMetaAccessor interface {
	metav1.Object

	GetGroupVersionKind() schema.GroupVersionKind
	GetRuntimeObject() (runtime.Object, bool)

	// Helper to get resource versions as int64, however this is not required
	// See: https://kubernetes.io/docs/reference/using-api/api-concepts/#resource-versions
	GetResourceVersionInt64() (int64, error)
	SetResourceVersionInt64(int64)

	GetUpdatedTimestamp() (*time.Time, error)
	SetUpdatedTimestamp(v *time.Time)
	SetUpdatedTimestampMillis(unix int64)
	GetCreatedBy() string
	SetCreatedBy(user string)
	GetUpdatedBy() string
	SetUpdatedBy(user string)
	GetFolder() string
	SetFolder(uid string)
	GetMessage() string
	SetMessage(msg string)
	SetAnnotation(key string, val string)
	GetAnnotation(key string) string

	SetBlob(v *BlobInfo)
	GetBlob() *BlobInfo

	// Deprecated: This will be removed in Grafana 13
	GetDeprecatedInternalID() int64

	// Deprecated: This will be removed in Grafana 13
	SetDeprecatedInternalID(id int64)

	GetFullpath() string
	SetFullpath(path string)
	GetFullpathUIDs() string
	SetFullpathUIDs(uids string)

	GetSpec() (any, error)
	SetSpec(any) error

	GetStatus() (any, error)

	// Used by the generic strategy to keep the status value unchanged on an update
	// NOTE the type must match the existing value, or an error will be thrown
	SetStatus(any) error

	// Find a title in the object
	// This will reflect the object and try to get:
	//  * spec.title
	//  * spec.name
	//  * title
	// and return an empty string if nothing was found
	FindTitle(defaultTitle string) string

	// GetManagerProperties returns the identity of the tool,
	// which is responsible for managing the resource.
	//
	// If the identity is not known, the second return value will be false.
	GetManagerProperties() (ManagerProperties, bool)

	// SetManagerProperties sets the identity of the tool,
	// which is responsible for managing the resource.
	SetManagerProperties(ManagerProperties)

	// GetSourceProperties returns the source properties of the resource.
	GetSourceProperties() (SourceProperties, bool)

	// SetSourceProperties sets the source properties of the resource.
	SetSourceProperties(SourceProperties)

	// GetSecureValues reads the "secure" property on a resource
	GetSecureValues() (common.InlineSecureValues, error)

	// SetSourceProperties sets the source properties of the resource.
	// For write commands, this may include inline secrets; read will only have references
	SetSecureValues(common.InlineSecureValues) error
}

var _ GrafanaMetaAccessor = (*grafanaMetaAccessor)(nil)

type grafanaMetaAccessor struct {
	raw interface{} // the original object (it implements metav1.Object)
	obj metav1.Object
	r   reflect.Value
}

// Accessor takes an arbitrary object pointer and returns meta.Interface.
// obj must be a pointer to an API type. An error is returned if the minimum
// required fields are missing. Fields that are not required return the default
// value and are a no-op if set.
func MetaAccessor(raw interface{}) (GrafanaMetaAccessor, error) {
	if raw == nil {
		return nil, fmt.Errorf("unable to read metadata from nil object")
	}

	obj, err := meta.Accessor(raw)
	if err != nil {
		return nil, fmt.Errorf("unable to read metadata from: %T, %s", raw, err)
	}

	// reflection to find title and other non object properties
	r := reflect.ValueOf(raw)
	if r.Kind() == reflect.Ptr || r.Kind() == reflect.Interface {
		r = r.Elem()
	}
	return &grafanaMetaAccessor{raw, obj, r}, nil
}

func (m *grafanaMetaAccessor) GetResourceVersionInt64() (int64, error) {
	v := m.obj.GetResourceVersion()
	if v == "" {
		return 0, nil
	}
	return strconv.ParseInt(v, 10, 64)
}

func (m *grafanaMetaAccessor) GetRuntimeObject() (runtime.Object, bool) {
	obj, ok := m.raw.(runtime.Object)
	return obj, ok
}

func (m *grafanaMetaAccessor) SetResourceVersionInt64(rv int64) {
	m.obj.SetResourceVersion(strconv.FormatInt(rv, 10))
}

func (m *grafanaMetaAccessor) SetAnnotation(key string, val string) {
	anno := m.obj.GetAnnotations()
	if val == "" {
		if anno != nil {
			delete(anno, key)
		}
	} else {
		if anno == nil {
			anno = make(map[string]string)
		}
		anno[key] = val
	}
	m.obj.SetAnnotations(anno)
}

func (m *grafanaMetaAccessor) GetAnnotation(key string) string {
	anno := m.obj.GetAnnotations()
	if anno == nil {
		return ""
	}
	return anno[key]
}

func (m *grafanaMetaAccessor) GetUpdatedTimestamp() (*time.Time, error) {
	v, ok := m.obj.GetAnnotations()[AnnoKeyUpdatedTimestamp]
	if !ok || v == "" {
		return nil, nil
	}
	t, err := time.Parse(time.RFC3339, v)
	if err != nil {
		return nil, fmt.Errorf("invalid updated timestamp: %s", err.Error())
	}
	t = t.UTC()
	return &t, nil
}

func (m *grafanaMetaAccessor) SetUpdatedTimestampMillis(v int64) {
	if v > 0 {
		t := time.UnixMilli(v)
		m.SetUpdatedTimestamp(&t)
	} else {
		m.SetAnnotation(AnnoKeyUpdatedTimestamp, "") // will clear the annotation
	}
}

func (m *grafanaMetaAccessor) SetUpdatedTimestamp(v *time.Time) {
	txt := ""
	if v != nil && v.Unix() != 0 {
		txt = v.UTC().Format(time.RFC3339)
	}
	m.SetAnnotation(AnnoKeyUpdatedTimestamp, txt)
}

func (m *grafanaMetaAccessor) GetCreatedBy() string {
	return m.GetAnnotation(AnnoKeyCreatedBy)
}

func (m *grafanaMetaAccessor) SetCreatedBy(user string) {
	m.SetAnnotation(AnnoKeyCreatedBy, user)
}

func (m *grafanaMetaAccessor) GetUpdatedBy() string {
	return m.GetAnnotation(AnnoKeyUpdatedBy)
}

func (m *grafanaMetaAccessor) SetUpdatedBy(user string) {
	m.SetAnnotation(AnnoKeyUpdatedBy, user)
}

func (m *grafanaMetaAccessor) GetBlob() *BlobInfo {
	return ParseBlobInfo(m.GetAnnotation(AnnoKeyBlob))
}

func (m *grafanaMetaAccessor) SetBlob(info *BlobInfo) {
	if info == nil {
		m.SetAnnotation(AnnoKeyBlob, "") // delete
	} else {
		m.SetAnnotation(AnnoKeyBlob, info.String())
	}
}

func (m *grafanaMetaAccessor) GetFolder() string {
	return m.GetAnnotation(AnnoKeyFolder)
}

func (m *grafanaMetaAccessor) SetFolder(uid string) {
	m.SetAnnotation(AnnoKeyFolder, uid)
}

func (m *grafanaMetaAccessor) GetMessage() string {
	return m.GetAnnotation(AnnoKeyMessage)
}

func (m *grafanaMetaAccessor) SetMessage(uid string) {
	m.SetAnnotation(AnnoKeyMessage, uid)
}

// This will be removed in Grafana 13. Do not add any new usage of it.
func (m *grafanaMetaAccessor) GetDeprecatedInternalID() int64 {
	labels := m.obj.GetLabels()
	if labels == nil {
		return 0
	}

	if internalID, ok := labels[LabelKeyDeprecatedInternalID]; ok {
		id, err := strconv.ParseInt(internalID, 10, 64)
		if err == nil {
			return id
		}
	}

	return 0
}

// This will be removed in Grafana 13. Do not add any new usage of it.
func (m *grafanaMetaAccessor) SetDeprecatedInternalID(id int64) {
	labels := m.obj.GetLabels()

	// disallow setting it to 0
	if id == 0 {
		if labels != nil {
			delete(labels, LabelKeyDeprecatedInternalID)
			m.obj.SetLabels(labels)
		}
		return
	}

	if labels == nil {
		labels = make(map[string]string)
	}

	labels[LabelKeyDeprecatedInternalID] = strconv.FormatInt(id, 10)
	m.obj.SetLabels(labels)
}

func (m *grafanaMetaAccessor) GetFullpath() string {
	return m.GetAnnotation(AnnoKeyFullpath)
}

func (m *grafanaMetaAccessor) SetFullpath(path string) {
	m.SetAnnotation(AnnoKeyFullpath, path)
}

func (m *grafanaMetaAccessor) GetFullpathUIDs() string {
	return m.GetAnnotation(AnnoKeyFullpathUIDs)
}

func (m *grafanaMetaAccessor) SetFullpathUIDs(uids string) {
	m.SetAnnotation(AnnoKeyFullpathUIDs, uids)
}

// GetAnnotations implements GrafanaMetaAccessor.
func (m *grafanaMetaAccessor) GetAnnotations() map[string]string {
	return m.obj.GetAnnotations()
}

// GetCreationTimestamp implements GrafanaMetaAccessor.
func (m *grafanaMetaAccessor) GetCreationTimestamp() metav1.Time {
	return m.obj.GetCreationTimestamp()
}

// GetDeletionGracePeriodSeconds implements GrafanaMetaAccessor.
func (m *grafanaMetaAccessor) GetDeletionGracePeriodSeconds() *int64 {
	return m.obj.GetDeletionGracePeriodSeconds()
}

// GetDeletionTimestamp implements GrafanaMetaAccessor.
func (m *grafanaMetaAccessor) GetDeletionTimestamp() *metav1.Time {
	return m.obj.GetDeletionTimestamp()
}

// GetFinalizers implements GrafanaMetaAccessor.
func (m *grafanaMetaAccessor) GetFinalizers() []string {
	return m.obj.GetFinalizers()
}

// GetGenerateName implements GrafanaMetaAccessor.
func (m *grafanaMetaAccessor) GetGenerateName() string {
	return m.obj.GetGenerateName()
}

// GetGeneration implements GrafanaMetaAccessor.
func (m *grafanaMetaAccessor) GetGeneration() int64 {
	return m.obj.GetGeneration()
}

// GetLabels implements GrafanaMetaAccessor.
func (m *grafanaMetaAccessor) GetLabels() map[string]string {
	return m.obj.GetLabels()
}

// GetManagedFields implements GrafanaMetaAccessor.
func (m *grafanaMetaAccessor) GetManagedFields() []metav1.ManagedFieldsEntry {
	return m.obj.GetManagedFields()
}

// GetName implements GrafanaMetaAccessor.
func (m *grafanaMetaAccessor) GetName() string {
	return m.obj.GetName()
}

// GetNamespace implements GrafanaMetaAccessor.
func (m *grafanaMetaAccessor) GetNamespace() string {
	return m.obj.GetNamespace()
}

// GetOwnerReferences implements GrafanaMetaAccessor.
func (m *grafanaMetaAccessor) GetOwnerReferences() []metav1.OwnerReference {
	return m.obj.GetOwnerReferences()
}

// GetResourceVersion implements GrafanaMetaAccessor.
func (m *grafanaMetaAccessor) GetResourceVersion() string {
	return m.obj.GetResourceVersion()
}

// GetSelfLink implements GrafanaMetaAccessor.
func (m *grafanaMetaAccessor) GetSelfLink() string {
	return m.obj.GetSelfLink()
}

// GetUID implements GrafanaMetaAccessor.
func (m *grafanaMetaAccessor) GetUID() types.UID {
	return m.obj.GetUID()
}

// SetAnnotations implements GrafanaMetaAccessor.
func (m *grafanaMetaAccessor) SetAnnotations(annotations map[string]string) {
	m.obj.SetAnnotations(annotations)
}

// SetCreationTimestamp implements GrafanaMetaAccessor.
func (m *grafanaMetaAccessor) SetCreationTimestamp(timestamp metav1.Time) {
	m.obj.SetCreationTimestamp(timestamp)
}

// SetDeletionGracePeriodSeconds implements GrafanaMetaAccessor.
func (m *grafanaMetaAccessor) SetDeletionGracePeriodSeconds(v *int64) {
	m.obj.SetDeletionGracePeriodSeconds(v)
}

// SetDeletionTimestamp implements GrafanaMetaAccessor.
func (m *grafanaMetaAccessor) SetDeletionTimestamp(timestamp *metav1.Time) {
	m.obj.SetDeletionTimestamp(timestamp)
}

// SetFinalizers implements GrafanaMetaAccessor.
func (m *grafanaMetaAccessor) SetFinalizers(finalizers []string) {
	m.obj.SetFinalizers(finalizers)
}

// SetGenerateName implements GrafanaMetaAccessor.
func (m *grafanaMetaAccessor) SetGenerateName(name string) {
	m.obj.SetGenerateName(name)
}

// SetGeneration implements GrafanaMetaAccessor.
func (m *grafanaMetaAccessor) SetGeneration(generation int64) {
	m.obj.SetGeneration(generation)
}

// SetLabels implements GrafanaMetaAccessor.
func (m *grafanaMetaAccessor) SetLabels(labels map[string]string) {
	m.obj.SetLabels(labels)
}

// SetManagedFields implements GrafanaMetaAccessor.
func (m *grafanaMetaAccessor) SetManagedFields(managedFields []metav1.ManagedFieldsEntry) {
	m.obj.SetManagedFields(managedFields)
}

// SetName implements GrafanaMetaAccessor.
func (m *grafanaMetaAccessor) SetName(name string) {
	m.obj.SetName(name)
}

// SetNamespace implements GrafanaMetaAccessor.
func (m *grafanaMetaAccessor) SetNamespace(namespace string) {
	m.obj.SetNamespace(namespace)
}

// SetOwnerReferences implements GrafanaMetaAccessor.
func (m *grafanaMetaAccessor) SetOwnerReferences(v []metav1.OwnerReference) {
	m.obj.SetOwnerReferences(v)
}

// SetResourceVersion implements GrafanaMetaAccessor.
func (m *grafanaMetaAccessor) SetResourceVersion(version string) {
	m.obj.SetResourceVersion(version)
}

// SetSelfLink implements GrafanaMetaAccessor.
func (m *grafanaMetaAccessor) SetSelfLink(selfLink string) {
	m.obj.SetSelfLink(selfLink)
}

// SetUID implements GrafanaMetaAccessor.
func (m *grafanaMetaAccessor) SetUID(uid types.UID) {
	m.obj.SetUID(uid)
}

func (m *grafanaMetaAccessor) GetGroupVersionKind() schema.GroupVersionKind {
	obj, ok := m.raw.(runtime.Object)
	if ok {
		return obj.GetObjectKind().GroupVersionKind()
	}

	gvk := schema.GroupVersionKind{}
	apiVersion := ""

	typ, ok := m.raw.(metav1.Type)
	if ok {
		apiVersion = typ.GetAPIVersion()
		gvk.Kind = typ.GetKind()
	} else {
		val := m.r.FieldByName("APIVersion")
		if val.IsValid() && val.Kind() == reflect.String {
			apiVersion = val.String()
		}
		val = m.r.FieldByName("Kind")
		if val.IsValid() && val.Kind() == reflect.String {
			gvk.Kind = val.String()
		}
	}
	if apiVersion != "" {
		gv, err := schema.ParseGroupVersion(apiVersion)
		if err == nil {
			gvk.Group = gv.Group
			gvk.Version = gv.Version
		}
	}
	return gvk
}

func (m *grafanaMetaAccessor) GetSpec() (spec any, err error) {
	defer func() {
		if r := recover(); r != nil {
			err = fmt.Errorf("error reading spec")
		}
	}()

	f := m.r.FieldByName("Spec")
	if f.IsValid() {
		spec = f.Interface()
		return
	}

	// Unstructured
	u, ok := m.raw.(*unstructured.Unstructured)
	if ok {
		spec, ok = u.Object["spec"]
		if ok {
			return // no error
		}
	}
	err = fmt.Errorf("unable to read spec")
	return
}

func (m *grafanaMetaAccessor) SetSpec(s any) (err error) {
	defer func() {
		if r := recover(); r != nil {
			err = fmt.Errorf("error setting spec")
		}
	}()

	f := m.r.FieldByName("Spec")
	if f.IsValid() {
		f.Set(reflect.ValueOf(s))
		return
	}

	// Unstructured
	u, ok := m.raw.(*unstructured.Unstructured)
	if ok {
		u.Object["spec"] = s
	} else {
		err = fmt.Errorf("unable to set spec")
	}
	return
}

func (m *grafanaMetaAccessor) GetStatus() (status any, err error) {
	defer func() {
		if r := recover(); r != nil {
			err = fmt.Errorf("error reading status")
		}
	}()

	f := m.r.FieldByName("Status")
	if f.IsValid() {
		status = f.Interface()
		return
	}

	// Unstructured
	u, ok := m.raw.(*unstructured.Unstructured)
	if ok {
		status, ok = u.Object["status"]
		if ok {
			return // no error
		}
	}
	err = fmt.Errorf("unable to read status")
	return
}

func (m *grafanaMetaAccessor) SetStatus(s any) (err error) {
	defer func() {
		if r := recover(); r != nil {
			err = fmt.Errorf("error setting status")
		}
	}()

	f := m.r.FieldByName("Status")
	if f.IsValid() {
		f.Set(reflect.ValueOf(s))
		return
	}

	// Unstructured
	u, ok := m.raw.(*unstructured.Unstructured)
	if ok {
		u.Object["status"] = s
	} else {
		err = fmt.Errorf("unable to read status")
	}
	return
}

func (m *grafanaMetaAccessor) FindTitle(defaultTitle string) string {
	// look for Spec.Title or Spec.Name
	spec := m.r.FieldByName("Spec")
	if spec.Kind() == reflect.Struct {
		title := spec.FieldByName("Title")
		if title.IsValid() && title.Kind() == reflect.String {
			return title.String()
		}
		name := spec.FieldByName("Name")
		if name.IsValid() && name.Kind() == reflect.String {
			return name.String()
		}

		// Unstructured uses Object subtype
		object := spec.FieldByName("Object")
		if object.IsValid() && object.Kind() == reflect.Map {
			key := reflect.ValueOf("title")
			value := object.MapIndex(key)
			if value.IsValid() {
				if value.CanInterface() {
					v := value.Interface()
					t, ok := v.(string)
					if ok {
						return t
					}
				}
			}
		}
	}

	obj, ok := m.obj.(*unstructured.Unstructured)
	if ok {
		title, ok, _ := unstructured.NestedString(obj.Object, "spec", "title")
		if ok && title != "" {
			return title
		}
		title, ok, _ = unstructured.NestedString(obj.Object, "spec", "name")
		if ok && title != "" {
			return title
		}
	}

	title := m.r.FieldByName("Title")
	if title.IsValid() && title.Kind() == reflect.String {
		return title.String()
	}
	return defaultTitle
}

func (m *grafanaMetaAccessor) GetManagerProperties() (ManagerProperties, bool) {
	res := ManagerProperties{
		Identity:    "",
		Kind:        ManagerKindUnknown,
		AllowsEdits: false,
		Suspended:   false,
	}

	annot := m.obj.GetAnnotations()

	id, ok := annot[AnnoKeyManagerIdentity]
	if !ok || id == "" {
		// Temporarily support the repo name annotation
		repo := annot[oldAnnoKeyRepoName]
		if repo != "" {
			return ManagerProperties{
				Kind:     ManagerKindRepo,
				Identity: repo,
			}, true
		}

		// If the identity is not set, we should ignore the other annotations and return the default values.
		//
		// This is to prevent inadvertently marking resources as managed,
		// since that can potentially block updates from other sources.
		return res, false
	}
	res.Identity = id

	if v, ok := annot[AnnoKeyManagerKind]; ok {
		res.Kind = ParseManagerKindString(v)
	}

	if v, ok := annot[AnnoKeyManagerAllowsEdits]; ok {
		res.AllowsEdits = v == "true"
	}

	if v, ok := annot[AnnoKeyManagerSuspended]; ok {
		res.Suspended = v == "true"
	}

	return res, true
}

func (m *grafanaMetaAccessor) SetManagerProperties(v ManagerProperties) {
	annot := m.obj.GetAnnotations()
	if annot == nil {
		annot = make(map[string]string, 4)
	}

	if v.Identity != "" {
		annot[AnnoKeyManagerIdentity] = v.Identity
	} else {
		delete(annot, AnnoKeyManagerIdentity)
	}

	if string(v.Kind) != "" {
		annot[AnnoKeyManagerKind] = string(v.Kind)
	} else {
		delete(annot, AnnoKeyManagerKind)
	}

	if v.AllowsEdits {
		annot[AnnoKeyManagerAllowsEdits] = strconv.FormatBool(v.AllowsEdits)
	} else {
		delete(annot, AnnoKeyManagerAllowsEdits)
	}
	if v.Suspended {
		annot[AnnoKeyManagerSuspended] = strconv.FormatBool(v.Suspended)
	} else {
		delete(annot, AnnoKeyManagerSuspended)
	}

	// Clean up old annotation access
	delete(annot, oldAnnoKeyRepoName)

	m.obj.SetAnnotations(annot)
}

func (m *grafanaMetaAccessor) GetSourceProperties() (SourceProperties, bool) {
	var (
		res   SourceProperties
		found bool
	)

	annot := m.obj.GetAnnotations()
	if annot == nil {
		return res, false
	}

	if path, ok := annot[AnnoKeySourcePath]; ok && path != "" {
		res.Path = path
		found = true
	} else if path, ok := annot[oldAnnoKeyRepoPath]; ok && path != "" {
		res.Path = path
		found = true
	}

	if hash, ok := annot[AnnoKeySourceChecksum]; ok && hash != "" {
		res.Checksum = hash
		found = true
	} else if hash, ok := annot[oldAnnoKeyRepoHash]; ok && hash != "" {
		res.Checksum = hash
		found = true
	}

	t, ok := annot[AnnoKeySourceTimestamp]
	if !ok {
		t, ok = annot[oldAnnoKeyRepoTimestamp]
	}
	if ok && t != "" {
		var err error
		res.TimestampMillis, err = strconv.ParseInt(t, 10, 64)
		if err != nil {
			found = true
		}
	}

	return res, found
}

func (m *grafanaMetaAccessor) SetSourceProperties(v SourceProperties) {
	annot := m.obj.GetAnnotations()
	if annot == nil {
		annot = make(map[string]string, 3)
	}

	if v.Path != "" {
		annot[AnnoKeySourcePath] = v.Path
	} else {
		delete(annot, AnnoKeySourcePath)
	}

	if v.Checksum != "" {
		annot[AnnoKeySourceChecksum] = v.Checksum
	} else {
		delete(annot, AnnoKeySourceChecksum)
	}

	if v.TimestampMillis > 0 {
		annot[AnnoKeySourceTimestamp] = strconv.FormatInt(v.TimestampMillis, 10)
	} else {
		delete(annot, AnnoKeySourceTimestamp)
	}

	m.obj.SetAnnotations(annot)
}

// GetSecureValues implements GrafanaMetaAccessor.
func (m *grafanaMetaAccessor) GetSecureValues() (vals common.InlineSecureValues, err error) {
	defer func() {
		if r := recover(); r != nil {
			err = fmt.Errorf("error reading spec")
		}
	}()

	var property any // may be map or struct

	f := m.r.FieldByName("Secure")
	if f.IsValid() {
		property = f.Interface()
	} else {
		// Unstructured
		u, ok := m.raw.(*unstructured.Unstructured)
		if ok {
			property = u.Object["secure"]
		}
	}

	// Not found (and no error)
	if property == nil {
		return nil, nil
	}

	// Try directly casting the property
	vals, ok := property.(common.InlineSecureValues)
	if ok {
		return vals, nil
	}

	// Generic map
	u, ok := property.(map[string]any)
	if ok {
		vals = make(common.InlineSecureValues, len(u))
		for k, v := range u {
			sv, ok := v.(map[string]any)
			if !ok {
				return nil, fmt.Errorf("unsupported nested secure value: %t", v)
			}
			inline := common.InlineSecureValue{}
			inline.Name, _, _ = unstructured.NestedString(sv, "name")
			inline.Remove, _, _ = unstructured.NestedBool(sv, "remove")
			create, _, _ := unstructured.NestedString(sv, "create")
			if create != "" {
				inline.Create = common.NewSecretValue(create)
			}
			vals[k] = inline
		}
		return vals, nil
	}

	if f.Kind() == reflect.Struct {
		num := f.NumField()
		vals = make(common.InlineSecureValues, num)
		for i := 0; i < f.NumField(); i++ {
			val := f.Field(i)
			if val.IsValid() && val.CanInterface() {
				property = val.Interface()
				inline, ok := property.(common.InlineSecureValue)
				if !ok {
					return nil, fmt.Errorf("secure property must be InlineSecureValue (found: %T)", property)
				}

				if inline.IsZero() {
					continue // nothing
				}

				field := f.Type().Field(i)
				fname := field.Tag.Get("json")
				if fname == "" {
					fname = field.Name
				} else {
					fname, _ = strings.CutSuffix(fname, ",omitempty")
				}
				vals[fname] = inline
				continue
			}
			return nil, fmt.Errorf("value not an interface")
		}
		return vals, nil
	}
<<<<<<< HEAD

	fmt.Printf("TODO PROPERTY: (%T) %+v\n", property, property)
=======
>>>>>>> ee99433c

	return nil, fmt.Errorf("secure value saved in unsupported type: %T", property)
}

// SetSecureValues implements GrafanaMetaAccessor.
func (m *grafanaMetaAccessor) SetSecureValues(vals common.InlineSecureValues) (err error) {
	defer func() {
		if r := recover(); r != nil {
			err = fmt.Errorf("error setting spec")
		}
	}()

	f := m.r.FieldByName("Secure")
	if f.IsValid() && f.CanSet() {
		f.Set(reflect.ValueOf(vals))
		return
	}

	// Unstructured object
	u, ok := m.raw.(*unstructured.Unstructured)
	if ok {
		u.Object["secure"] = vals
		return
	}

	return fmt.Errorf("unable to set secure values on (%T)", m.raw)
}

func ToObjectReference(obj GrafanaMetaAccessor) common.ObjectReference {
	gvk := obj.GetGroupVersionKind()
	return common.ObjectReference{
		APIGroup:   gvk.Group,
		APIVersion: gvk.Version,
		Kind:       gvk.Kind,
		Namespace:  obj.GetNamespace(),
		Name:       obj.GetName(),
		UID:        obj.GetUID(),
	}
}<|MERGE_RESOLUTION|>--- conflicted
+++ resolved
@@ -915,11 +915,6 @@
 		}
 		return vals, nil
 	}
-<<<<<<< HEAD
-
-	fmt.Printf("TODO PROPERTY: (%T) %+v\n", property, property)
-=======
->>>>>>> ee99433c
 
 	return nil, fmt.Errorf("secure value saved in unsupported type: %T", property)
 }

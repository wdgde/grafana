--- conflicted
+++ resolved
@@ -11,11 +11,7 @@
 
 func NewSearchClient(dual dualwrite.Service, gr schema.GroupResource, unifiedClient ResourceIndexClient, legacyClient ResourceIndexClient) ResourceIndexClient {
 	status, _ := dual.Status(context.Background(), gr)
-<<<<<<< HEAD
-	if status.Runtime {
-=======
 	if status.Runtime && dual.ShouldManage(gr) {
->>>>>>> 5a40c845
 		return &searchWrapper{
 			dual:          dual,
 			groupResource: gr,
@@ -39,15 +35,11 @@
 
 func (s *searchWrapper) GetStats(ctx context.Context, in *ResourceStatsRequest, opts ...grpc.CallOption) (*ResourceStatsResponse, error) {
 	client := s.legacyClient
-<<<<<<< HEAD
-	if s.dual.ReadFromUnified(ctx, s.groupResource) {
-=======
 	unified, err := s.dual.ReadFromUnified(ctx, s.groupResource)
 	if err != nil {
 		return nil, err
 	}
 	if unified {
->>>>>>> 5a40c845
 		client = s.unifiedClient
 	}
 	return client.GetStats(ctx, in, opts...)
@@ -55,15 +47,11 @@
 
 func (s *searchWrapper) Search(ctx context.Context, in *ResourceSearchRequest, opts ...grpc.CallOption) (*ResourceSearchResponse, error) {
 	client := s.legacyClient
-<<<<<<< HEAD
-	if s.dual.ReadFromUnified(ctx, s.groupResource) {
-=======
 	unified, err := s.dual.ReadFromUnified(ctx, s.groupResource)
 	if err != nil {
 		return nil, err
 	}
 	if unified {
->>>>>>> 5a40c845
 		client = s.unifiedClient
 	}
 	return client.Search(ctx, in, opts...)

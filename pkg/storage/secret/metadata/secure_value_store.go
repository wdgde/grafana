package metadata

import (
	"context"
	"errors"
	"fmt"

	"github.com/VividCortex/mysqlerr"
	"github.com/go-sql-driver/mysql"
	claims "github.com/grafana/authlib/types"
	"github.com/lib/pq"
	"github.com/mattn/go-sqlite3"

	"github.com/grafana/grafana/pkg/apimachinery/utils"
	secretv0alpha1 "github.com/grafana/grafana/pkg/apis/secret/v0alpha1"
	"github.com/grafana/grafana/pkg/infra/db"
	"github.com/grafana/grafana/pkg/registry/apis/secret/contracts"
	"github.com/grafana/grafana/pkg/registry/apis/secret/secretkeeper"
	"github.com/grafana/grafana/pkg/registry/apis/secret/xkube"
	"github.com/grafana/grafana/pkg/services/featuremgmt"
	"github.com/grafana/grafana/pkg/services/sqlstore"
	"github.com/grafana/grafana/pkg/storage/secret/migrator"
	"k8s.io/apimachinery/pkg/apis/meta/internalversion"
	"k8s.io/apimachinery/pkg/fields"
	"k8s.io/apimachinery/pkg/labels"
)

func ProvideSecureValueMetadataStorage(
	db db.DB,
	features featuremgmt.FeatureToggles,
	accessClient claims.AccessClient,
	keeperMetadataStorage contracts.KeeperMetadataStorage,
	keeperService secretkeeper.Service) (contracts.SecureValueMetadataStorage, error) {
	if !features.IsEnabledGlobally(featuremgmt.FlagGrafanaAPIServerWithExperimentalAPIs) ||
		!features.IsEnabledGlobally(featuremgmt.FlagSecretsManagementAppPlatform) {
		return &secureValueMetadataStorage{}, nil
	}

	// Pass `cfg` as `nil` because it is not used. If it ends up being used, it will panic.
	// This is intended, as we shouldn't need any configuration settings here for secrets migrations.
	if err := migrator.MigrateSecretSQL(db.GetEngine(), nil); err != nil {
		return nil, fmt.Errorf("failed to run migrations: %w", err)
	}

<<<<<<< HEAD
	keepers := keeperService.GetKeepers()
=======
	keepers, err := keeperService.GetKeepers()
	if err != nil {
		return nil, fmt.Errorf("getting keepers from keeper service: %+w", err)
	}
>>>>>>> d0c27687

	return &secureValueMetadataStorage{
		db:                    db,
		accessClient:          accessClient,
		keeperMetadataStorage: keeperMetadataStorage,
		keepers:               keepers,
	}, nil
}

// secureValueMetadataStorage is the actual implementation of the secure value (metadata) storage.
type secureValueMetadataStorage struct {
	db                    db.DB
	accessClient          claims.AccessClient
	keeperMetadataStorage contracts.KeeperMetadataStorage
	keepers               map[contracts.KeeperType]contracts.Keeper
}

func (s *secureValueMetadataStorage) Create(ctx context.Context, sv *secretv0alpha1.SecureValue) (*secretv0alpha1.SecureValue, error) {
	authInfo, ok := claims.AuthInfoFrom(ctx)
	if !ok {
		return nil, fmt.Errorf("missing auth info in context")
	}

	sv.Status.Phase = secretv0alpha1.SecureValuePhasePending
	sv.Status.Message = ""

	row, err := toCreateRow(sv, authInfo.GetUID())
	if err != nil {
		return nil, fmt.Errorf("to create row: %w", err)
	}

	err = s.db.InTransaction(ctx, func(ctx context.Context) error {
		return s.db.WithDbSession(ctx, func(sess *sqlstore.DBSession) error {
			if row.Keeper != contracts.DefaultSQLKeeper {
				// Validate before inserting that the chosen `keeper` exists.
				keeperRow := &keeperDB{Name: row.Keeper, Namespace: row.Namespace}

				keeperExists, err := sess.Table(keeperRow.TableName()).ForUpdate().Exist(keeperRow)
				if err != nil {
<<<<<<< HEAD
					return fmt.Errorf("check keeper existence: %w", err)
=======
					return fmt.Errorf("checking keeper existence: %w", err)
>>>>>>> d0c27687
				}

				if !keeperExists {
					return contracts.ErrKeeperNotFound
				}
			}

			if _, err := sess.Insert(row); err != nil {
<<<<<<< HEAD
				if isUniqueConstraintError(err) {
					return fmt.Errorf("namespace=%s name=%s %w", row.Namespace, row.Name, contracts.ErrSecureValueAlreadyExists)
				}
				return fmt.Errorf("insert row: %w", err)
=======
				if s.db.GetDialect().IsUniqueConstraintViolation(err) {
					return fmt.Errorf("namespace=%s name=%s %w", row.Namespace, row.Name, contracts.ErrSecureValueAlreadyExists)
				}
				return fmt.Errorf("inserting row: %w", err)
>>>>>>> d0c27687
			}

			return nil
		})
	})
	if err != nil {
		return nil, fmt.Errorf("db failure: %w", err)
	}

	createdSecureValue, err := row.toKubernetes()
	if err != nil {
		return nil, fmt.Errorf("convert to kubernetes object: %w", err)
	}

	return createdSecureValue, nil
}

func (s *secureValueMetadataStorage) Read(ctx context.Context, namespace xkube.Namespace, name string) (*secretv0alpha1.SecureValue, error) {
	_, ok := claims.AuthInfoFrom(ctx)
	if !ok {
		return nil, fmt.Errorf("missing auth info in context")
	}

	row := &secureValueDB{Name: name, Namespace: namespace.String()}

	err := s.db.WithDbSession(ctx, func(sess *sqlstore.DBSession) error {
		found, err := sess.Get(row)
		if err != nil {
			return fmt.Errorf("could not get row: %w", err)
		}

		if !found {
			return contracts.ErrSecureValueNotFound
		}

		return nil
	})
	if err != nil {
		return nil, fmt.Errorf("db failure: %w", err)
	}

	secureValue, err := row.toKubernetes()
	if err != nil {
		return nil, fmt.Errorf("convert to kubernetes object: %w", err)
	}

	return secureValue, nil
}

func (s *secureValueMetadataStorage) Update(ctx context.Context, newSecureValue *secretv0alpha1.SecureValue) (*secretv0alpha1.SecureValue, error) {
	authInfo, ok := claims.AuthInfoFrom(ctx)
	if !ok {
		return nil, fmt.Errorf("missing auth info in context")
	}

	currentRow := &secureValueDB{Name: newSecureValue.Name, Namespace: newSecureValue.Namespace}

	err := s.db.WithDbSession(ctx, func(sess *sqlstore.DBSession) error {
		found, err := sess.Get(currentRow)
		if err != nil {
			return fmt.Errorf("could not get row: %w", err)
		}

		if !found {
			return contracts.ErrSecureValueNotFound
		}

		return nil
	})
	if err != nil {
		return nil, fmt.Errorf("db failure: %w", err)
	}

	// Update in keeper.
	// TODO: here temporary, the moment of update will change in the async flow.
	err = s.updateInKeeper(ctx, currentRow, newSecureValue)
	if err != nil {
		return nil, fmt.Errorf("failed to update in keeper: %w", err)
	}

	// From this point on, we should not have a need to read value.
	newSecureValue.Spec.Value = ""

	// TODO: Remove once the outbox is implemented, as the status will be set to `Succeeded` by a separate process.
	// Temporarily mark succeeded here since the value is already stored in the keeper.
	newSecureValue.Status.Phase = secretv0alpha1.SecureValuePhaseSucceeded
	newSecureValue.Status.Message = ""

	newRow, err := toUpdateRow(currentRow, newSecureValue, authInfo.GetUID(), currentRow.ExternalID)
	if err != nil {
		return nil, fmt.Errorf("to update row: %w", err)
	}

	err = s.db.WithTransactionalDbSession(ctx, func(sess *sqlstore.DBSession) error {
		if newRow.Keeper != contracts.DefaultSQLKeeper {
			// Validate before updating that the new `keeper` exists.
			keeperRow := &keeperDB{Name: newRow.Keeper, Namespace: newRow.Namespace}

			keeperExists, err := sess.Table(keeperRow.TableName()).ForUpdate().Exist(keeperRow)
			if err != nil {
				return fmt.Errorf("check keeper existence: %w", err)
			}

			if !keeperExists {
				return contracts.ErrKeeperNotFound
			}
		}

		cond := &secureValueDB{Name: newSecureValue.Name, Namespace: newSecureValue.Namespace}

		if _, err := sess.Update(newRow, cond); err != nil {
			return fmt.Errorf("update row: %w", err)
		}

		return nil
	})
	if err != nil {
		return nil, fmt.Errorf("db failure: %w", err)
	}

	secureValue, err := newRow.toKubernetes()
	if err != nil {
		return nil, fmt.Errorf("convert to kubernetes object: %w", err)
	}

	return secureValue, nil
}

func (s *secureValueMetadataStorage) Delete(ctx context.Context, namespace xkube.Namespace, name string) error {
	_, ok := claims.AuthInfoFrom(ctx)
	if !ok {
		return fmt.Errorf("missing auth info in context")
	}

	// Delete from the keeper.
	// TODO: here temporary, the moment of deletion will change in the async flow.
	// TODO: do we care to inform the caller if there is any error?
	_ = s.deleteFromKeeper(ctx, namespace, name)

	// TODO: do we need to delete by GUID? name+namespace is a unique index. It would avoid doing a fetch.
	row := &secureValueDB{Name: name, Namespace: namespace.String()}

	err := s.db.WithDbSession(ctx, func(sess *sqlstore.DBSession) error {
		// TODO: because this is a securevalue, do we care to inform the caller if a row was delete (existed) or not?
		if _, err := sess.Delete(row); err != nil {
			return fmt.Errorf("delete row: %w", err)
		}

		return nil
	})
	if err != nil {
		return fmt.Errorf("db failure: %w", err)
	}

	return nil
}

func (s *secureValueMetadataStorage) List(ctx context.Context, namespace xkube.Namespace, options *internalversion.ListOptions) (*secretv0alpha1.SecureValueList, error) {
	user, ok := claims.AuthInfoFrom(ctx)
	if !ok {
		return nil, fmt.Errorf("missing auth info in context")
	}

	hasPermissionFor, err := s.accessClient.Compile(ctx, user, claims.ListRequest{
		Group:     secretv0alpha1.GROUP,
		Resource:  secretv0alpha1.SecureValuesResourceInfo.GetName(),
		Namespace: namespace.String(),
		Verb:      utils.VerbGet, // Why not VerbList?
	})
	if err != nil {
		return nil, fmt.Errorf("failed to compile checker: %w", err)
	}

	labelSelector := options.LabelSelector
	if labelSelector == nil {
		labelSelector = labels.Everything()
	}
	fieldSelector := options.FieldSelector
	if fieldSelector == nil {
		fieldSelector = fields.Everything()
	}

	secureValueRows := make([]*secureValueDB, 0)

	err = s.db.WithDbSession(ctx, func(sess *sqlstore.DBSession) error {
		cond := &secureValueDB{Namespace: namespace.String()}

		if err := sess.Find(&secureValueRows, cond); err != nil {
			return fmt.Errorf("find rows: %w", err)
		}

		return nil
	})
	if err != nil {
		return nil, fmt.Errorf("db failure: %w", err)
	}

	secureValues := make([]secretv0alpha1.SecureValue, 0, len(secureValueRows))

	for _, row := range secureValueRows {
		// Check whether the user has permission to access this specific SecureValue in the namespace.
		if !hasPermissionFor(row.Name, "") {
			continue
		}

		secureValue, err := row.toKubernetes()
		if err != nil {
			return nil, fmt.Errorf("convert to kubernetes object: %w", err)
		}

		if labelSelector.Matches(labels.Set(secureValue.Labels)) {
			if fieldSelector.Matches(fields.Set{
				"status.phase": string(secureValue.Status.Phase),
			}) {
				secureValues = append(secureValues, *secureValue)
			}
		}
	}

	return &secretv0alpha1.SecureValueList{
		Items: secureValues,
	}, nil
}

func (s *secureValueMetadataStorage) SetExternalID(ctx context.Context, namespace xkube.Namespace, name string, externalID contracts.ExternalID) error {
	return s.db.InTransaction(ctx, func(ctx context.Context) error {
		return s.db.WithDbSession(ctx, func(sess *sqlstore.DBSession) error {
			modifiedCount, err := sess.Table(migrator.TableNameSecureValue).
				Where("namespace = ? AND name = ?", namespace.String(), name).
				Cols("external_id").
				Update(&secureValueDB{ExternalID: externalID.String()})

			if modifiedCount > 1 {
				return fmt.Errorf("secureValueMetadataStorage.SetExternalID: modified more than one secret, this is a bug, check the where condition: modifiedCount=%d", modifiedCount)
			}

			if err != nil {
				return fmt.Errorf("setting secure value external id: namespace=%+v name=%+v externalID=%+v %w", namespace, name, externalID, err)
			}

			return nil
		})
	})
}

func (s *secureValueMetadataStorage) SetStatusSucceeded(ctx context.Context, namespace xkube.Namespace, name string) error {
	return s.db.InTransaction(ctx, func(ctx context.Context) error {
		return s.db.WithDbSession(ctx, func(sess *sqlstore.DBSession) error {
			modifiedCount, err := sess.Table(migrator.TableNameSecureValue).
				Where("namespace = ? AND name = ?", namespace.String(), name).
				Cols("status_phase").
				Update(&secureValueDB{Phase: string(secretv0alpha1.SecureValuePhaseSucceeded)})

			if modifiedCount > 1 {
				return fmt.Errorf("secureValueMetadataStorage.SetStatusSucceeded: modified more than one secret, this is a bug, check the where condition: modifiedCount=%d", modifiedCount)
			}

			if err != nil {
				return fmt.Errorf("setting secure value status to Succeeded id: namespace=%+v name=%+v %w", namespace, name, err)
			}

			return nil
		})
	})
}

func isUniqueConstraintError(err error) bool {
	return isMySQLUniqueConstraintError(err) ||
		isPostgresUniqueConstraintError(err) ||
		isSQliteUniqueConstraintError(err)
}

func isMySQLUniqueConstraintError(err error) bool {
	var driverErr *mysql.MySQLError
	if errors.As(err, &driverErr) {
		if driverErr.Number == mysqlerr.ER_DUP_ENTRY {
			return true
		}
	}

	return false
}

func isPostgresUniqueConstraintError(err error) bool {
	var driverErr *pq.Error
	if errors.As(err, &driverErr) {
		if string(driverErr.Code) == "23505" {
			return true
		}
	}

	return false
}

func isSQliteUniqueConstraintError(err error) bool {
	var driverErr sqlite3.Error
	if errors.As(err, &driverErr) {
		if int(driverErr.ExtendedCode) == int(sqlite3.ErrConstraintUnique) {
			return true
		}
	}

	return false
}<|MERGE_RESOLUTION|>--- conflicted
+++ resolved
@@ -42,14 +42,7 @@
 		return nil, fmt.Errorf("failed to run migrations: %w", err)
 	}
 
-<<<<<<< HEAD
 	keepers := keeperService.GetKeepers()
-=======
-	keepers, err := keeperService.GetKeepers()
-	if err != nil {
-		return nil, fmt.Errorf("getting keepers from keeper service: %+w", err)
-	}
->>>>>>> d0c27687
 
 	return &secureValueMetadataStorage{
 		db:                    db,
@@ -89,11 +82,7 @@
 
 				keeperExists, err := sess.Table(keeperRow.TableName()).ForUpdate().Exist(keeperRow)
 				if err != nil {
-<<<<<<< HEAD
-					return fmt.Errorf("check keeper existence: %w", err)
-=======
 					return fmt.Errorf("checking keeper existence: %w", err)
->>>>>>> d0c27687
 				}
 
 				if !keeperExists {
@@ -102,17 +91,10 @@
 			}
 
 			if _, err := sess.Insert(row); err != nil {
-<<<<<<< HEAD
-				if isUniqueConstraintError(err) {
-					return fmt.Errorf("namespace=%s name=%s %w", row.Namespace, row.Name, contracts.ErrSecureValueAlreadyExists)
-				}
-				return fmt.Errorf("insert row: %w", err)
-=======
 				if s.db.GetDialect().IsUniqueConstraintViolation(err) {
 					return fmt.Errorf("namespace=%s name=%s %w", row.Namespace, row.Name, contracts.ErrSecureValueAlreadyExists)
 				}
 				return fmt.Errorf("inserting row: %w", err)
->>>>>>> d0c27687
 			}
 
 			return nil

package metadata

import (
	"context"
	"fmt"

	secretv0alpha1 "github.com/grafana/grafana/pkg/apis/secret/v0alpha1"
	"github.com/grafana/grafana/pkg/registry/apis/secret/contracts"
	"github.com/grafana/grafana/pkg/registry/apis/secret/xkube"
	"github.com/grafana/grafana/pkg/services/featuremgmt"
	"github.com/grafana/grafana/pkg/storage/unified/sql/sqltemplate"
)

var _ contracts.SecureValueMetadataStorage = (*secureValueMetadataStorage)(nil)

func ProvideSecureValueMetadataStorage(db contracts.Database, features featuremgmt.FeatureToggles) (contracts.SecureValueMetadataStorage, error) {
	if !features.IsEnabledGlobally(featuremgmt.FlagGrafanaAPIServerWithExperimentalAPIs) ||
		!features.IsEnabledGlobally(featuremgmt.FlagSecretsManagementAppPlatform) {
		return &secureValueMetadataStorage{}, nil
	}

	return &secureValueMetadataStorage{
		db:      db,
		dialect: sqltemplate.DialectForDriver(db.DriverName()),
	}, nil
}

// secureValueMetadataStorage is the actual implementation of the secure value (metadata) storage.
type secureValueMetadataStorage struct {
	db      contracts.Database
	dialect sqltemplate.Dialect
}

func (s *secureValueMetadataStorage) Create(ctx context.Context, sv *secretv0alpha1.SecureValue, actorUID string) (*secretv0alpha1.SecureValue, error) {
	sv.Status.Phase = secretv0alpha1.SecureValuePhasePending
	sv.Status.Message = ""

	row, err := toCreateRow(sv, actorUID)
	if err != nil {
		return nil, fmt.Errorf("to create row: %w", err)
	}

	req := createSecureValue{
		SQLTemplate: sqltemplate.New(s.dialect),
		Row:         row,
	}

	query, err := sqltemplate.Execute(sqlSecureValueCreate, req)
	if err != nil {
		return nil, fmt.Errorf("execute template %q: %w", sqlSecureValueCreate.Name(), err)
	}

	err = s.db.Transaction(ctx, func(ctx context.Context) error {
		if row.Keeper.Valid {
			// Validate before inserting that the chosen `keeper` exists.

			// -- This is a copy of KeeperMetadataStore.read, which is not public at the moment, and is not defined in contract.KeeperMetadataStorage
			req := &readKeeper{
				SQLTemplate: sqltemplate.New(s.dialect),
				Namespace:   row.Namespace,
				Name:        row.Keeper.String,
				IsForUpdate: true,
			}

			query, err := sqltemplate.Execute(sqlKeeperRead, req)
			if err != nil {
				return fmt.Errorf("execute template %q: %w", sqlKeeperRead.Name(), err)
			}

			res, err := s.db.QueryContext(ctx, query, req.GetArgs()...)
			if err != nil {
				return fmt.Errorf("getting row: %w", err)
			}
			defer func() { _ = res.Close() }()

			if !res.Next() {
				return contracts.ErrKeeperNotFound
			}
		}

		res, err := s.db.ExecContext(ctx, query, req.GetArgs()...)
		if err != nil {
			return fmt.Errorf("inserting row: %w", err)
		}

		rowsAffected, err := res.RowsAffected()
		if err != nil {
			return fmt.Errorf("getting rows affected: %w", err)
		}

		if rowsAffected != 1 {
			return fmt.Errorf("expected 1 row affected, got %d for %s on %s", rowsAffected, row.Name, row.Namespace)
		}
		return nil
	})
	if err != nil {
		return nil, fmt.Errorf("db failure: %w", err)
	}

	createdSecureValue, err := row.toKubernetes()
	if err != nil {
		return nil, fmt.Errorf("convert to kubernetes object: %w", err)
	}

	return createdSecureValue, nil
}

func (s *secureValueMetadataStorage) Read(ctx context.Context, namespace xkube.Namespace, name string, opts contracts.ReadOpts) (*secretv0alpha1.SecureValue, error) {
	secureValue, err := s.read(ctx, namespace, name, opts)
	if err != nil {
		return nil, err
	}

	secureValueKub, err := secureValue.toKubernetes()
	if err != nil {
		return nil, fmt.Errorf("convert to kubernetes object: %w", err)
	}

	return secureValueKub, nil
}

func (s *secureValueMetadataStorage) Update(ctx context.Context, newSecureValue *secretv0alpha1.SecureValue, actorUID string) (*secretv0alpha1.SecureValue, error) {
	var newRow *secureValueDB

<<<<<<< HEAD
	read, err := s.Read(ctx, xkube.Namespace(newSecureValue.Namespace), newSecureValue.Name, contracts.ReadOpts{})
	if err != nil || read == nil {
		return nil, fmt.Errorf("db failure: %w", err)
	}

	newRow, err := toUpdateRow(currentRow, newSecureValue, actorUID, currentRow.ExternalID)
	if err != nil {
		return nil, fmt.Errorf("to update row: %w", err)
	}
=======
	err := s.db.Transaction(ctx, func(ctx context.Context) error {
		read, err := s.read(ctx, xkube.Namespace(newSecureValue.Namespace), newSecureValue.Name, contracts.ReadOpts{ForUpdate: true})
		if err != nil {
			return fmt.Errorf("reading secure value: %w", err)
		}

		// From this point on, we should not have a need to read value.
		newSecureValue.Spec.Value = ""

		// TODO: Remove once the outbox is implemented, as the status will be set to `Succeeded` by a separate process.
		// Temporarily mark succeeded here since the value is already stored in the keeper.
		newSecureValue.Status.Phase = secretv0alpha1.SecureValuePhaseSucceeded
		newSecureValue.Status.Message = ""

		// TODO: Confirm the ExternalID should come from the read model.
		var updateErr error
		newRow, updateErr = toUpdateRow(&read, newSecureValue, actorUID, read.ExternalID)
		if updateErr != nil {
			return fmt.Errorf("model to update row: %w", updateErr)
		}
>>>>>>> a1383f8f

		if newRow.Keeper.Valid {
			// Validate before updating that the new `keeper` exists.

			// -- This is a copy of KeeperMetadataStore.read, which is not public at the moment, and is not defined in contract.KeeperMetadataStorage
			req := &readKeeper{
				SQLTemplate: sqltemplate.New(s.dialect),
				Namespace:   newRow.Namespace,
				Name:        newRow.Keeper.String,
				IsForUpdate: true,
			}

			query, err := sqltemplate.Execute(sqlKeeperRead, req)
			if err != nil {
				return fmt.Errorf("execute template %q: %w", sqlKeeperRead.Name(), err)
			}

			res, err := s.db.QueryContext(ctx, query, req.GetArgs()...)
			if err != nil {
				return fmt.Errorf("getting row: %w", err)
			}
			defer func() { _ = res.Close() }()

			if !res.Next() {
				return contracts.ErrKeeperNotFound
			}
		}

		req := &updateSecureValue{
			SQLTemplate: sqltemplate.New(s.dialect),
			Namespace:   newRow.Namespace,
			Name:        newRow.Name,
			Row:         newRow,
		}

		query, err := sqltemplate.Execute(sqlSecureValueUpdate, req)
		if err != nil {
			return fmt.Errorf("execute template %q: %w", sqlSecureValueUpdate.Name(), err)
		}

		result, err := s.db.ExecContext(ctx, query, req.GetArgs()...)
		if err != nil {
			return fmt.Errorf("updating row: %w", err)
		}

		rowsAffected, err := result.RowsAffected()
		if err != nil {
			return fmt.Errorf("getting rows affected: %w", err)
		}

		if rowsAffected != 1 {
			return fmt.Errorf("expected 1 row affected, got %d for %s on %s", rowsAffected, newRow.Name, newRow.Namespace)
		}

		return nil
	})
	if err != nil {
		return nil, fmt.Errorf("db failure: %w", err)
	}

	secureValue, err := newRow.toKubernetes()
	if err != nil {
		return nil, fmt.Errorf("convert to kubernetes object: %w", err)
	}

	return secureValue, nil
}

func (s *secureValueMetadataStorage) Delete(ctx context.Context, namespace xkube.Namespace, name string) error {
	req := deleteSecureValue{
		SQLTemplate: sqltemplate.New(s.dialect),
		Namespace:   namespace.String(),
		Name:        name,
	}

	query, err := sqltemplate.Execute(sqlSecureValueDelete, req)
	if err != nil {
		return fmt.Errorf("execute template %q: %w", sqlSecureValueDelete.Name(), err)
	}

	res, err := s.db.ExecContext(ctx, query, req.GetArgs()...)
	if err != nil {
		return fmt.Errorf("deleting secure value row: %w", err)
	}

	if rowsAffected, err := res.RowsAffected(); err != nil || rowsAffected != 1 {
		return fmt.Errorf("deleting secure value rowsAffected=%d error=%w", rowsAffected, err)
	}

	return nil
}

func (s *secureValueMetadataStorage) List(ctx context.Context, namespace xkube.Namespace) ([]secretv0alpha1.SecureValue, error) {
	req := listSecureValue{
		SQLTemplate: sqltemplate.New(s.dialect),
		Namespace:   namespace.String(),
	}

	q, err := sqltemplate.Execute(sqlSecureValueList, req)
	if err != nil {
		return nil, fmt.Errorf("execute template %q: %w", sqlSecureValueList.Name(), err)
	}

	rows, err := s.db.QueryContext(ctx, q, req.GetArgs()...)
	if err != nil {
		return nil, fmt.Errorf("listing secure values: %w", err)
	}
	defer func() { _ = rows.Close() }()

	secureValues := make([]secretv0alpha1.SecureValue, 0)
	for rows.Next() {
		row := secureValueDB{}

		err = rows.Scan(&row.GUID,
			&row.Name, &row.Namespace, &row.Annotations,
			&row.Labels,
			&row.Created, &row.CreatedBy,
			&row.Updated, &row.UpdatedBy,
			&row.Phase, &row.Message,
			&row.Description, &row.Keeper, &row.Decrypters,
			&row.Ref, &row.ExternalID,
		)

		if err != nil {
			return nil, fmt.Errorf("error reading secure value row: %w", err)
		}

		secureValue, err := row.toKubernetes()
		if err != nil {
			return nil, fmt.Errorf("convert to kubernetes object: %w", err)
		}

		secureValues = append(secureValues, *secureValue)
	}
	if err := rows.Err(); err != nil {
		return nil, fmt.Errorf("read rows error: %w", err)
	}

	return secureValues, nil
}

func (s *secureValueMetadataStorage) SetExternalID(ctx context.Context, namespace xkube.Namespace, name string, externalID contracts.ExternalID) error {
	req := updateExternalIdSecureValue{
		SQLTemplate: sqltemplate.New(s.dialect),
		Namespace:   namespace.String(),
		Name:        name,
		ExternalID:  externalID.String(),
	}

	q, err := sqltemplate.Execute(sqlSecureValueUpdateExternalId, req)
	if err != nil {
		return fmt.Errorf("execute template %q: %w", sqlSecureValueUpdateExternalId.Name(), err)
	}

	res, err := s.db.ExecContext(ctx, q, req.GetArgs()...)
	if err != nil {
		return fmt.Errorf("setting secure value external id: namespace=%+v name=%+v externalID=%+v %w", namespace, name, externalID, err)
	}

	// validate modified cound
	modifiedCount, err := res.RowsAffected()
	if err != nil {
		return fmt.Errorf("getting updated rows update external id secure value: %w", err)
	}
	if modifiedCount > 1 {
		return fmt.Errorf("secureValueMetadataStorage.SetExternalID: modified more than one secret, this is a bug, check the where condition: modifiedCount=%d", modifiedCount)
	}
	return nil
}

func (s *secureValueMetadataStorage) SetStatus(ctx context.Context, namespace xkube.Namespace, name string, status secretv0alpha1.SecureValueStatus) error {
	req := updateStatusSecureValue{
		SQLTemplate: sqltemplate.New(s.dialect),
		Namespace:   namespace.String(),
		Name:        name,
		Phase:       string(status.Phase),
	}

	q, err := sqltemplate.Execute(sqlSecureValueUpdateStatus, req)
	if err != nil {
		return fmt.Errorf("execute template %q: %w", sqlSecureValueUpdateStatus.Name(), err)
	}

	res, err := s.db.ExecContext(ctx, q, req.GetArgs()...)
	if err != nil {
		return fmt.Errorf("setting secure value status to Succeeded id: namespace=%+v name=%+v %w", namespace, name, err)
	}

	// validate modified cound
	modifiedCount, err := res.RowsAffected()
	if err != nil {
		return fmt.Errorf("getting updated rows update status secure value: %w", err)
	}
	if modifiedCount > 1 {
		return fmt.Errorf("secureValueMetadataStorage.SetExternalID: modified more than one secret, this is a bug, check the where condition: modifiedCount=%d", modifiedCount)
	}
	return nil
}

func (s *secureValueMetadataStorage) ReadForDecrypt(ctx context.Context, namespace xkube.Namespace, name string) (*contracts.DecryptSecureValue, error) {
<<<<<<< HEAD
	row, err := s.read(ctx, namespace, name, contracts.ReadOpts{})
=======
	req := readSecureValueForDecrypt{
		SQLTemplate: sqltemplate.New(s.dialect),
		Namespace:   namespace.String(),
		Name:        name,
	}

	query, err := sqltemplate.Execute(sqlSecureValueReadForDecrypt, req)
>>>>>>> a1383f8f
	if err != nil {
		return nil, fmt.Errorf("execute template %q: %w", sqlSecureValueReadForDecrypt.Name(), err)
	}

	res, err := s.db.QueryContext(ctx, query, req.GetArgs()...)
	if err != nil {
		return nil, fmt.Errorf("reading row: %w", err)
	}
	defer func() { _ = res.Close() }()

	var row secureValueForDecrypt
	if !res.Next() {
		return nil, contracts.ErrSecureValueNotFound
	}
	if err := res.Scan(
		&row.Keeper, &row.Decrypters,
		&row.Ref, &row.ExternalID); err != nil {
		return nil, fmt.Errorf("failed to scan secure value row: %w", err)
	}

	if err := res.Err(); err != nil {
		return nil, fmt.Errorf("read rows error: %w", err)
	}

	secureValue, err := row.toDecrypt()
	if err != nil {
		return nil, fmt.Errorf("convert to kubernetes object: %w", err)
	}

	return secureValue, nil
}

func (s *secureValueMetadataStorage) read(ctx context.Context, namespace xkube.Namespace, name string, opts contracts.ReadOpts) (secureValueDB, error) {
	req := readSecureValue{
		SQLTemplate: sqltemplate.New(s.dialect),
		Namespace:   namespace.String(),
		Name:        name,
		IsForUpdate: opts.ForUpdate,
	}

	query, err := sqltemplate.Execute(sqlSecureValueRead, req)
	if err != nil {
		return secureValueDB{}, fmt.Errorf("execute template %q: %w", sqlSecureValueRead.Name(), err)
	}

	res, err := s.db.QueryContext(ctx, query, req.GetArgs()...)
	if err != nil {
		return secureValueDB{}, fmt.Errorf("reading row: %w", err)
	}
	defer func() { _ = res.Close() }()

	var secureValue secureValueDB
	if !res.Next() {
		return secureValueDB{}, contracts.ErrSecureValueNotFound
	}

	if err := res.Scan(
		&secureValue.GUID, &secureValue.Name, &secureValue.Namespace,
		&secureValue.Annotations, &secureValue.Labels,
		&secureValue.Created, &secureValue.CreatedBy,
		&secureValue.Updated, &secureValue.UpdatedBy,
		&secureValue.Phase, &secureValue.Message,
		&secureValue.Description, &secureValue.Keeper, &secureValue.Decrypters, &secureValue.Ref, &secureValue.ExternalID); err != nil {
		return secureValueDB{}, fmt.Errorf("failed to scan secure value row: %w", err)
	}

	if err := res.Err(); err != nil {
		return secureValueDB{}, fmt.Errorf("read rows error: %w", err)
	}
	return secureValue, nil
}<|MERGE_RESOLUTION|>--- conflicted
+++ resolved
@@ -122,30 +122,11 @@
 func (s *secureValueMetadataStorage) Update(ctx context.Context, newSecureValue *secretv0alpha1.SecureValue, actorUID string) (*secretv0alpha1.SecureValue, error) {
 	var newRow *secureValueDB
 
-<<<<<<< HEAD
-	read, err := s.Read(ctx, xkube.Namespace(newSecureValue.Namespace), newSecureValue.Name, contracts.ReadOpts{})
-	if err != nil || read == nil {
-		return nil, fmt.Errorf("db failure: %w", err)
-	}
-
-	newRow, err := toUpdateRow(currentRow, newSecureValue, actorUID, currentRow.ExternalID)
-	if err != nil {
-		return nil, fmt.Errorf("to update row: %w", err)
-	}
-=======
 	err := s.db.Transaction(ctx, func(ctx context.Context) error {
 		read, err := s.read(ctx, xkube.Namespace(newSecureValue.Namespace), newSecureValue.Name, contracts.ReadOpts{ForUpdate: true})
 		if err != nil {
 			return fmt.Errorf("reading secure value: %w", err)
 		}
-
-		// From this point on, we should not have a need to read value.
-		newSecureValue.Spec.Value = ""
-
-		// TODO: Remove once the outbox is implemented, as the status will be set to `Succeeded` by a separate process.
-		// Temporarily mark succeeded here since the value is already stored in the keeper.
-		newSecureValue.Status.Phase = secretv0alpha1.SecureValuePhaseSucceeded
-		newSecureValue.Status.Message = ""
 
 		// TODO: Confirm the ExternalID should come from the read model.
 		var updateErr error
@@ -153,7 +134,6 @@
 		if updateErr != nil {
 			return fmt.Errorf("model to update row: %w", updateErr)
 		}
->>>>>>> a1383f8f
 
 		if newRow.Keeper.Valid {
 			// Validate before updating that the new `keeper` exists.
@@ -354,9 +334,6 @@
 }
 
 func (s *secureValueMetadataStorage) ReadForDecrypt(ctx context.Context, namespace xkube.Namespace, name string) (*contracts.DecryptSecureValue, error) {
-<<<<<<< HEAD
-	row, err := s.read(ctx, namespace, name, contracts.ReadOpts{})
-=======
 	req := readSecureValueForDecrypt{
 		SQLTemplate: sqltemplate.New(s.dialect),
 		Namespace:   namespace.String(),
@@ -364,7 +341,6 @@
 	}
 
 	query, err := sqltemplate.Execute(sqlSecureValueReadForDecrypt, req)
->>>>>>> a1383f8f
 	if err != nil {
 		return nil, fmt.Errorf("execute template %q: %w", sqlSecureValueReadForDecrypt.Name(), err)
 	}

package tempo

import (
	"context"
	"encoding/base64"
	"fmt"
	"net"
	"net/url"
	"strings"

	"google.golang.org/grpc/credentials/insecure"
	"google.golang.org/grpc/metadata"

	"github.com/grafana/grafana-plugin-sdk-go/backend"
	"github.com/grafana/grafana-plugin-sdk-go/backend/httpclient"
	"github.com/grafana/tempo/pkg/tempopb"
	"google.golang.org/grpc"
	"google.golang.org/grpc/credentials"
)

var logger = backend.NewLoggerWith("logger", "tsdb.tempo")

// newGrpcClient creates a new gRPC client to connect to a streaming query service.
// This uses the default google.golang.org/grpc library. One caveat to that is that it does not allow passing the
// default httpClient to the gRPC client. This means that we cannot use the same middleware that we use for
// standard HTTP requests.
// Using other library like connect-go isn't possible right now because Tempo uses non-standard proto compiler which
// makes generating different client difficult. See https://github.com/grafana/grafana/pull/81683
func newGrpcClient(ctx context.Context, settings backend.DataSourceInstanceSettings, opts httpclient.Options) (tempopb.StreamingQuerierClient, error) {
	parsedUrl, err := url.Parse(settings.URL)
	if err != nil {
		logger.Error("Error parsing URL for gRPC client", "error", err, "URL", settings.URL, "function", logEntrypoint())
		return nil, err
	}

	// Make sure we have some default port if none is set. This is required for gRPC to work.
	onlyHost := parsedUrl.Host
	if !strings.Contains(onlyHost, ":") {
		if parsedUrl.Scheme == "http" {
			onlyHost += ":80"
		} else {
			onlyHost += ":443"
		}
	}

	dialOpts, err := getDialOpts(ctx, settings, opts)
	if err != nil {
		return nil, fmt.Errorf("error getting dial options: %w", err)
	}

	// grpc.Dial() is deprecated in favor of grpc.NewClient(), but grpc.NewClient() changed the default resolver to dns from passthrough.
	// This is a problem because the getDialOpts() function appends a custom dialer to the dial options to support Grafana Cloud PDC.
	//
	// See the following quote from the grpc package documentation:
	//     One subtle difference between NewClient and Dial and DialContext is that the
	//     former uses "dns" as the default name resolver, while the latter use
	//     "passthrough" for backward compatibility.  This distinction should not matter
	//     to most users, but could matter to legacy users that specify a custom dialer
	//     and expect it to receive the target string directly.
	// https://github.com/grpc/grpc-go/blob/fa274d77904729c2893111ac292048d56dcf0bb1/clientconn.go#L209
	//
	// Unfortunately, the passthrough resolver isn't exported by the grpc package, so we can't use it.
	// The options are to continue using grpc.Dial() or implement a custom resolver.
	// Since the go-grpc package maintainers intend to continue supporting grpc.Dial() through the 1.x series,
	// we'll continue using grpc.Dial() until we have a compelling reason or bandwidth to implement the custom resolver.
	// Reference: https://github.com/grpc/grpc-go/blob/f199062ef31ddda54152e1ca5e3d15fb63903dc3/clientconn.go#L204
	//
	// See this issue for more information: https://github.com/grpc/grpc-go/issues/7091
	// Ignore the lint check as this fails the build and for the reasons above.
	// nolint:staticcheck
	clientConn, err := grpc.Dial(onlyHost, dialOpts...)
	if err != nil {
		logger.Error("Error dialing gRPC client", "error", err, "URL", settings.URL, "function", logEntrypoint())
		return nil, err
	}

	logger.Debug("Instantiating new gRPC client")
	return tempopb.NewStreamingQuerierClient(clientConn), nil
}

// getDialOpts creates options and interceptors (middleware) this should roughly match what we do in
// http_client_provider.go for standard http requests.
func getDialOpts(ctx context.Context, settings backend.DataSourceInstanceSettings, opts httpclient.Options) ([]grpc.DialOption, error) {
	// TODO: Missing middleware TracingMiddleware, DataSourceMetricsMiddleware, ContextualMiddleware,
	//  ResponseLimitMiddleware RedirectLimitMiddleware.
	// Also User agent but that is set before each rpc call as for decoupled DS we have to get it from request context
	// and cannot add it to client here.

<<<<<<< HEAD
	tls, err := httpclient.GetTLSConfig(opts)
	if err != nil {
		return nil, fmt.Errorf("failure in configuring tls for grpc: %w", err)
	}
	creds := credentials.NewTLS(tls)
=======
	var dialOps []grpc.DialOption

	dialOps = append(dialOps, grpc.WithChainStreamInterceptor(CustomHeadersStreamInterceptor(opts)))
	if settings.BasicAuthEnabled {
		// If basic authentication is enabled, it uses TLS transport credentials and sets the basic authentication header for each RPC call.
		tls, err := httpclient.GetTLSConfig(opts)
		if err != nil {
			return nil, fmt.Errorf("failure in configuring tls for grpc: %w", err)
		}
>>>>>>> e45f2d0a

		dialOps = append(dialOps, grpc.WithTransportCredentials(credentials.NewTLS(tls)))
		dialOps = append(dialOps, grpc.WithPerRPCCredentials(&basicAuth{
			Header: basicHeaderForAuth(opts.BasicAuth.User, opts.BasicAuth.Password),
		}))
	} else {
<<<<<<< HEAD
		if opts.TLS != nil {
			dialOps = append(dialOps, grpc.WithTransportCredentials(creds))
		} else {
			dialOps = append(dialOps, grpc.WithTransportCredentials(insecure.NewCredentials()))
		}
=======
		// Otherwise, it uses insecure credentials.
		dialOps = append(dialOps, grpc.WithTransportCredentials(insecure.NewCredentials()))
>>>>>>> e45f2d0a
	}

	// The following code is required to make gRPC work with Grafana Cloud PDC
	// (https://grafana.com/docs/grafana-cloud/connect-externally-hosted/private-data-source-connect/)
	proxyClient, err := settings.ProxyClient(ctx)
	if err != nil {
		return nil, fmt.Errorf("proxy client cannot be retrieved, it is not possible to check if secure socks proxy is enabled: %w", err)
	}
	if proxyClient.SecureSocksProxyEnabled() { // secure socks proxy is behind a feature flag
		dialer, err := proxyClient.NewSecureSocksProxyContextDialer()
		if err != nil {
			return nil, fmt.Errorf("failure in creating dialer: %w", err)
		}
		logger.Debug("gRPC dialer instantiated. Appending gRPC dialer to dial options")
		dialOps = append(dialOps, grpc.WithContextDialer(func(ctx context.Context, host string) (net.Conn, error) {
			logger.Debug("Dialing secure socks proxy", "host", host)
			conn, err := dialer.Dial("tcp", host)
			if err != nil {
				return nil, fmt.Errorf("not possible to dial secure socks proxy: %w", err)
			}
			select {
			case <-ctx.Done():
				logger.Debug("Context canceled")
				// We return `conn` anyway since we need to better test how context cancellation works
				return conn, fmt.Errorf("context canceled: %w", err)
			default:
				return conn, nil
			}
		}))
	}

	logger.Debug("Returning dial options")
	return dialOps, nil
}

// CustomHeadersStreamInterceptor adds custom headers to the outgoing context for each RPC call. Should work similar
// to the CustomHeadersMiddleware in the HTTP client provider.
func CustomHeadersStreamInterceptor(httpOpts httpclient.Options) grpc.StreamClientInterceptor {
	return func(ctx context.Context, desc *grpc.StreamDesc, cc *grpc.ClientConn, method string, streamer grpc.Streamer, opts ...grpc.CallOption) (grpc.ClientStream, error) {
		if len(httpOpts.Header) != 0 {
			for key, value := range httpOpts.Header {
				for _, v := range value {
					ctx = metadata.AppendToOutgoingContext(ctx, key, v)
				}
			}
		}

		return streamer(ctx, desc, cc, method, opts...)
	}
}

type basicAuth struct {
	Header string
}

func (c *basicAuth) GetRequestMetadata(context.Context, ...string) (map[string]string, error) {
	return map[string]string{
		"Authorization": c.Header,
	}, nil
}

func (c *basicAuth) RequireTransportSecurity() bool {
	return true
}

func basicHeaderForAuth(username, password string) string {
	return fmt.Sprintf("Basic %s", base64.StdEncoding.EncodeToString([]byte(fmt.Sprintf("%s:%s", username, password))))
}<|MERGE_RESOLUTION|>--- conflicted
+++ resolved
@@ -86,39 +86,25 @@
 	// Also User agent but that is set before each rpc call as for decoupled DS we have to get it from request context
 	// and cannot add it to client here.
 
-<<<<<<< HEAD
 	tls, err := httpclient.GetTLSConfig(opts)
 	if err != nil {
 		return nil, fmt.Errorf("failure in configuring tls for grpc: %w", err)
 	}
 	creds := credentials.NewTLS(tls)
-=======
+
 	var dialOps []grpc.DialOption
-
 	dialOps = append(dialOps, grpc.WithChainStreamInterceptor(CustomHeadersStreamInterceptor(opts)))
 	if settings.BasicAuthEnabled {
-		// If basic authentication is enabled, it uses TLS transport credentials and sets the basic authentication header for each RPC call.
-		tls, err := httpclient.GetTLSConfig(opts)
-		if err != nil {
-			return nil, fmt.Errorf("failure in configuring tls for grpc: %w", err)
-		}
->>>>>>> e45f2d0a
-
 		dialOps = append(dialOps, grpc.WithTransportCredentials(credentials.NewTLS(tls)))
 		dialOps = append(dialOps, grpc.WithPerRPCCredentials(&basicAuth{
 			Header: basicHeaderForAuth(opts.BasicAuth.User, opts.BasicAuth.Password),
 		}))
 	} else {
-<<<<<<< HEAD
 		if opts.TLS != nil {
 			dialOps = append(dialOps, grpc.WithTransportCredentials(creds))
 		} else {
 			dialOps = append(dialOps, grpc.WithTransportCredentials(insecure.NewCredentials()))
 		}
-=======
-		// Otherwise, it uses insecure credentials.
-		dialOps = append(dialOps, grpc.WithTransportCredentials(insecure.NewCredentials()))
->>>>>>> e45f2d0a
 	}
 
 	// The following code is required to make gRPC work with Grafana Cloud PDC

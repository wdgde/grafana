
ARG BASE_IMAGE=alpine:3.20
ARG JS_IMAGE=node:20-alpine
ARG JS_PLATFORM=linux/amd64
ARG GO_IMAGE=golang:1.23.1-alpine

ARG GO_SRC=go-builder
ARG JS_SRC=js-builder

FROM --platform=${JS_PLATFORM} ${JS_IMAGE} as js-builder

ENV NODE_OPTIONS=--max_old_space_size=8000

WORKDIR /tmp/grafana

COPY package.json project.json nx.json yarn.lock .yarnrc.yml ./
COPY .yarn .yarn
COPY packages packages
COPY plugins-bundled plugins-bundled
COPY public public
COPY LICENSE ./
COPY conf/defaults.ini ./conf/defaults.ini
COPY e2e e2e

RUN apk add --no-cache make build-base python3

RUN yarn install --immutable

COPY tsconfig.json eslint.config.js .editorconfig .browserslistrc .prettierrc.js ./
COPY scripts scripts
COPY emails emails

ENV NODE_ENV=production
RUN yarn build

FROM ${GO_IMAGE} as go-builder

ARG COMMIT_SHA=""
ARG BUILD_BRANCH=""
ARG GO_BUILD_TAGS="oss"
ARG WIRE_TAGS="oss"
ARG BINGO="true"

RUN if grep -i -q alpine /etc/issue; then \
      apk add --no-cache \
          # This is required to allow building on arm64 due to https://github.com/golang/go/issues/22040
          binutils-gold \
          bash \
          # Install build dependencies
          gcc g++ make git; \
    fi

WORKDIR /tmp/grafana

COPY go.* ./
COPY .bingo .bingo

# Include vendored dependencies
COPY pkg/util/xorm/go.* pkg/util/xorm/
COPY pkg/apiserver/go.* pkg/apiserver/
COPY pkg/apimachinery/go.* pkg/apimachinery/
COPY pkg/build/go.* pkg/build/
COPY pkg/build/wire/go.* pkg/build/wire/
COPY pkg/promlib/go.* pkg/promlib/
COPY pkg/storage/unified/resource/go.* pkg/storage/unified/resource/
COPY pkg/storage/unified/apistore/go.* pkg/storage/unified/apistore/
COPY pkg/semconv/go.* pkg/semconv/
COPY pkg/aggregator/go.* pkg/aggregator/
COPY apps/playlist/go.* apps/playlist/
<<<<<<< HEAD
COPY apps/feedback/go.* apps/feedback/
=======
COPY apps apps
COPY kindsv2 kindsv2
COPY apps/alerting/notifications/go.* apps/alerting/notifications/
>>>>>>> 273fd8b6

RUN go mod download
RUN if [[ "$BINGO" = "true" ]]; then \
      go install github.com/bwplotka/bingo@latest && \
      bingo get -v; \
    fi

COPY embed.go Makefile build.go package.json ./
COPY cue.mod cue.mod
COPY kinds kinds
COPY local local
COPY packages/grafana-schema packages/grafana-schema
COPY public/app/plugins public/app/plugins
COPY public/api-merged.json public/api-merged.json
COPY pkg pkg
COPY scripts scripts
COPY conf conf
COPY .github .github

ENV COMMIT_SHA=${COMMIT_SHA}
ENV BUILD_BRANCH=${BUILD_BRANCH}

RUN make build-go GO_BUILD_TAGS=${GO_BUILD_TAGS} WIRE_TAGS=${WIRE_TAGS}

FROM ${BASE_IMAGE} as tgz-builder

WORKDIR /tmp/grafana

ARG GRAFANA_TGZ="grafana-latest.linux-x64-musl.tar.gz"

COPY ${GRAFANA_TGZ} /tmp/grafana.tar.gz

# add -v to make tar print every file it extracts
RUN tar x -z -f /tmp/grafana.tar.gz --strip-components=1

# helpers for COPY --from
FROM ${GO_SRC} as go-src
FROM ${JS_SRC} as js-src

# Final stage
FROM ${BASE_IMAGE}

LABEL maintainer="Grafana Labs <hello@grafana.com>"

ARG GF_UID="472"
ARG GF_GID="0"

ENV PATH="/usr/share/grafana/bin:$PATH" \
    GF_PATHS_CONFIG="/etc/grafana/grafana.ini" \
    GF_PATHS_DATA="/var/lib/grafana" \
    GF_PATHS_HOME="/usr/share/grafana" \
    GF_PATHS_LOGS="/var/log/grafana" \
    GF_PATHS_PLUGINS="/var/lib/grafana/plugins" \
    GF_PATHS_PROVISIONING="/etc/grafana/provisioning"

WORKDIR $GF_PATHS_HOME

# Install dependencies
RUN if grep -i -q alpine /etc/issue; then \
      apk add --no-cache ca-certificates bash curl tzdata musl-utils && \
      apk info -vv | sort; \
    elif grep -i -q ubuntu /etc/issue; then \
      DEBIAN_FRONTEND=noninteractive && \
      apt-get update && \
      apt-get install -y ca-certificates curl tzdata musl && \
      apt-get autoremove -y && \
      rm -rf /var/lib/apt/lists/*; \
    else \
      echo 'ERROR: Unsupported base image' && /bin/false; \
    fi

# glibc support for alpine x86_64 only
RUN if grep -i -q alpine /etc/issue && [ `arch` = "x86_64" ]; then \
      wget -q -O /etc/apk/keys/sgerrand.rsa.pub https://alpine-pkgs.sgerrand.com/sgerrand.rsa.pub && \
      wget https://github.com/sgerrand/alpine-pkg-glibc/releases/download/2.35-r0/glibc-2.35-r0.apk \
        -O /tmp/glibc-2.35-r0.apk && \
      wget https://github.com/sgerrand/alpine-pkg-glibc/releases/download/2.35-r0/glibc-bin-2.35-r0.apk \
        -O /tmp/glibc-bin-2.35-r0.apk && \
      apk add --force-overwrite --no-cache /tmp/glibc-2.35-r0.apk /tmp/glibc-bin-2.35-r0.apk && \
      rm -f /lib64/ld-linux-x86-64.so.2 && \
      ln -s /usr/glibc-compat/lib64/ld-linux-x86-64.so.2 /lib64/ld-linux-x86-64.so.2 && \
      rm -f /tmp/glibc-2.35-r0.apk && \
      rm -f /tmp/glibc-bin-2.35-r0.apk && \
      rm -f /lib/ld-linux-x86-64.so.2 && \
      rm -f /etc/ld.so.cache; \
    fi

COPY --from=go-src /tmp/grafana/conf ./conf

RUN if [ ! $(getent group "$GF_GID") ]; then \
      if grep -i -q alpine /etc/issue; then \
        addgroup -S -g $GF_GID grafana; \
      else \
        addgroup --system --gid $GF_GID grafana; \
      fi; \
    fi && \
    GF_GID_NAME=$(getent group $GF_GID | cut -d':' -f1) && \
    mkdir -p "$GF_PATHS_HOME/.aws" && \
    if grep -i -q alpine /etc/issue; then \
      adduser -S -u $GF_UID -G "$GF_GID_NAME" grafana; \
    else \
      adduser --system --uid $GF_UID --ingroup "$GF_GID_NAME" grafana; \
    fi && \
    mkdir -p "$GF_PATHS_PROVISIONING/datasources" \
             "$GF_PATHS_PROVISIONING/dashboards" \
             "$GF_PATHS_PROVISIONING/notifiers" \
             "$GF_PATHS_PROVISIONING/plugins" \
             "$GF_PATHS_PROVISIONING/access-control" \
             "$GF_PATHS_PROVISIONING/alerting" \
             "$GF_PATHS_LOGS" \
             "$GF_PATHS_PLUGINS" \
             "$GF_PATHS_DATA" && \
    cp conf/sample.ini "$GF_PATHS_CONFIG" && \
    cp conf/ldap.toml /etc/grafana/ldap.toml && \
    chown -R "grafana:$GF_GID_NAME" "$GF_PATHS_DATA" "$GF_PATHS_HOME/.aws" "$GF_PATHS_LOGS" "$GF_PATHS_PLUGINS" "$GF_PATHS_PROVISIONING" && \
    chmod -R 777 "$GF_PATHS_DATA" "$GF_PATHS_HOME/.aws" "$GF_PATHS_LOGS" "$GF_PATHS_PLUGINS" "$GF_PATHS_PROVISIONING"

COPY --from=go-src /tmp/grafana/bin/grafana* /tmp/grafana/bin/*/grafana* ./bin/
COPY --from=js-src /tmp/grafana/public ./public
COPY --from=js-src /tmp/grafana/LICENSE ./

EXPOSE 3000

ARG RUN_SH=./packaging/docker/run.sh

COPY ${RUN_SH} /run.sh

USER "$GF_UID"
ENTRYPOINT [ "/run.sh" ]<|MERGE_RESOLUTION|>--- conflicted
+++ resolved
@@ -67,13 +67,10 @@
 COPY pkg/semconv/go.* pkg/semconv/
 COPY pkg/aggregator/go.* pkg/aggregator/
 COPY apps/playlist/go.* apps/playlist/
-<<<<<<< HEAD
 COPY apps/feedback/go.* apps/feedback/
-=======
 COPY apps apps
 COPY kindsv2 kindsv2
 COPY apps/alerting/notifications/go.* apps/alerting/notifications/
->>>>>>> 273fd8b6
 
 RUN go mod download
 RUN if [[ "$BINGO" = "true" ]]; then \

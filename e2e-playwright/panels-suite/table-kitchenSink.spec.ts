--- conflicted
+++ resolved
@@ -1,6 +1,6 @@
 import { Page, Locator } from '@playwright/test';
 
-import { test, expect, E2ESelectorGroups } from '@grafana/plugin-e2e';
+import { test, expect } from '@grafana/plugin-e2e';
 
 const DASHBOARD_UID = 'dcb9f5e9-8066-4397-889e-864b99555dbb';
 
@@ -41,11 +41,9 @@
   return result;
 };
 
-const disableAllTextWrap = async (loc: Page | Locator, selectors: E2ESelectorGroups) => {
+const disableAllTextWrap = async (loc: Page | Locator) => {
   // disable text wrapping for all of the columns, since long text with links in them can push the links off the screen.
-  const wrapTextToggle = loc.locator(
-    `[aria-label="${selectors.components.PanelEditor.OptionsPane.fieldLabel('Wrap text')}"]`
-  );
+  const wrapTextToggle = loc.getByText('Wrap text');
   const count = await wrapTextToggle.count();
 
   for (let i = 0; i < count; i++) {
@@ -226,12 +224,7 @@
     // because of text wrapping, we're guaranteed to only be showing a single row when we enable pagination.
     await expect(page.getByText(/([\d]+) - ([\d]+) of ([\d]+) rows/)).toBeVisible();
 
-<<<<<<< HEAD
-    // FIXME horrible selector for the "Wrap text" toggle for the "Long text" column.
-    await page.locator('[id="Override 13"]').getByText('Wrap text').click();
-=======
-    await disableAllTextWrap(page, selectors);
->>>>>>> 73f24d31
+    await disableAllTextWrap(page);
 
     // any number of rows that is not "1" is allowed here, we don't want to police the exact number of rows that
     // are rendered since there are tons of factors which could effect this. we do want to grab this number for comparison
@@ -294,14 +287,7 @@
       dashboardPage.getByGrafanaSelector(selectors.components.Panels.Panel.title('Table - Kitchen Sink'))
     ).toBeVisible();
 
-<<<<<<< HEAD
-    // disable text wrapping for this test to make it easier to click the links, the long lorem ipsum
-    // can push the links off the screen.
-    // FIXME very bad selector to get the correct "wrap text" toggle here.
-    await page.locator('[id="Override 13"]').getByText('Wrap text').click();
-=======
-    await disableAllTextWrap(page, selectors);
->>>>>>> 73f24d31
+    await disableAllTextWrap(page);
 
     const infoColumnIdx = await getColumnIdx(page, 'Info');
     const pillColIdx = await getColumnIdx(page, 'Pills');

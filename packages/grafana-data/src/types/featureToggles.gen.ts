--- conflicted
+++ resolved
@@ -226,9 +226,6 @@
   prometheusUsesCombobox?: boolean;
   azureMonitorDisableLogLimit?: boolean;
   dashboardSchemaV2?: boolean;
-<<<<<<< HEAD
+  playlistsWatcher?: boolean;
   crashDetection?: boolean;
-=======
-  playlistsWatcher?: boolean;
->>>>>>> 003b2f14
 }
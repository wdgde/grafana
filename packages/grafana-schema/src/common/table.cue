--- conflicted
+++ resolved
@@ -4,11 +4,7 @@
 // in the table such as colored text, JSON, gauge, etc.
 // The color-background-solid, gradient-gauge, and lcd-gauge
 // modes are deprecated in favor of new cell subOptions
-<<<<<<< HEAD
-TableCellDisplayMode: "auto" | "color-text" | "color-background" | "color-background-solid" | "gradient-gauge" | "lcd-gauge" | "json-view" | "basic" | "image" | "gauge" | "sparkline" | "data-links" | "custom" | "actions" | "pill" | "geo" @cuetsy(kind="enum",memberNames="Auto|ColorText|ColorBackground|ColorBackgroundSolid|GradientGauge|LcdGauge|JSONView|BasicGauge|Image|Gauge|Sparkline|DataLinks|Custom|Actions|Pill|Geo")
-=======
-TableCellDisplayMode: "auto" | "color-text" | "color-background" | "color-background-solid" | "gradient-gauge" | "lcd-gauge" | "json-view" | "basic" | "image" | "gauge" | "sparkline" | "data-links" | "custom" | "actions" | "pill" | "markdown" @cuetsy(kind="enum",memberNames="Auto|ColorText|ColorBackground|ColorBackgroundSolid|GradientGauge|LcdGauge|JSONView|BasicGauge|Image|Gauge|Sparkline|DataLinks|Custom|Actions|Pill|Markdown")
->>>>>>> 523af303
+TableCellDisplayMode: "auto" | "color-text" | "color-background" | "color-background-solid" | "gradient-gauge" | "lcd-gauge" | "json-view" | "basic" | "image" | "gauge" | "sparkline" | "data-links" | "custom" | "actions" | "pill" | "markdown" | "geo" @cuetsy(kind="enum",memberNames="Auto|ColorText|ColorBackground|ColorBackgroundSolid|GradientGauge|LcdGauge|JSONView|BasicGauge|Image|Gauge|Sparkline|DataLinks|Custom|Actions|Pill|Markdown|Geo")
 
 // Display mode to the "Colored Background" display
 // mode for table cells. Either displays a solid color (basic mode)
@@ -95,33 +91,26 @@
   type: TableCellDisplayMode & "pill"
 } & TableWrapTextOptions @cuetsy(kind="interface")
 
-<<<<<<< HEAD
-TableGeoCellOptions: {
-  type: TableCellDisplayMode & "geo"
-=======
-// Pill options
 TablePillCellOptions: {
   type: TableCellDisplayMode & "pill"
   color?: string
   colorMode?: "auto" | "fixed" | "mapped"
 } @cuetsy(kind="interface")
 
-// Markdown options
 TableMarkdownCellOptions: {
 	type: TableCellDisplayMode & "markdown"
->>>>>>> 523af303
 } @cuetsy(kind="interface")
+
+TableGeoCellOptions: {
+  type: TableCellDisplayMode & "geo"
+}
 
 // Height of a table cell
 TableCellHeight: "sm" | "md" | "lg" | "auto" @cuetsy(kind="enum")
 
 // Table cell options. Each cell has a display mode
 // and other potential options for that display.
-<<<<<<< HEAD
-TableCellOptions: TableAutoCellOptions | TableSparklineCellOptions | TableBarGaugeCellOptions | TableColoredBackgroundCellOptions | TableColorTextCellOptions | TableImageCellOptions | TablePillCellOptions | TableDataLinksCellOptions | TableActionsCellOptions | TableJsonViewCellOptions | TableGeoCellOptions @cuetsy(kind="type")
-=======
-TableCellOptions: TableAutoCellOptions | TableSparklineCellOptions | TableBarGaugeCellOptions | TableColoredBackgroundCellOptions | TableColorTextCellOptions | TableImageCellOptions | TablePillCellOptions | TableDataLinksCellOptions | TableActionsCellOptions | TableJsonViewCellOptions | TableMarkdownCellOptions @cuetsy(kind="type")
->>>>>>> 523af303
+TableCellOptions: TableAutoCellOptions | TableSparklineCellOptions | TableBarGaugeCellOptions | TableColoredBackgroundCellOptions | TableColorTextCellOptions | TableImageCellOptions | TablePillCellOptions | TableDataLinksCellOptions | TableActionsCellOptions | TableJsonViewCellOptions | TableMarkdownCellOptions | TableGeoCellOptions @cuetsy(kind="type")
 
 // Field options for each field within a table (e.g 10, "The String", 64.20, etc.)
 // Generally defines alignment, filtering capabilties, display options, etc.

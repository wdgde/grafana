import 'react-data-grid/lib/styles.css';

import { clsx } from 'clsx';
import { CSSProperties, Key, ReactNode, useCallback, useLayoutEffect, useMemo, useRef, useState } from 'react';
import {
  Cell,
  CellRendererProps,
  DataGrid,
  DataGridHandle,
  DataGridProps,
  RenderCellProps,
  RenderRowProps,
  Row,
  SortColumn,
} from 'react-data-grid';

<<<<<<< HEAD
import { DataHoverClearEvent, DataHoverEvent, Field, FieldType, GrafanaTheme2 } from '@grafana/data';
=======
import {
  DataHoverClearEvent,
  DataHoverEvent,
  FALLBACK_COLOR,
  Field,
  FieldType,
  getDisplayProcessor,
  ReducerID,
} from '@grafana/data';
>>>>>>> e7507cb0
import { t, Trans } from '@grafana/i18n';
import { FieldColorModeId } from '@grafana/schema';

import { useStyles2, useTheme2 } from '../../../themes/ThemeContext';
import { ContextMenu } from '../../ContextMenu/ContextMenu';
import { MenuItem } from '../../Menu/MenuItem';
import { Pagination } from '../../Pagination/Pagination';
import { PanelContext, usePanelContext } from '../../PanelChrome';
import { DataLinksActionsTooltip } from '../DataLinksActionsTooltip';
import { TableCellInspector, TableCellInspectorMode } from '../TableCellInspector';
import { TableCellDisplayMode } from '../types';
import { DataLinksActionsTooltipState } from '../utils';

<<<<<<< HEAD
import { HeaderCell } from './Cells/HeaderCell';
import { RowExpander } from './Cells/RowExpander';
import { SummaryCell } from './Cells/SummaryCell';
import { TableCellActions } from './Cells/TableCellActions';
import { getCellRenderer } from './Cells/renderers';
import { COLUMN, TABLE } from './constants';
import { useColumnResize, useFilteredRows, usePaginatedRows, useRowHeight, useSortedRows, useTextWraps } from './hooks';
import { TableNGProps, TableRow, TableSummaryRow, TableColumn, ContextMenuProps } from './types';
import {
  calculateFooterHeight,
=======
import { getCellRenderer, getCellSpecificStyles } from './Cells/renderers';
import { HeaderCell } from './components/HeaderCell';
import { RowExpander } from './components/RowExpander';
import { TableCellActions } from './components/TableCellActions';
import { COLUMN, TABLE } from './constants';
import {
  useColumnResize,
  useFilteredRows,
  useFooterCalcs,
  useHeaderHeight,
  usePaginatedRows,
  useRowHeight,
  useScrollbarWidth,
  useSortedRows,
} from './hooks';
import { getDefaultCellStyles, getFooterStyles, getGridStyles, getHeaderCellStyles } from './styles';
import { TableNGProps, TableRow, TableSummaryRow, TableColumn, ContextMenuProps, TableCellStyleOptions } from './types';
import {
  applySort,
  computeColWidths,
  createTypographyContext,
  displayJsonValue,
  extractPixelValue,
>>>>>>> e7507cb0
  frameToRecords,
  getAlignment,
  getApplyToRowBgFn,
  getCellColors,
  getCellLinks,
  getCellOptions,
  getDefaultRowHeight,
  getDisplayName,
  getIsNestedTable,
  getJustifyContent,
  getVisibleFields,
  isCellInspectEnabled,
  shouldTextOverflow,
  shouldTextWrap,
  withDataLinksActionsTooltip,
} from './utils';

type CellRootRenderer = (key: React.Key, props: CellRendererProps<TableRow, TableSummaryRow>) => React.ReactNode;

export function TableNG(props: TableNGProps) {
  const {
    cellHeight,
    data,
    disableSanitizeHtml,
    enablePagination = false,
    enableSharedCrosshair = false,
    enableVirtualization,
<<<<<<< HEAD
    fieldConfig,
    getActions,
=======
    footerOptions,
    getActions = () => [],
>>>>>>> e7507cb0
    height,
    initialSortBy,
    noHeader,
    onCellFilterAdded,
    onColumnResize,
    onSortByChange,
    showTypeIcons,
    structureRev,
    transparent,
    width,
  } = props;

  const hasFooter = useMemo(
    () => data.fields.some((field) => field.config?.custom?.footer?.reducer?.length ?? false),
    [data.fields]
  );
  const footerHeight = hasFooter ? calculateFooterHeight(data, fieldConfig) : 0;

  const theme = useTheme2();
<<<<<<< HEAD
  const styles = useStyles2(getGridStyles, { enablePagination, noHeader });
=======
  const styles = useStyles2(getGridStyles, {
    enablePagination,
    transparent,
  });
>>>>>>> e7507cb0
  const panelContext = usePanelContext();

  const getCellActions = useCallback(
    (field: Field, rowIdx: number) => getActions(data, field, rowIdx),
    [getActions, data]
  );

  const hasHeader = !noHeader;

  const [contextMenuProps, setContextMenuProps] = useState<ContextMenuProps | null>(null);
  const [isContextMenuOpen, setIsContextMenuOpen] = useState(false);

  const resizeHandler = useColumnResize(onColumnResize);

  useLayoutEffect(() => {
    if (!isContextMenuOpen) {
      return;
    }

    function onClick(_event: MouseEvent) {
      setIsContextMenuOpen(false);
    }

    window.addEventListener('click', onClick);

    return () => {
      window.removeEventListener('click', onClick);
    };
  }, [isContextMenuOpen]);

  const rows = useMemo(() => frameToRecords(data), [data]);
  const hasNestedFrames = useMemo(() => getIsNestedTable(data.fields), [data]);

  const {
    rows: filteredRows,
    filter,
    setFilter,
    crossFilterOrder,
    crossFilterRows,
  } = useFilteredRows(rows, data.fields, { hasNestedFrames });

  const {
    rows: sortedRows,
    sortColumns,
    setSortColumns,
  } = useSortedRows(filteredRows, data.fields, { hasNestedFrames, initialSortBy });

  const [isInspecting, setIsInspecting] = useState(false);
  const [expandedRows, setExpandedRows] = useState(() => new Set<number>());

  // vt scrollbar accounting for column auto-sizing
  const visibleFields = useMemo(() => getVisibleFields(data.fields), [data.fields]);
  const defaultRowHeight = useMemo(
    () => getDefaultRowHeight(theme, visibleFields, cellHeight),
    [theme, visibleFields, cellHeight]
  );
  const gridRef = useRef<DataGridHandle>(null);
  const scrollbarWidth = useScrollbarWidth(gridRef, height, sortedRows);
  const availableWidth = useMemo(
    () => (hasNestedFrames ? width - COLUMN.EXPANDER_WIDTH : width) - scrollbarWidth,
    [width, hasNestedFrames, scrollbarWidth]
  );
  const typographyCtx = useMemo(
    () =>
      createTypographyContext(
        theme.typography.fontSize,
        theme.typography.fontFamily,
        extractPixelValue(theme.typography.body.letterSpacing!) * theme.typography.fontSize
      ),
    [theme]
  );
  const widths = useMemo(() => computeColWidths(visibleFields, availableWidth), [visibleFields, availableWidth]);
  const headerHeight = useHeaderHeight({
    columnWidths: widths,
    fields: visibleFields,
    enabled: hasHeader,
    sortColumns,
    showTypeIcons: showTypeIcons ?? false,
    typographyCtx,
  });
  const rowHeight = useRowHeight({
    columnWidths: widths,
    fields: visibleFields,
    hasNestedFrames,
    defaultHeight: defaultRowHeight,
    expandedRows,
    typographyCtx,
  });

  const {
    rows: paginatedRows,
    page,
    setPage,
    numPages,
    pageRangeStart,
    pageRangeEnd,
    smallPagination,
  } = usePaginatedRows(sortedRows, {
    enabled: enablePagination,
    width: availableWidth,
    height,
<<<<<<< HEAD
    hasHeader,
    footerHeight,
=======
    headerHeight,
    footerHeight: hasFooter ? (typeof defaultRowHeight === 'number' ? defaultRowHeight : TABLE.MAX_CELL_HEIGHT) : 0,
>>>>>>> e7507cb0
    rowHeight,
  });

  // Create a map of column key to text wrap
<<<<<<< HEAD
  const textWraps = useTextWraps(data.fields);
=======
  const footerCalcs = useFooterCalcs(sortedRows, visibleFields, {
    enabled: hasFooter,
    footerOptions,
    isCountRowsSet,
  });
>>>>>>> e7507cb0
  const applyToRowBgFn = useMemo(() => getApplyToRowBgFn(data.fields, theme) ?? undefined, [data.fields, theme]);

  // normalize the row height into a function which returns a number, so we avoid a bunch of conditionals during rendering.
  const rowHeightFn = useMemo((): ((row: TableRow) => number) => {
    if (typeof rowHeight === 'function') {
      return rowHeight;
    }
    if (typeof rowHeight === 'string') {
      return () => TABLE.MAX_CELL_HEIGHT;
    }
    return () => rowHeight;
  }, [rowHeight]);

  const renderRow = useMemo(
    () => renderRowFactory(data.fields, panelContext, expandedRows, enableSharedCrosshair),
    [data, enableSharedCrosshair, expandedRows, panelContext]
  );

  const commonDataGridProps = useMemo(
    () =>
      ({
        enableVirtualization: enableVirtualization !== false && rowHeight !== 'auto',
        defaultColumnOptions: {
          minWidth: 50,
          resizable: true,
          sortable: true,
          // draggable: true,
        },
        onCellContextMenu: ({ row, column }, event) => {
          // in nested tables, it's possible for this event to trigger in a column header
          // when holding Ctrl for multi-row sort.
          if (column.key === 'expanded') {
            return;
          }

          event.preventGridDefault();
          // Do not show the default context menu
          event.preventDefault();

          const cellValue = row[column.key];
          setContextMenuProps({
            // rowIdx: rows.indexOf(row),
            value: String(cellValue ?? ''),
            top: event.clientY,
            left: event.clientX,
          });

          setIsContextMenuOpen(true);
        },
        onColumnResize: resizeHandler,
        onSortColumnsChange: (newSortColumns: SortColumn[]) => {
          setSortColumns(newSortColumns);
          onSortByChange?.(
            newSortColumns.map(({ columnKey, direction }) => ({
              displayName: columnKey,
              desc: direction === 'DESC',
            }))
          );
        },
        sortColumns,
        rowHeight,
        bottomSummaryRows: hasFooter ? [{}] : undefined,
<<<<<<< HEAD
        summaryRowHeight: footerHeight,
        headerRowClass: styles.headerRow,
        headerRowHeight: noHeader ? 0 : TABLE.HEADER_ROW_HEIGHT,
      }) satisfies Partial<DataGridProps<TableRow, TableSummaryRow>>,
    [
      enableVirtualization,
      hasFooter,
      resizeHandler,
      sortColumns,
      rowHeight,
      styles.headerRow,
      noHeader,
      setSortColumns,
      onSortByChange,
      footerHeight,
    ]
=======
      }) satisfies Partial<DataGridProps<TableRow, TableSummaryRow>>,
    [enableVirtualization, resizeHandler, sortColumns, rowHeight, hasFooter, setSortColumns, onSortByChange]
>>>>>>> e7507cb0
  );

  interface Schema {
    columns: TableColumn[];
    cellRootRenderers: Record<string, CellRootRenderer>;
    colsWithTooltip: Record<string, boolean>;
  }

  const { columns, cellRootRenderers, colsWithTooltip } = useMemo(() => {
    const fromFields = (f: Field[], widths: number[]) => {
      const result: Schema = {
        columns: [],
        cellRootRenderers: {},
        colsWithTooltip: {},
      };

      let lastRowIdx = -1;
      // shared when whole row will be styled by a single cell's color
      let rowCellStyle: Partial<CSSProperties> = {
        color: undefined,
        background: undefined,
      };

      f.forEach((field, i) => {
<<<<<<< HEAD
        const justifyContent = getTextAlign(field);
=======
        const cellOptions = getCellOptions(field);
        const cellType = cellOptions.type;

        // make sure we use mappings exclusively if they exist, ignore default thresholds mode
        // we hack this by using the single color mode calculator
        if (cellType === TableCellDisplayMode.Pill && (field.config.mappings?.length ?? 0 > 0)) {
          field = {
            ...field,
            config: {
              ...field.config,
              color: {
                ...field.config.color,
                mode: FieldColorModeId.Fixed,
                fixedColor: field.config.color?.fixedColor ?? FALLBACK_COLOR,
              },
            },
          };
          field.display = getDisplayProcessor({ field, theme });
        }

        // attach JSONCell custom display function to JSONView cell type
        if (cellType === TableCellDisplayMode.JSONView || field.type === FieldType.other) {
          field.display = displayJsonValue;
        }

        // For some cells, "aligning" the cell will mean aligning the inline contents of the cell with
        // the text-align css property, and for others, we'll use justify-content to align the cell
        // contents with flexbox. We always just get both and provide both when styling the cell.
        const textAlign = getAlignment(field);
        const justifyContent = getJustifyContent(textAlign);
        const footerStyles = getFooterStyles(justifyContent);
>>>>>>> e7507cb0
        const displayName = getDisplayName(field);
        const headerCellClass = getHeaderCellStyles(theme, justifyContent);
        const renderFieldCell = getCellRenderer(field, cellOptions);

        const cellInspect = isCellInspectEnabled(field);
        const showFilters = Boolean(field.config.filterable && onCellFilterAdded != null);
        const showActions = cellInspect || showFilters;
        const width = widths[i];

        // helps us avoid string cx and emotion per-cell
        const cellActionClassName = showActions
          ? clsx(
              'table-cell-actions',
              styles.cellActions,
              justifyContent === 'flex-end' ? styles.cellActionsEnd : styles.cellActionsStart
            )
          : undefined;

        const shouldOverflow = rowHeight !== 'auto' && shouldTextOverflow(field);
        const textWrap = rowHeight === 'auto' || shouldTextWrap(field);
        const withTooltip = withDataLinksActionsTooltip(field, cellType);
        const canBeColorized =
          cellType === TableCellDisplayMode.ColorBackground || cellType === TableCellDisplayMode.ColorText;
        const cellStyleOptions: TableCellStyleOptions = { textAlign, textWrap, shouldOverflow };

        result.colsWithTooltip[displayName] = withTooltip;

        const defaultCellStyles = getDefaultCellStyles(theme, cellStyleOptions);
        const cellSpecificStyles = getCellSpecificStyles(cellType, field, theme, cellStyleOptions);

        // TODO: in future extend this to ensure a non-classic color scheme is set with AutoCell

        // this fires first
        const renderCellRoot = (key: Key, props: CellRendererProps<TableRow, TableSummaryRow>): ReactNode => {
          const rowIdx = props.row.__index;

          // meh, this should be cached by the renderRow() call?
          if (rowIdx !== lastRowIdx) {
            lastRowIdx = rowIdx;

            rowCellStyle.color = undefined;
            rowCellStyle.background = undefined;

            // generate shared styles for whole row
            if (applyToRowBgFn != null) {
              let { textColor, bgColor } = applyToRowBgFn(rowIdx);
              rowCellStyle.color = textColor;
              rowCellStyle.background = bgColor;
            }
          }

          let style: CSSProperties | undefined;

          if (rowCellStyle.color != null || rowCellStyle.background != null) {
            style = rowCellStyle;
          }
          // apply background for cell types which can have a background and have proper
          else if (canBeColorized) {
            const value = props.row[props.column.key];
            const displayValue = field.display!(value); // this fires here to get colors, then again to get rendered value?
            let { textColor, bgColor } = getCellColors(theme, cellOptions, displayValue);
            style = {
              color: textColor,
              background: bgColor,
            };
          }

          return (
            <Cell
              key={key}
              {...props}
              className={clsx(props.className, defaultCellStyles, cellSpecificStyles)}
              style={style}
            />
          );
        };

        result.cellRootRenderers[displayName] = renderCellRoot;

        // this fires second
        const renderCellContent = (props: RenderCellProps<TableRow, TableSummaryRow>): JSX.Element => {
          const rowIdx = props.row.__index;
          const value = props.row[props.column.key];
          // TODO: it would be nice to get rid of passing height down as a prop. but this value
          // is cached so the cost of calling for every cell is low.
          // NOTE: some cell types still require a height to be passed down, so that's why string-based
          // cell types are going to just pass down the max cell height as a numeric height for those cells.
          const height = rowHeightFn(props.row);
          const frame = data;

          return (
            <>
              {renderFieldCell({
                cellOptions,
                frame,
                field,
                height,
                rowIdx,
                theme,
                value,
                width,
                cellInspect,
                showFilters,
                getActions: getCellActions,
                disableSanitizeHtml,
              })}
              {showActions && (
                <TableCellActions
                  field={field}
                  value={value}
                  cellOptions={cellOptions}
                  displayName={displayName}
                  cellInspect={cellInspect}
                  showFilters={showFilters}
                  className={cellActionClassName}
                  setIsInspecting={setIsInspecting}
                  setContextMenuProps={setContextMenuProps}
                  onCellFilterAdded={onCellFilterAdded}
                />
              )}
            </>
          );
        };

        const column: TableColumn = {
          field,
          key: displayName,
          name: displayName,
          width,
          headerCellClass,
          renderCell: renderCellContent,
          renderHeaderCell: ({ column, sortDirection }) => (
            <HeaderCell
              column={column}
              rows={rows}
              field={field}
              filter={filter}
              setFilter={setFilter}
              crossFilterOrder={crossFilterOrder}
              crossFilterRows={crossFilterRows}
              direction={sortDirection}
              showTypeIcons={showTypeIcons}
            />
          ),
          renderSummaryCell: () => <SummaryCell rows={sortedRows} field={field} omitCountAll={i > 0} />,
        };

        result.columns.push(column);
      });

      return result;
    };

    const result = fromFields(visibleFields, widths);

    // handle nested frames rendering from here.
    if (!hasNestedFrames) {
      return result;
    }

    // pre-calculate renderRow and expandedColumns based on the first nested frame's fields.
    const firstNestedData = rows.find((r) => r.data)?.data;
    if (!firstNestedData) {
      return result;
    }

    const hasNestedHeaders = firstNestedData.meta?.custom?.noHeader !== true;
    const renderRow = renderRowFactory(firstNestedData.fields, panelContext, expandedRows, enableSharedCrosshair);
    const { columns: nestedColumns, cellRootRenderers: nestedCellRootRenderers } = fromFields(
      firstNestedData.fields,
      computeColWidths(firstNestedData.fields, availableWidth)
    );

    const renderCellRoot: CellRootRenderer = (key, props) => nestedCellRootRenderers[props.column.key](key, props);

    result.cellRootRenderers.expanded = (key, props) => <Cell key={key} {...props} />;

    // If we have nested frames, we need to add a column for the row expansion
    result.columns.unshift({
      key: 'expanded',
      name: '',
      field: {
        name: '',
        type: FieldType.other,
        config: {},
        values: [],
      },
      cellClass(row) {
        if (row.__depth !== 0) {
          return styles.cellNested;
        }
        return;
      },
      colSpan(args) {
        return args.type === 'ROW' && args.row.__depth === 1 ? data.fields.length : 1;
      },
      renderCell: ({ row }) => {
        if (row.__depth === 0) {
          const rowIdx = row.__index;

          return (
            <RowExpander
              isExpanded={expandedRows.has(rowIdx)}
              onCellExpand={() => {
                if (expandedRows.has(rowIdx)) {
                  expandedRows.delete(rowIdx);
                } else {
                  expandedRows.add(rowIdx);
                }
                setExpandedRows(new Set(expandedRows));
              }}
            />
          );
        }

        // Type guard to check if data exists as it's optional
        const nestedData = row.data;
        if (!nestedData) {
          return null;
        }

        const expandedRecords = applySort(frameToRecords(nestedData), nestedData.fields, sortColumns);
        if (!expandedRecords.length) {
          return (
            <div className={styles.noDataNested}>
              <Trans i18nKey="grafana-ui.table.nested-table.no-data">No data</Trans>
            </div>
          );
        }

        return (
          <DataGrid<TableRow, TableSummaryRow>
            {...commonDataGridProps}
            className={clsx(styles.grid, styles.gridNested)}
            headerRowClass={clsx(styles.headerRow, { [styles.displayNone]: !hasNestedHeaders })}
            headerRowHeight={hasNestedHeaders ? TABLE.HEADER_HEIGHT : 0}
            columns={nestedColumns}
            rows={expandedRecords}
            renderers={{ renderRow, renderCell: renderCellRoot }}
          />
        );
      },
      width: COLUMN.EXPANDER_WIDTH,
      minWidth: COLUMN.EXPANDER_WIDTH,
    });

    return result;
  }, [
    applyToRowBgFn,
    availableWidth,
    columnTypes,
    commonDataGridProps,
    crossFilterOrder,
    crossFilterRows,
    data,
    disableSanitizeHtml,
    enableSharedCrosshair,
    expandedRows,
    filter,
<<<<<<< HEAD
    getActions,
=======
    footerCalcs,
>>>>>>> e7507cb0
    hasNestedFrames,
    height,
    onCellFilterAdded,
    panelContext,
<<<<<<< HEAD
    replaceVariables,
    rowHeight,
=======
    rowHeight,
    rowHeightFn,
>>>>>>> e7507cb0
    rows,
    setFilter,
    showTypeIcons,
    sortColumns,
    sortedRows,
    styles,
    textWraps,
    theme,
    visibleFields,
    widths,
<<<<<<< HEAD
=======
    getCellActions,
>>>>>>> e7507cb0
  ]);

  // invalidate columns on every structureRev change. this supports width editing in the fieldConfig.
  // eslint-disable-next-line react-hooks/exhaustive-deps
  const structureRevColumns = useMemo(() => columns, [columns, structureRev]);

  // we need to have variables with these exact names for the localization to work properly
  const itemsRangeStart = pageRangeStart;
  const displayedEnd = pageRangeEnd;
  const numRows = sortedRows.length;

  const renderCellRoot: CellRootRenderer = (key, props) => {
    return cellRootRenderers[props.column.key](key, props);
  };

  const [tooltipState, setTooltipState] = useState<DataLinksActionsTooltipState>();

  return (
    <>
      <DataGrid<TableRow, TableSummaryRow>
        {...commonDataGridProps}
        ref={gridRef}
        className={styles.grid}
        columns={structureRevColumns}
        rows={paginatedRows}
        headerRowClass={clsx(styles.headerRow, { [styles.displayNone]: noHeader })}
        headerRowHeight={headerHeight}
        onCellClick={({ column, row }, { clientX, clientY, preventGridDefault, target }) => {
          // Note: could be column.field; JS says yes, but TS says no!
          const field = columns[column.idx].field;

          if (
            colsWithTooltip[getDisplayName(field)] &&
            target instanceof HTMLElement &&
            // this walks up the tree to find either a faux link wrapper or the cell root
            // it then only proceeds if we matched the faux link wrapper
            target.closest('a[aria-haspopup], .rdg-cell')?.matches('a')
          ) {
            const rowIdx = row.__index;
            setTooltipState({
              coords: {
                clientX,
                clientY,
              },
              links: getCellLinks(field, rowIdx),
              actions: getCellActions(field, rowIdx),
            });

            preventGridDefault();
          }
        }}
        onCellKeyDown={
          hasNestedFrames
            ? (_, event) => {
                if (event.isDefaultPrevented()) {
                  // skip parent grid keyboard navigation if nested grid handled it
                  event.preventGridDefault();
                }
              }
            : null
        }
        renderers={{ renderRow, renderCell: renderCellRoot }}
      />

      {enablePagination && (
        <div className={styles.paginationContainer}>
          <Pagination
            className="table-ng-pagination"
            currentPage={page + 1}
            numberOfPages={numPages}
            showSmallVersion={smallPagination}
            onNavigate={(toPage) => {
              setPage(toPage - 1);
            }}
          />
          {!smallPagination && (
            <div className={styles.paginationSummary}>
              {/* TODO: once TableRT is deprecated, we can update the localiziation
                    string with the more consistent variable names */}
              <Trans i18nKey="grafana-ui.table.pagination-summary">
                {{ itemsRangeStart }} - {{ displayedEnd }} of {{ numRows }} rows
              </Trans>
            </div>
          )}
        </div>
      )}

      {tooltipState && (
        <DataLinksActionsTooltip
          links={tooltipState.links ?? []}
          actions={tooltipState.actions}
          coords={tooltipState.coords}
          onTooltipClose={() => setTooltipState(undefined)}
        />
      )}

      {isContextMenuOpen && (
        <ContextMenu
          x={contextMenuProps?.left || 0}
          y={contextMenuProps?.top || 0}
          renderMenuItems={() => (
            <MenuItem
              label={t('grafana-ui.table.inspect-menu-label', 'Inspect value')}
              onClick={() => setIsInspecting(true)}
              className={styles.menuItem}
            />
          )}
          focusOnOpen={false}
        />
      )}

      {isInspecting && (
        <TableCellInspector
          mode={contextMenuProps?.mode ?? TableCellInspectorMode.text}
          value={contextMenuProps?.value}
          onDismiss={() => {
            setIsInspecting(false);
            setContextMenuProps(null);
          }}
        />
      )}
    </>
  );
}

/**
 * this is passed to the top-level `renderRow` prop on DataGrid. applies aria attributes and custom event handlers.
 */
const renderRowFactory =
  (fields: Field[], panelContext: PanelContext, expandedRows: Set<number>, enableSharedCrosshair: boolean) =>
  (key: React.Key, props: RenderRowProps<TableRow, TableSummaryRow>): React.ReactNode => {
    const { row } = props;
    const rowIdx = row.__index;
    const isExpanded = expandedRows.has(rowIdx);

    // Don't render non expanded child rows
    if (row.__depth === 1 && !isExpanded) {
      return null;
    }

    // Add aria-expanded to parent rows that have nested data
    if (row.data) {
      return <Row key={key} {...props} aria-expanded={isExpanded} />;
    }

    const handlers: Partial<typeof props> = {};
    if (enableSharedCrosshair) {
      const timeField = fields.find((f) => f.type === FieldType.time);
      if (timeField) {
        handlers.onMouseEnter = () => {
          panelContext.eventBus.publish(
            new DataHoverEvent({
              point: {
                time: timeField?.values[rowIdx],
              },
            })
          );
        };
        handlers.onMouseLeave = () => {
          panelContext.eventBus.publish(new DataHoverClearEvent());
        };
      }
    }

    return <Row key={key} {...props} {...handlers} />;
<<<<<<< HEAD
  };

const getGridStyles = (
  theme: GrafanaTheme2,
  { enablePagination, noHeader }: { enablePagination?: boolean; noHeader?: boolean }
) => ({
  grid: css({
    '--rdg-background-color': theme.colors.background.primary,
    '--rdg-header-background-color': theme.colors.background.primary,
    '--rdg-border-color': theme.isDark ? '#282b30' : '#ebebec',
    '--rdg-color': theme.colors.text.primary,

    // note: this cannot have any transparency since default cells that
    // overlay/overflow on hover inherit this background and need to occlude cells below
    '--rdg-row-hover-background-color': theme.isDark ? '#212428' : '#f4f5f5',

    // TODO: magic 32px number is unfortunate. it would be better to have the content
    // flow using flexbox rather than hard-coding this size via a calc
    blockSize: enablePagination ? 'calc(100% - 32px)' : '100%',
    scrollbarWidth: 'thin',
    scrollbarColor: theme.isDark ? '#fff5 #fff1' : '#0005 #0001',

    border: 'none',

    '.rdg-summary-row': {
      '.rdg-cell': {
        zIndex: theme.zIndex.tooltip - 1,
        paddingInline: TABLE.CELL_PADDING,
        paddingBlock: TABLE.CELL_PADDING,
      },
    },
  }),
  gridNested: css({
    height: '100%',
    width: `calc(100% - ${COLUMN.EXPANDER_WIDTH - 1}px)`,
    overflow: 'visible',
    marginLeft: COLUMN.EXPANDER_WIDTH - 1,
  }),
  cellNested: css({
    '&[aria-selected=true]': {
      outline: 'none',
    },
  }),
  cellActions: css({
    display: 'none',
    position: 'absolute',
    top: 0,
    margin: 'auto',
    height: '100%',
    color: theme.colors.text.primary,
    background: theme.isDark ? 'rgba(0, 0, 0, 0.3)' : 'rgba(255, 255, 255, 0.7)',
    padding: theme.spacing.x0_5,
    paddingInlineStart: theme.spacing.x1,
  }),
  cellActionsEnd: css({
    left: 0,
  }),
  cellActionsStart: css({
    right: 0,
  }),
  headerRow: css({
    paddingBlockStart: 0,
    fontWeight: 'normal',
    ...(noHeader && { display: 'none' }),
  }),
  paginationContainer: css({
    alignItems: 'center',
    display: 'flex',
    justifyContent: 'center',
    marginTop: '8px',
    width: '100%',
  }),
  paginationSummary: css({
    color: theme.colors.text.secondary,
    fontSize: theme.typography.bodySmall.fontSize,
    display: 'flex',
    justifyContent: 'flex-end',
    padding: theme.spacing(0, 1, 0, 2),
  }),
  menuItem: css({
    maxWidth: '200px',
  }),
});

const getHeaderCellStyles = (theme: GrafanaTheme2, justifyContent: Property.JustifyContent) => ({
  headerCell: css({
    display: 'flex',
    gap: theme.spacing(0.5),
    zIndex: theme.zIndex.tooltip - 1,
    padding: TABLE.CELL_PADDING,
    borderInlineEnd: 'none',
    justifyContent,
  }),
});

const getCellStyles = (
  theme: GrafanaTheme2,
  field: Field,
  rowHeight: number,
  shouldWrap: boolean,
  shouldOverflow: boolean,
  colors: CellColors
) => ({
  cell: css({
    textOverflow: 'initial',
    background: colors.bgColor ?? 'inherit',
    alignContent: 'center',
    justifyContent: getTextAlign(field),
    paddingInline: TABLE.CELL_PADDING,
    height: '100%',
    minHeight: rowHeight, // min height interacts with the fit-content property on the overflow container
    ...(shouldWrap && { whiteSpace: 'pre-line' }),
    '&:last-child': {
      borderInlineEnd: 'none',
    },
    '&:hover': {
      background: colors.bgHoverColor,
      '.table-cell-actions': {
        display: 'flex',
      },
      ...(shouldOverflow && {
        zIndex: theme.zIndex.tooltip - 2,
        whiteSpace: 'pre-line',
        height: 'fit-content',
        minWidth: 'fit-content',
      }),
    },
  }),
});
=======
  };
>>>>>>> e7507cb0
<|MERGE_RESOLUTION|>--- conflicted
+++ resolved
@@ -14,9 +14,6 @@
   SortColumn,
 } from 'react-data-grid';
 
-<<<<<<< HEAD
-import { DataHoverClearEvent, DataHoverEvent, Field, FieldType, GrafanaTheme2 } from '@grafana/data';
-=======
 import {
   DataHoverClearEvent,
   DataHoverEvent,
@@ -24,9 +21,7 @@
   Field,
   FieldType,
   getDisplayProcessor,
-  ReducerID,
 } from '@grafana/data';
->>>>>>> e7507cb0
 import { t, Trans } from '@grafana/i18n';
 import { FieldColorModeId } from '@grafana/schema';
 
@@ -40,42 +35,30 @@
 import { TableCellDisplayMode } from '../types';
 import { DataLinksActionsTooltipState } from '../utils';
 
-<<<<<<< HEAD
-import { HeaderCell } from './Cells/HeaderCell';
-import { RowExpander } from './Cells/RowExpander';
-import { SummaryCell } from './Cells/SummaryCell';
-import { TableCellActions } from './Cells/TableCellActions';
-import { getCellRenderer } from './Cells/renderers';
-import { COLUMN, TABLE } from './constants';
-import { useColumnResize, useFilteredRows, usePaginatedRows, useRowHeight, useSortedRows, useTextWraps } from './hooks';
-import { TableNGProps, TableRow, TableSummaryRow, TableColumn, ContextMenuProps } from './types';
-import {
-  calculateFooterHeight,
-=======
 import { getCellRenderer, getCellSpecificStyles } from './Cells/renderers';
 import { HeaderCell } from './components/HeaderCell';
 import { RowExpander } from './components/RowExpander';
+import { SummaryCell } from './components/SummaryCell';
 import { TableCellActions } from './components/TableCellActions';
 import { COLUMN, TABLE } from './constants';
 import {
   useColumnResize,
   useFilteredRows,
-  useFooterCalcs,
   useHeaderHeight,
   usePaginatedRows,
   useRowHeight,
   useScrollbarWidth,
   useSortedRows,
 } from './hooks';
-import { getDefaultCellStyles, getFooterStyles, getGridStyles, getHeaderCellStyles } from './styles';
+import { getDefaultCellStyles, getGridStyles, getHeaderCellStyles } from './styles';
 import { TableNGProps, TableRow, TableSummaryRow, TableColumn, ContextMenuProps, TableCellStyleOptions } from './types';
 import {
   applySort,
+  calculateFooterHeight,
   computeColWidths,
   createTypographyContext,
   displayJsonValue,
   extractPixelValue,
->>>>>>> e7507cb0
   frameToRecords,
   getAlignment,
   getApplyToRowBgFn,
@@ -103,13 +86,8 @@
     enablePagination = false,
     enableSharedCrosshair = false,
     enableVirtualization,
-<<<<<<< HEAD
     fieldConfig,
-    getActions,
-=======
-    footerOptions,
     getActions = () => [],
->>>>>>> e7507cb0
     height,
     initialSortBy,
     noHeader,
@@ -129,14 +107,10 @@
   const footerHeight = hasFooter ? calculateFooterHeight(data, fieldConfig) : 0;
 
   const theme = useTheme2();
-<<<<<<< HEAD
-  const styles = useStyles2(getGridStyles, { enablePagination, noHeader });
-=======
   const styles = useStyles2(getGridStyles, {
     enablePagination,
     transparent,
   });
->>>>>>> e7507cb0
   const panelContext = usePanelContext();
 
   const getCellActions = useCallback(
@@ -238,26 +212,12 @@
     enabled: enablePagination,
     width: availableWidth,
     height,
-<<<<<<< HEAD
-    hasHeader,
     footerHeight,
-=======
-    headerHeight,
-    footerHeight: hasFooter ? (typeof defaultRowHeight === 'number' ? defaultRowHeight : TABLE.MAX_CELL_HEIGHT) : 0,
->>>>>>> e7507cb0
+    headerHeight: hasHeader ? TABLE.HEADER_ROW_HEIGHT : 0,
     rowHeight,
   });
 
   // Create a map of column key to text wrap
-<<<<<<< HEAD
-  const textWraps = useTextWraps(data.fields);
-=======
-  const footerCalcs = useFooterCalcs(sortedRows, visibleFields, {
-    enabled: hasFooter,
-    footerOptions,
-    isCountRowsSet,
-  });
->>>>>>> e7507cb0
   const applyToRowBgFn = useMemo(() => getApplyToRowBgFn(data.fields, theme) ?? undefined, [data.fields, theme]);
 
   // normalize the row height into a function which returns a number, so we avoid a bunch of conditionals during rendering.
@@ -320,7 +280,6 @@
         sortColumns,
         rowHeight,
         bottomSummaryRows: hasFooter ? [{}] : undefined,
-<<<<<<< HEAD
         summaryRowHeight: footerHeight,
         headerRowClass: styles.headerRow,
         headerRowHeight: noHeader ? 0 : TABLE.HEADER_ROW_HEIGHT,
@@ -337,10 +296,6 @@
       onSortByChange,
       footerHeight,
     ]
-=======
-      }) satisfies Partial<DataGridProps<TableRow, TableSummaryRow>>,
-    [enableVirtualization, resizeHandler, sortColumns, rowHeight, hasFooter, setSortColumns, onSortByChange]
->>>>>>> e7507cb0
   );
 
   interface Schema {
@@ -365,9 +320,6 @@
       };
 
       f.forEach((field, i) => {
-<<<<<<< HEAD
-        const justifyContent = getTextAlign(field);
-=======
         const cellOptions = getCellOptions(field);
         const cellType = cellOptions.type;
 
@@ -398,8 +350,6 @@
         // contents with flexbox. We always just get both and provide both when styling the cell.
         const textAlign = getAlignment(field);
         const justifyContent = getJustifyContent(textAlign);
-        const footerStyles = getFooterStyles(justifyContent);
->>>>>>> e7507cb0
         const displayName = getDisplayName(field);
         const headerCellClass = getHeaderCellStyles(theme, justifyContent);
         const renderFieldCell = getCellRenderer(field, cellOptions);
@@ -650,7 +600,6 @@
   }, [
     applyToRowBgFn,
     availableWidth,
-    columnTypes,
     commonDataGridProps,
     crossFilterOrder,
     crossFilterRows,
@@ -659,36 +608,21 @@
     enableSharedCrosshair,
     expandedRows,
     filter,
-<<<<<<< HEAD
-    getActions,
-=======
-    footerCalcs,
->>>>>>> e7507cb0
     hasNestedFrames,
-    height,
     onCellFilterAdded,
     panelContext,
-<<<<<<< HEAD
-    replaceVariables,
-    rowHeight,
-=======
     rowHeight,
     rowHeightFn,
->>>>>>> e7507cb0
     rows,
     setFilter,
     showTypeIcons,
     sortColumns,
     sortedRows,
     styles,
-    textWraps,
     theme,
     visibleFields,
     widths,
-<<<<<<< HEAD
-=======
     getCellActions,
->>>>>>> e7507cb0
   ]);
 
   // invalidate columns on every structureRev change. this supports width editing in the fieldConfig.
@@ -854,136 +788,4 @@
     }
 
     return <Row key={key} {...props} {...handlers} />;
-<<<<<<< HEAD
-  };
-
-const getGridStyles = (
-  theme: GrafanaTheme2,
-  { enablePagination, noHeader }: { enablePagination?: boolean; noHeader?: boolean }
-) => ({
-  grid: css({
-    '--rdg-background-color': theme.colors.background.primary,
-    '--rdg-header-background-color': theme.colors.background.primary,
-    '--rdg-border-color': theme.isDark ? '#282b30' : '#ebebec',
-    '--rdg-color': theme.colors.text.primary,
-
-    // note: this cannot have any transparency since default cells that
-    // overlay/overflow on hover inherit this background and need to occlude cells below
-    '--rdg-row-hover-background-color': theme.isDark ? '#212428' : '#f4f5f5',
-
-    // TODO: magic 32px number is unfortunate. it would be better to have the content
-    // flow using flexbox rather than hard-coding this size via a calc
-    blockSize: enablePagination ? 'calc(100% - 32px)' : '100%',
-    scrollbarWidth: 'thin',
-    scrollbarColor: theme.isDark ? '#fff5 #fff1' : '#0005 #0001',
-
-    border: 'none',
-
-    '.rdg-summary-row': {
-      '.rdg-cell': {
-        zIndex: theme.zIndex.tooltip - 1,
-        paddingInline: TABLE.CELL_PADDING,
-        paddingBlock: TABLE.CELL_PADDING,
-      },
-    },
-  }),
-  gridNested: css({
-    height: '100%',
-    width: `calc(100% - ${COLUMN.EXPANDER_WIDTH - 1}px)`,
-    overflow: 'visible',
-    marginLeft: COLUMN.EXPANDER_WIDTH - 1,
-  }),
-  cellNested: css({
-    '&[aria-selected=true]': {
-      outline: 'none',
-    },
-  }),
-  cellActions: css({
-    display: 'none',
-    position: 'absolute',
-    top: 0,
-    margin: 'auto',
-    height: '100%',
-    color: theme.colors.text.primary,
-    background: theme.isDark ? 'rgba(0, 0, 0, 0.3)' : 'rgba(255, 255, 255, 0.7)',
-    padding: theme.spacing.x0_5,
-    paddingInlineStart: theme.spacing.x1,
-  }),
-  cellActionsEnd: css({
-    left: 0,
-  }),
-  cellActionsStart: css({
-    right: 0,
-  }),
-  headerRow: css({
-    paddingBlockStart: 0,
-    fontWeight: 'normal',
-    ...(noHeader && { display: 'none' }),
-  }),
-  paginationContainer: css({
-    alignItems: 'center',
-    display: 'flex',
-    justifyContent: 'center',
-    marginTop: '8px',
-    width: '100%',
-  }),
-  paginationSummary: css({
-    color: theme.colors.text.secondary,
-    fontSize: theme.typography.bodySmall.fontSize,
-    display: 'flex',
-    justifyContent: 'flex-end',
-    padding: theme.spacing(0, 1, 0, 2),
-  }),
-  menuItem: css({
-    maxWidth: '200px',
-  }),
-});
-
-const getHeaderCellStyles = (theme: GrafanaTheme2, justifyContent: Property.JustifyContent) => ({
-  headerCell: css({
-    display: 'flex',
-    gap: theme.spacing(0.5),
-    zIndex: theme.zIndex.tooltip - 1,
-    padding: TABLE.CELL_PADDING,
-    borderInlineEnd: 'none',
-    justifyContent,
-  }),
-});
-
-const getCellStyles = (
-  theme: GrafanaTheme2,
-  field: Field,
-  rowHeight: number,
-  shouldWrap: boolean,
-  shouldOverflow: boolean,
-  colors: CellColors
-) => ({
-  cell: css({
-    textOverflow: 'initial',
-    background: colors.bgColor ?? 'inherit',
-    alignContent: 'center',
-    justifyContent: getTextAlign(field),
-    paddingInline: TABLE.CELL_PADDING,
-    height: '100%',
-    minHeight: rowHeight, // min height interacts with the fit-content property on the overflow container
-    ...(shouldWrap && { whiteSpace: 'pre-line' }),
-    '&:last-child': {
-      borderInlineEnd: 'none',
-    },
-    '&:hover': {
-      background: colors.bgHoverColor,
-      '.table-cell-actions': {
-        display: 'flex',
-      },
-      ...(shouldOverflow && {
-        zIndex: theme.zIndex.tooltip - 2,
-        whiteSpace: 'pre-line',
-        height: 'fit-content',
-        minWidth: 'fit-content',
-      }),
-    },
-  }),
-});
-=======
-  };
->>>>>>> e7507cb0
+  };
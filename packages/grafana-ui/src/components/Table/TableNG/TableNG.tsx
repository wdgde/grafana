--- conflicted
+++ resolved
@@ -44,11 +44,8 @@
 } from './types';
 import {
   frameToRecords,
-<<<<<<< HEAD
   getCellHeightCalculator,
-=======
   getCellColors,
->>>>>>> f528550d
   getComparator,
   getDefaultRowHeight,
   getFooterItemNG,
@@ -430,14 +427,9 @@
           filter,
           headerCellRefs,
           isCountRowsSet,
-<<<<<<< HEAD
           ctx,
-          rows,
-=======
-          osContext,
           // INFO: sortedRows is for correct row indexing for cell background coloring
           rows: sortedRows,
->>>>>>> f528550d
           setContextMenuProps,
           setFilter,
           setIsInspecting,

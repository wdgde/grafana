--- conflicted
+++ resolved
@@ -1,27 +1,22 @@
 import { useState, useMemo, useCallback, useRef, useLayoutEffect, RefObject, CSSProperties } from 'react';
 import { Column, DataGridHandle, DataGridProps, SortColumn } from 'react-data-grid';
 
-import { Field, FieldType, formattedValueToString } from '@grafana/data';
+import { Field, formattedValueToString } from '@grafana/data';
 
 import { TableCellDisplayMode, TableColumnResizeActionCallback } from '../types';
 
 import { TABLE } from './constants';
-<<<<<<< HEAD
-import { ColumnTypes, FilterType, TableRow, TableSortByFieldState, TableSummaryRow } from './types';
-import { getDisplayName, processNestedTableRows, getCellHeightCalculator, applySort, getCellOptions } from './utils';
-=======
-import { FilterType, TableFooterCalc, TableRow, TableSortByFieldState, TableSummaryRow, TypographyCtx } from './types';
+import { FilterType, TableRow, TableSortByFieldState, TableSummaryRow, TypographyCtx } from './types';
 import {
   getDisplayName,
   processNestedTableRows,
   applySort,
   getColumnTypes,
   getRowHeight,
-  buildHeaderLineCounters,
   buildRowLineCounters,
   getCellOptions,
+  buildHeaderLineCounters,
 } from './utils';
->>>>>>> e7507cb0
 
 // Helper function to get displayed value
 const getDisplayedValue = (row: TableRow, key: string, fields: Field[]) => {
@@ -140,19 +135,11 @@
 export interface PaginatedRowsOptions {
   height: number;
   width: number;
-<<<<<<< HEAD
-  rowHeight: number | ((row: TableRow) => number);
-  hasHeader?: boolean;
-  paginationHeight?: number;
-  enabled?: boolean;
-  footerHeight: number;
-=======
   rowHeight: NonNullable<CSSProperties['height']> | ((row: TableRow) => number);
   headerHeight: number;
   footerHeight: number;
   paginationHeight?: number;
   enabled: boolean;
->>>>>>> e7507cb0
 }
 
 export interface PaginatedRowsResult {
@@ -171,11 +158,7 @@
 
 export function usePaginatedRows(
   rows: TableRow[],
-<<<<<<< HEAD
-  { height, width, hasHeader, rowHeight, enabled, footerHeight }: PaginatedRowsOptions
-=======
   { height, width, headerHeight, footerHeight, rowHeight, enabled }: PaginatedRowsOptions
->>>>>>> e7507cb0
 ): PaginatedRowsResult {
   // TODO: allow persisted page selection via url
   const [page, setPage] = useState(0);
@@ -214,11 +197,7 @@
     }
 
     // calculate number of rowsPerPage based on height stack
-<<<<<<< HEAD
-    const rowAreaHeight = height - (hasHeader ? TABLE.HEADER_ROW_HEIGHT : 0) - footerHeight - PAGINATION_HEIGHT;
-=======
     const rowAreaHeight = height - headerHeight - footerHeight - PAGINATION_HEIGHT;
->>>>>>> e7507cb0
     const heightPerRow = Math.floor(rowAreaHeight / (avgRowHeight || 1));
     // ensure at least one row per page is displayed
     let rowsPerPage = heightPerRow > 1 ? heightPerRow : 1;
@@ -238,11 +217,7 @@
       pageRangeEnd,
       smallPagination,
     };
-<<<<<<< HEAD
-  }, [width, height, hasHeader, footerHeight, avgRowHeight, enabled, numRows, page]);
-=======
   }, [width, height, headerHeight, footerHeight, avgRowHeight, enabled, numRows, page]);
->>>>>>> e7507cb0
 
   // safeguard against page overflow on panel resize or other factors
   useLayoutEffect(() => {
@@ -277,86 +252,6 @@
   };
 }
 
-<<<<<<< HEAD
-export function useTextWraps(fields: Field[]): Record<string, boolean> {
-  return useMemo(
-    () =>
-      fields.reduce<{ [key: string]: boolean }>((acc, field) => {
-        const cellOptions = getCellOptions(field);
-        const displayName = getDisplayName(field);
-        const wrapText = 'wrapText' in cellOptions && cellOptions.wrapText;
-        return { ...acc, [displayName]: !!wrapText };
-      }, {}),
-    [fields]
-  );
-=======
-export interface FooterCalcsOptions {
-  enabled?: boolean;
-  isCountRowsSet?: boolean;
-  footerOptions?: TableFooterCalc;
-}
-
-export function useFooterCalcs(
-  rows: TableRow[],
-  // it's very important that this is the _visible_ fields.
-  fields: Field[],
-  { enabled, footerOptions, isCountRowsSet }: FooterCalcsOptions
-): string[] {
-  return useMemo(() => {
-    const footerReducers = footerOptions?.reducer;
-
-    if (!enabled || !footerOptions || !Array.isArray(footerReducers) || !footerReducers.length) {
-      return [];
-    }
-
-    const fieldNameSet = footerOptions.fields?.length ? new Set(footerOptions.fields) : null;
-
-    return fields.map((field, index) => {
-      if (field.state?.calcs) {
-        delete field.state?.calcs;
-      }
-
-      if (isCountRowsSet) {
-        return index === 0 ? `${rows.length}` : '';
-      }
-
-      let emptyValue = '';
-      if (index === 0) {
-        const footerCalcReducer = footerReducers[0];
-        emptyValue = footerCalcReducer ? fieldReducers.get(footerCalcReducer).name : '';
-      }
-
-      if (field.type !== FieldType.number) {
-        return emptyValue;
-      }
-
-      // if field.display is undefined, don't throw
-      const displayFn = field.display;
-      if (!displayFn) {
-        return emptyValue;
-      }
-
-      // If fields array is specified, only show footer for fields included in that array.
-      // the array can include either the display name or the field name. we don't use a field matcher
-      // because that requires us to drill the data frame down here.
-      if (fieldNameSet && !fieldNameSet.has(getDisplayName(field)) && !fieldNameSet.has(field.name)) {
-        return emptyValue;
-      }
-
-      const calc = footerReducers[0];
-      const value = reduceField({
-        field: {
-          ...field,
-          values: rows.map((row) => row[getDisplayName(field)]),
-        },
-        reducers: footerReducers,
-      })[calc];
-
-      return formattedValueToString(displayFn(value));
-    });
-  }, [fields, enabled, footerOptions, isCountRowsSet, rows]);
-}
-
 const ICON_WIDTH = 16;
 const ICON_GAP = 4;
 
@@ -367,7 +262,6 @@
   sortColumns: SortColumn[];
   typographyCtx: TypographyCtx;
   showTypeIcons?: boolean;
->>>>>>> e7507cb0
 }
 
 export function useHeaderHeight({
@@ -453,19 +347,9 @@
       return defaultHeight;
     }
 
-<<<<<<< HEAD
-    const HPADDING = TABLE.CELL_PADDING;
-    const VPADDING = TABLE.CELL_PADDING;
-    const BORDER_RIGHT = 0.666667;
-
-    const wrapWidths = columnWidths.map((c) => c - 2 * HPADDING - BORDER_RIGHT);
-    const calc = getCellHeightCalculator(ctx, TABLE.LINE_HEIGHT, defaultRowHeight, VPADDING);
-
-=======
     // this cache should get blown away on resize, data refresh, updated fields, etc.
     // caching by __index is ok because sorting does not modify the __index.
     const cache: Array<number | undefined> = Array(fields[0].values.length);
->>>>>>> e7507cb0
     return (row: TableRow) => {
       // nested rows
       if (row.__depth > 0) {

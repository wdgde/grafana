// Core Grafana history https://github.com/grafana/grafana/blob/v11.0.0-preview/public/app/plugins/datasource/prometheus/querybuilder/components/PromQueryBuilder.test.tsx
import { getByText, render, screen, waitFor } from '@testing-library/react';
import userEvent from '@testing-library/user-event';

import {
  DataSourceInstanceSettings,
  DataSourcePluginMeta,
  LoadingState,
  MutableDataFrame,
  PanelData,
  QueryHint,
  TimeRange,
} from '@grafana/data';
import { config, TemplateSrv } from '@grafana/runtime';

import { PrometheusDatasource } from '../../datasource';
import PromQlLanguageProvider from '../../language_provider';
import { EmptyLanguageProviderMock } from '../../language_provider.mock';
import { PromApplication, PromOptions } from '../../types';
import { getLabelSelects } from '../testUtils';
import { PromVisualQuery } from '../types';

import { PromQueryBuilder } from './PromQueryBuilder';
import { EXPLAIN_LABEL_FILTER_CONTENT } from './PromQueryBuilderExplained';

const defaultQuery: PromVisualQuery = {
  metric: 'random_metric',
  labels: [],
  operations: [],
};

const bugQuery: PromVisualQuery = {
  metric: 'random_metric',
  labels: [{ label: 'instance', op: '=', value: 'localhost:9090' }],
  operations: [
    {
      id: 'rate',
      params: ['auto'],
    },
    {
      id: '__sum_by',
      params: ['instance', 'job'],
    },
  ],
  binaryQueries: [
    {
      operator: '/',
      query: {
        metric: 'metric2',
        labels: [{ label: 'foo', op: '=', value: 'bar' }],
        operations: [
          {
            id: '__avg_by',
            params: ['app'],
          },
        ],
      },
    },
  ],
};

afterEach(() => {
  jest.restoreAllMocks();
});

describe('PromQueryBuilder', () => {
  it('shows empty just with metric selected', async () => {
    setup();
    // Add label
    expect(screen.getByLabelText('Add')).toBeInTheDocument();
    expect(screen.getByTitle('Add operation')).toBeInTheDocument();
  });

  it('renders all the query sections', async () => {
    setup(bugQuery);
    expect(screen.getByText('random_metric')).toBeInTheDocument();
    expect(screen.getByText('localhost:9090')).toBeInTheDocument();
    expect(screen.getByText('Rate')).toBeInTheDocument();
    const sumBys = screen.getAllByTestId('operations.1.wrapper');
    expect(getByText(sumBys[0], 'instance')).toBeInTheDocument();
    expect(getByText(sumBys[0], 'job')).toBeInTheDocument();

    const avgBys = screen.getAllByTestId('operations.0.wrapper');
    expect(getByText(avgBys[1], 'app')).toBeInTheDocument();
    expect(screen.getByText('Operator')).toBeInTheDocument();
    expect(screen.getByText('Vector matches')).toBeInTheDocument();
  });

  it('tries to load metrics without labels', async () => {
    const { languageProvider, container } = setup();
    await openMetricSelect(container);
    await waitFor(() => expect(languageProvider.getLabelValues).toHaveBeenCalledWith('__name__'));
  });

  it('tries to load metrics with labels', async () => {
    const { languageProvider, container } = setup({
      ...defaultQuery,
      labels: [{ label: 'label_name', op: '=', value: 'label_value' }],
    });
    await openMetricSelect(container);
    await waitFor(() => expect(languageProvider.getSeries).toHaveBeenCalledWith('{label_name="label_value"}', true));
  });

  it('tries to load variables in metric field', async () => {
    const { datasource, container } = setup();
    datasource.getVariables = jest.fn().mockReturnValue([]);
    await openMetricSelect(container);
    await waitFor(() => expect(datasource.getVariables).toBeCalled());
  });

  it('checks if the LLM plugin is enabled when the `prometheusPromQAIL` feature is enabled', async () => {
    jest.replaceProperty(config, 'featureToggles', {
      prometheusPromQAIL: true,
    });
    const mockIsLLMPluginEnabled = jest.fn();
    mockIsLLMPluginEnabled.mockResolvedValue(true);
    jest.spyOn(require('./promQail/state/helpers'), 'isLLMPluginEnabled').mockImplementation(mockIsLLMPluginEnabled);
    setup();
    await waitFor(() => expect(mockIsLLMPluginEnabled).toHaveBeenCalledTimes(1));
  });

  it('does not check if the LLM plugin is enabled when the `prometheusPromQAIL` feature is disabled', async () => {
    jest.replaceProperty(config, 'featureToggles', {
      prometheusPromQAIL: false,
    });
    const mockIsLLMPluginEnabled = jest.fn();
    mockIsLLMPluginEnabled.mockResolvedValue(true);
    jest.spyOn(require('./promQail/state/helpers'), 'isLLMPluginEnabled').mockImplementation(mockIsLLMPluginEnabled);
    setup();
    await waitFor(() => expect(mockIsLLMPluginEnabled).toHaveBeenCalledTimes(0));
  });

  // <LegacyPrometheus>
  it('tries to load labels when metric selected', async () => {
    const { languageProvider } = setup();
    await openLabelNameSelect();
    await waitFor(() =>
      expect(languageProvider.fetchLabelsWithMatch).toHaveBeenCalledWith('{__name__="random_metric"}')
    );
  });

  it('tries to load variables in label field', async () => {
    const { datasource } = setup();
    datasource.getVariables = jest.fn().mockReturnValue([]);
    await openLabelNameSelect();
    await waitFor(() => expect(datasource.getVariables).toBeCalled());
  });

  it('tries to load labels when metric selected and other labels are already present', async () => {
    const { languageProvider } = setup({
      ...defaultQuery,
      labels: [
        { label: 'label_name', op: '=', value: 'label_value' },
        { label: 'foo', op: '=', value: 'bar' },
      ],
    });
    await openLabelNameSelect(1);
    await waitFor(() =>
      expect(languageProvider.fetchLabelsWithMatch).toHaveBeenCalledWith(
        '{label_name="label_value", __name__="random_metric"}'
      )
    );
  });
  //</LegacyPrometheus>

  it('tries to load labels when metric is not selected', async () => {
    const { languageProvider } = setup({
      ...defaultQuery,
      metric: '',
    });
    await openLabelNameSelect();
    await waitFor(() => expect(languageProvider.fetchLabels).toBeCalled());
  });

  it('shows hints for histogram metrics', async () => {
    setup({
      metric: 'histogram_metric_bucket',
      labels: [],
      operations: [],
    });
    await waitFor(() => expect(screen.getByText('hint: add histogram_quantile')).toBeInTheDocument());
  });

  it('shows hints for counter metrics', async () => {
<<<<<<< HEAD
    setup({
=======
    const { container } = setup({
>>>>>>> 3ede2dba
      metric: 'histogram_metric_sum',
      labels: [],
      operations: [],
    });
<<<<<<< HEAD
=======
    await openMetricSelect(container);
    await userEvent.click(screen.getByText('histogram_metric_sum'));
>>>>>>> 3ede2dba
    await waitFor(() => expect(screen.getByText('hint: add rate')).toBeInTheDocument());
  });

  it('shows multiple hints', async () => {
    const data: PanelData = {
      series: [],
      state: LoadingState.Done,
      timeRange: {} as TimeRange,
    };
    for (let i = 0; i < 25; i++) {
      data.series.push(new MutableDataFrame());
    }
    setup(
      {
        metric: 'histogram_metric_sum',
        labels: [],
        operations: [],
      },
      data
    );
    await waitFor(() => expect(screen.getAllByText(/hint:/)).toHaveLength(2));
  });

  it('shows explain section when showExplain is true', async () => {
    const { datasource } = createDatasource();
    const props = createProps(datasource);
    props.showExplain = true;
    render(
      <PromQueryBuilder
        {...props}
        query={{
          metric: 'histogram_metric_sum',
          labels: [],
          operations: [],
        }}
      />
    );
    expect(await screen.findByText(EXPLAIN_LABEL_FILTER_CONTENT)).toBeInTheDocument();
  });

  it('does not show explain section when showExplain is false', async () => {
    const { datasource } = createDatasource();
    const props = createProps(datasource);
    render(
      <PromQueryBuilder
        {...props}
        query={{
          metric: 'histogram_metric_sum',
          labels: [],
          operations: [],
        }}
      />
    );
    expect(await screen.queryByText(EXPLAIN_LABEL_FILTER_CONTENT)).not.toBeInTheDocument();
  });

  it('renders hint if initial hint provided', async () => {
    const { datasource } = createDatasource();
    datasource.getInitHints = (): QueryHint[] => [
      {
        label: 'Initial hint',
        type: 'warning',
      },
    ];
    const props = createProps(datasource);
    render(
      <PromQueryBuilder
        {...props}
        query={{
          metric: 'histogram_metric_sum',
          labels: [],
          operations: [],
        }}
      />
    );
    expect(await screen.queryByText('Initial hint')).toBeInTheDocument();
  });

  it('renders no hint if no initial hint provided', async () => {
    const { datasource } = createDatasource();
    datasource.getInitHints = (): QueryHint[] => [];
    const props = createProps(datasource);
    render(
      <PromQueryBuilder
        {...props}
        query={{
          metric: 'histogram_metric_sum',
          labels: [],
          operations: [],
        }}
      />
    );
    expect(await screen.queryByText('Initial hint')).not.toBeInTheDocument();
  });

  // <ModernPrometheus>
  it('tries to load labels when metric selected modern prom', async () => {
    const { languageProvider } = setup(undefined, undefined, {
      jsonData: { prometheusVersion: '2.38.1', prometheusType: PromApplication.Prometheus },
    });
    await openLabelNameSelect();
    await waitFor(() =>
      expect(languageProvider.fetchLabelsWithMatch).toHaveBeenCalledWith('{__name__="random_metric"}')
    );
  });

  it('tries to load variables in label field modern prom', async () => {
    const { datasource } = setup(undefined, undefined, {
      jsonData: { prometheusVersion: '2.38.1', prometheusType: PromApplication.Prometheus },
    });
    datasource.getVariables = jest.fn().mockReturnValue([]);
    await openLabelNameSelect();
    await waitFor(() => expect(datasource.getVariables).toBeCalled());
  });

  it('tries to load labels when metric selected and other labels are already present modern prom', async () => {
    const { languageProvider } = setup(
      {
        ...defaultQuery,
        labels: [
          { label: 'label_name', op: '=', value: 'label_value' },
          { label: 'foo', op: '=', value: 'bar' },
        ],
      },
      undefined,
      { jsonData: { prometheusVersion: '2.38.1', prometheusType: PromApplication.Prometheus } }
    );
    await openLabelNameSelect(1);
    await waitFor(() =>
      expect(languageProvider.fetchLabelsWithMatch).toHaveBeenCalledWith(
        '{label_name="label_value", __name__="random_metric"}'
      )
    );
  });
  //</ModernPrometheus>
});

function createDatasource(options?: Partial<DataSourceInstanceSettings<PromOptions>>) {
  const languageProvider = new EmptyLanguageProviderMock() as unknown as PromQlLanguageProvider;
  const datasource = new PrometheusDatasource(
    {
      url: '',
      jsonData: {},
      meta: {} as DataSourcePluginMeta,
      ...options,
    } as DataSourceInstanceSettings<PromOptions>,
    mockTemplateSrv(),
    languageProvider
  );
  return { datasource, languageProvider };
}

function createProps(datasource: PrometheusDatasource, data?: PanelData) {
  return {
    datasource,
    onRunQuery: () => {},
    onChange: () => {},
    data,
    showExplain: false,
  };
}

function setup(
  query: PromVisualQuery = defaultQuery,
  data?: PanelData,
  datasourceOptionsOverride?: Partial<DataSourceInstanceSettings<PromOptions>>
) {
  const { datasource, languageProvider } = createDatasource(datasourceOptionsOverride);
  const props = createProps(datasource, data);
  const { container } = render(<PromQueryBuilder {...props} query={query} />);
  return { languageProvider, datasource, container };
}

async function openMetricSelect(container: HTMLElement) {
  const select = container.querySelector('#prometheus-metric-select');
  if (select) {
    await userEvent.click(select);
  }
}

async function openLabelNameSelect(index = 0) {
  const { name } = getLabelSelects(index);
  await userEvent.click(name);
}

function mockTemplateSrv(): TemplateSrv {
  return {
    getVariables: () => [],
  } as unknown as TemplateSrv;
}<|MERGE_RESOLUTION|>--- conflicted
+++ resolved
@@ -173,29 +173,24 @@
   });
 
   it('shows hints for histogram metrics', async () => {
-    setup({
+    const { container } = setup({
       metric: 'histogram_metric_bucket',
       labels: [],
       operations: [],
     });
+    await openMetricSelect(container);
+    await userEvent.click(screen.getByText('histogram_metric_bucket'));
     await waitFor(() => expect(screen.getByText('hint: add histogram_quantile')).toBeInTheDocument());
   });
 
   it('shows hints for counter metrics', async () => {
-<<<<<<< HEAD
-    setup({
-=======
     const { container } = setup({
->>>>>>> 3ede2dba
       metric: 'histogram_metric_sum',
       labels: [],
       operations: [],
     });
-<<<<<<< HEAD
-=======
     await openMetricSelect(container);
     await userEvent.click(screen.getByText('histogram_metric_sum'));
->>>>>>> 3ede2dba
     await waitFor(() => expect(screen.getByText('hint: add rate')).toBeInTheDocument());
   });
 
@@ -208,7 +203,7 @@
     for (let i = 0; i < 25; i++) {
       data.series.push(new MutableDataFrame());
     }
-    setup(
+    const { container } = setup(
       {
         metric: 'histogram_metric_sum',
         labels: [],
@@ -216,6 +211,8 @@
       },
       data
     );
+    await openMetricSelect(container);
+    await userEvent.click(screen.getByText('histogram_metric_sum'));
     await waitFor(() => expect(screen.getAllByText(/hint:/)).toHaveLength(2));
   });
 

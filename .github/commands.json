--- conflicted
+++ resolved
@@ -489,8 +489,6 @@
     "action": "addToProject",
     "addToProject": {
       "url": "https://github.com/orgs/grafana/projects/908"
-<<<<<<< HEAD
-=======
     }
   },
   {
@@ -507,7 +505,6 @@
     "action": "addToProject",
     "addToProject": {
       "url": "https://github.com/orgs/grafana/projects/908"
->>>>>>> 30398b65
     }
   },
   {

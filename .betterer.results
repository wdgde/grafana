// BETTERER RESULTS V2.
// 
// If this file contains merge conflicts, use `betterer merge` to automatically resolve them:
// https://phenomnomnominal.github.io/betterer/docs/results-file/#merge
//
exports[`better eslint`] = {
  value: `{
    "e2e/old-arch/utils/support/types.ts:5381": [
      [0, 0, 0, "Do not use any type assertions.", "0"]
    ],
    "e2e/utils/support/types.ts:5381": [
      [0, 0, 0, "Do not use any type assertions.", "0"]
    ],
    "packages/grafana-data/src/dataframe/ArrayDataFrame.ts:5381": [
      [0, 0, 0, "Unexpected any. Specify a different type.", "0"]
    ],
    "packages/grafana-data/src/dataframe/CircularDataFrame.ts:5381": [
      [0, 0, 0, "Unexpected any. Specify a different type.", "0"]
    ],
    "packages/grafana-data/src/dataframe/DataFrameView.ts:5381": [
      [0, 0, 0, "Unexpected any. Specify a different type.", "0"],
      [0, 0, 0, "Do not use any type assertions.", "1"],
      [0, 0, 0, "Do not use any type assertions.", "2"],
      [0, 0, 0, "Unexpected any. Specify a different type.", "3"]
    ],
    "packages/grafana-data/src/dataframe/MutableDataFrame.ts:5381": [
      [0, 0, 0, "Unexpected any. Specify a different type.", "0"],
      [0, 0, 0, "Unexpected any. Specify a different type.", "1"],
      [0, 0, 0, "Unexpected any. Specify a different type.", "2"],
      [0, 0, 0, "Unexpected any. Specify a different type.", "3"],
      [0, 0, 0, "Unexpected any. Specify a different type.", "4"],
      [0, 0, 0, "Unexpected any. Specify a different type.", "5"],
      [0, 0, 0, "Unexpected any. Specify a different type.", "6"],
      [0, 0, 0, "Unexpected any. Specify a different type.", "7"],
      [0, 0, 0, "Do not use any type assertions.", "8"],
      [0, 0, 0, "Unexpected any. Specify a different type.", "9"],
      [0, 0, 0, "Do not use any type assertions.", "10"],
      [0, 0, 0, "Do not use any type assertions.", "11"]
    ],
    "packages/grafana-data/src/dataframe/StreamingDataFrame.ts:5381": [
      [0, 0, 0, "Do not use any type assertions.", "0"],
      [0, 0, 0, "Do not use any type assertions.", "1"],
      [0, 0, 0, "Do not use any type assertions.", "2"],
      [0, 0, 0, "Do not use any type assertions.", "3"]
    ],
    "packages/grafana-data/src/dataframe/processDataFrame.test.ts:5381": [
      [0, 0, 0, "Unexpected any. Specify a different type.", "0"]
    ],
    "packages/grafana-data/src/dataframe/processDataFrame.ts:5381": [
      [0, 0, 0, "Do not use any type assertions.", "0"],
      [0, 0, 0, "Unexpected any. Specify a different type.", "1"],
      [0, 0, 0, "Do not use any type assertions.", "2"],
      [0, 0, 0, "Do not use any type assertions.", "3"],
      [0, 0, 0, "Do not use any type assertions.", "4"],
      [0, 0, 0, "Do not use any type assertions.", "5"],
      [0, 0, 0, "Unexpected any. Specify a different type.", "6"],
      [0, 0, 0, "Do not use any type assertions.", "7"],
      [0, 0, 0, "Do not use any type assertions.", "8"],
      [0, 0, 0, "Do not use any type assertions.", "9"],
      [0, 0, 0, "Unexpected any. Specify a different type.", "10"],
      [0, 0, 0, "Do not use any type assertions.", "11"],
      [0, 0, 0, "Unexpected any. Specify a different type.", "12"],
      [0, 0, 0, "Unexpected any. Specify a different type.", "13"],
      [0, 0, 0, "Do not use any type assertions.", "14"],
      [0, 0, 0, "Do not use any type assertions.", "15"],
      [0, 0, 0, "Do not use any type assertions.", "16"],
      [0, 0, 0, "Do not use any type assertions.", "17"],
      [0, 0, 0, "Do not use any type assertions.", "18"],
      [0, 0, 0, "Do not use any type assertions.", "19"]
    ],
    "packages/grafana-data/src/datetime/moment_wrapper.ts:5381": [
      [0, 0, 0, "Unexpected any. Specify a different type.", "0"],
      [0, 0, 0, "Do not use any type assertions.", "1"],
      [0, 0, 0, "Do not use any type assertions.", "2"],
      [0, 0, 0, "Do not use any type assertions.", "3"],
      [0, 0, 0, "Do not use any type assertions.", "4"],
      [0, 0, 0, "Do not use any type assertions.", "5"],
      [0, 0, 0, "Do not use any type assertions.", "6"],
      [0, 0, 0, "Do not use any type assertions.", "7"],
      [0, 0, 0, "Do not use any type assertions.", "8"]
    ],
    "packages/grafana-data/src/events/types.ts:5381": [
      [0, 0, 0, "Unexpected any. Specify a different type.", "0"],
      [0, 0, 0, "Unexpected any. Specify a different type.", "1"],
      [0, 0, 0, "Unexpected any. Specify a different type.", "2"]
    ],
    "packages/grafana-data/src/field/displayProcessor.ts:5381": [
      [0, 0, 0, "Do not use any type assertions.", "0"],
      [0, 0, 0, "Do not use any type assertions.", "1"],
      [0, 0, 0, "Do not use any type assertions.", "2"]
    ],
    "packages/grafana-data/src/field/overrides/processors.ts:5381": [
      [0, 0, 0, "Unexpected any. Specify a different type.", "0"],
      [0, 0, 0, "Unexpected any. Specify a different type.", "1"],
      [0, 0, 0, "Unexpected any. Specify a different type.", "2"],
      [0, 0, 0, "Unexpected any. Specify a different type.", "3"],
      [0, 0, 0, "Unexpected any. Specify a different type.", "4"]
    ],
    "packages/grafana-data/src/field/standardFieldConfigEditorRegistry.ts:5381": [
      [0, 0, 0, "Unexpected any. Specify a different type.", "0"],
      [0, 0, 0, "Unexpected any. Specify a different type.", "1"],
      [0, 0, 0, "Unexpected any. Specify a different type.", "2"],
      [0, 0, 0, "Unexpected any. Specify a different type.", "3"],
      [0, 0, 0, "Unexpected any. Specify a different type.", "4"],
      [0, 0, 0, "Unexpected any. Specify a different type.", "5"],
      [0, 0, 0, "Unexpected any. Specify a different type.", "6"]
    ],
    "packages/grafana-data/src/geo/layer.ts:5381": [
      [0, 0, 0, "Unexpected any. Specify a different type.", "0"]
    ],
    "packages/grafana-data/src/panel/PanelPlugin.ts:5381": [
      [0, 0, 0, "Unexpected any. Specify a different type.", "0"],
      [0, 0, 0, "Unexpected any. Specify a different type.", "1"],
      [0, 0, 0, "Unexpected any. Specify a different type.", "2"],
      [0, 0, 0, "Unexpected any. Specify a different type.", "3"],
      [0, 0, 0, "Unexpected any. Specify a different type.", "4"],
      [0, 0, 0, "Do not use any type assertions.", "5"]
    ],
    "packages/grafana-data/src/panel/registryFactories.ts:5381": [
      [0, 0, 0, "Do not use any type assertions.", "0"]
    ],
    "packages/grafana-data/src/table/amendTimeSeries.ts:5381": [
      [0, 0, 0, "Unexpected any. Specify a different type.", "0"],
      [0, 0, 0, "Do not use any type assertions.", "1"],
      [0, 0, 0, "Do not use any type assertions.", "2"],
      [0, 0, 0, "Do not use any type assertions.", "3"],
      [0, 0, 0, "Do not use any type assertions.", "4"],
      [0, 0, 0, "Do not use any type assertions.", "5"]
    ],
    "packages/grafana-data/src/themes/colorManipulator.ts:5381": [
      [0, 0, 0, "Unexpected any. Specify a different type.", "0"],
      [0, 0, 0, "Unexpected any. Specify a different type.", "1"],
      [0, 0, 0, "Unexpected any. Specify a different type.", "2"]
    ],
    "packages/grafana-data/src/themes/createColors.ts:5381": [
      [0, 0, 0, "Do not use any type assertions.", "0"]
    ],
    "packages/grafana-data/src/transformations/matchers/valueMatchers/types.ts:5381": [
      [0, 0, 0, "Unexpected any. Specify a different type.", "0"],
      [0, 0, 0, "Unexpected any. Specify a different type.", "1"]
    ],
    "packages/grafana-data/src/transformations/standardTransformersRegistry.ts:5381": [
      [0, 0, 0, "Unexpected any. Specify a different type.", "0"]
    ],
    "packages/grafana-data/src/transformations/transformers/nulls/nullInsertThreshold.ts:5381": [
      [0, 0, 0, "Unexpected any. Specify a different type.", "0"],
      [0, 0, 0, "Unexpected any. Specify a different type.", "1"]
    ],
    "packages/grafana-data/src/types/OptionsUIRegistryBuilder.ts:5381": [
      [0, 0, 0, "Unexpected any. Specify a different type.", "0"],
      [0, 0, 0, "Unexpected any. Specify a different type.", "1"],
      [0, 0, 0, "Unexpected any. Specify a different type.", "2"],
      [0, 0, 0, "Unexpected any. Specify a different type.", "3"]
    ],
    "packages/grafana-data/src/types/ScopedVars.ts:5381": [
      [0, 0, 0, "Unexpected any. Specify a different type.", "0"],
      [0, 0, 0, "Unexpected any. Specify a different type.", "1"]
    ],
    "packages/grafana-data/src/types/action.ts:5381": [
      [0, 0, 0, "Unexpected any. Specify a different type.", "0"],
      [0, 0, 0, "Unexpected any. Specify a different type.", "1"],
      [0, 0, 0, "Unexpected any. Specify a different type.", "2"]
    ],
    "packages/grafana-data/src/types/annotations.ts:5381": [
      [0, 0, 0, "Unexpected any. Specify a different type.", "0"],
      [0, 0, 0, "Unexpected any. Specify a different type.", "1"],
      [0, 0, 0, "Unexpected any. Specify a different type.", "2"],
      [0, 0, 0, "Unexpected any. Specify a different type.", "3"],
      [0, 0, 0, "Unexpected any. Specify a different type.", "4"],
      [0, 0, 0, "Unexpected any. Specify a different type.", "5"]
    ],
    "packages/grafana-data/src/types/app.ts:5381": [
      [0, 0, 0, "Do not use any type assertions.", "0"],
      [0, 0, 0, "Do not use any type assertions.", "1"],
      [0, 0, 0, "Do not use any type assertions.", "2"]
    ],
    "packages/grafana-data/src/types/dashboard.ts:5381": [
      [0, 0, 0, "Unexpected any. Specify a different type.", "0"],
      [0, 0, 0, "Unexpected any. Specify a different type.", "1"],
      [0, 0, 0, "Unexpected any. Specify a different type.", "2"]
    ],
    "packages/grafana-data/src/types/data.ts:5381": [
      [0, 0, 0, "Unexpected any. Specify a different type.", "0"],
      [0, 0, 0, "Unexpected any. Specify a different type.", "1"],
      [0, 0, 0, "Unexpected any. Specify a different type.", "2"],
      [0, 0, 0, "Unexpected any. Specify a different type.", "3"]
    ],
    "packages/grafana-data/src/types/dataFrame.ts:5381": [
      [0, 0, 0, "Unexpected any. Specify a different type.", "0"],
      [0, 0, 0, "Unexpected any. Specify a different type.", "1"],
      [0, 0, 0, "Unexpected any. Specify a different type.", "2"],
      [0, 0, 0, "Unexpected any. Specify a different type.", "3"]
    ],
    "packages/grafana-data/src/types/dataLink.ts:5381": [
      [0, 0, 0, "Unexpected any. Specify a different type.", "0"],
      [0, 0, 0, "Unexpected any. Specify a different type.", "1"],
      [0, 0, 0, "Unexpected any. Specify a different type.", "2"],
      [0, 0, 0, "Unexpected any. Specify a different type.", "3"],
      [0, 0, 0, "Unexpected any. Specify a different type.", "4"],
      [0, 0, 0, "Unexpected any. Specify a different type.", "5"],
      [0, 0, 0, "Unexpected any. Specify a different type.", "6"]
    ],
    "packages/grafana-data/src/types/datasource.ts:5381": [
      [0, 0, 0, "Unexpected any. Specify a different type.", "0"],
      [0, 0, 0, "Unexpected any. Specify a different type.", "1"],
      [0, 0, 0, "Unexpected any. Specify a different type.", "2"],
      [0, 0, 0, "Unexpected any. Specify a different type.", "3"],
      [0, 0, 0, "Unexpected any. Specify a different type.", "4"],
      [0, 0, 0, "Unexpected any. Specify a different type.", "5"],
      [0, 0, 0, "Unexpected any. Specify a different type.", "6"],
      [0, 0, 0, "Unexpected any. Specify a different type.", "7"],
      [0, 0, 0, "Unexpected any. Specify a different type.", "8"],
      [0, 0, 0, "Unexpected any. Specify a different type.", "9"],
      [0, 0, 0, "Unexpected any. Specify a different type.", "10"],
      [0, 0, 0, "Unexpected any. Specify a different type.", "11"],
      [0, 0, 0, "Unexpected any. Specify a different type.", "12"],
      [0, 0, 0, "Unexpected any. Specify a different type.", "13"],
      [0, 0, 0, "Unexpected any. Specify a different type.", "14"],
      [0, 0, 0, "Unexpected any. Specify a different type.", "15"],
      [0, 0, 0, "Unexpected any. Specify a different type.", "16"],
      [0, 0, 0, "Unexpected any. Specify a different type.", "17"],
      [0, 0, 0, "Unexpected any. Specify a different type.", "18"],
      [0, 0, 0, "Unexpected any. Specify a different type.", "19"],
      [0, 0, 0, "Unexpected any. Specify a different type.", "20"],
      [0, 0, 0, "Unexpected any. Specify a different type.", "21"],
      [0, 0, 0, "Unexpected any. Specify a different type.", "22"],
      [0, 0, 0, "Unexpected any. Specify a different type.", "23"]
    ],
    "packages/grafana-data/src/types/explore.ts:5381": [
      [0, 0, 0, "Unexpected any. Specify a different type.", "0"]
    ],
    "packages/grafana-data/src/types/fieldOverrides.ts:5381": [
      [0, 0, 0, "Unexpected any. Specify a different type.", "0"],
      [0, 0, 0, "Unexpected any. Specify a different type.", "1"],
      [0, 0, 0, "Unexpected any. Specify a different type.", "2"],
      [0, 0, 0, "Unexpected any. Specify a different type.", "3"],
      [0, 0, 0, "Unexpected any. Specify a different type.", "4"],
      [0, 0, 0, "Unexpected any. Specify a different type.", "5"],
      [0, 0, 0, "Unexpected any. Specify a different type.", "6"],
      [0, 0, 0, "Unexpected any. Specify a different type.", "7"],
      [0, 0, 0, "Unexpected any. Specify a different type.", "8"]
    ],
    "packages/grafana-data/src/types/flot.ts:5381": [
      [0, 0, 0, "Unexpected any. Specify a different type.", "0"]
    ],
    "packages/grafana-data/src/types/graph.ts:5381": [
      [0, 0, 0, "Unexpected any. Specify a different type.", "0"],
      [0, 0, 0, "Unexpected any. Specify a different type.", "1"],
      [0, 0, 0, "Unexpected any. Specify a different type.", "2"]
    ],
    "packages/grafana-data/src/types/legacyEvents.ts:5381": [
      [0, 0, 0, "Unexpected any. Specify a different type.", "0"],
      [0, 0, 0, "Unexpected any. Specify a different type.", "1"]
    ],
    "packages/grafana-data/src/types/live.ts:5381": [
      [0, 0, 0, "Unexpected any. Specify a different type.", "0"],
      [0, 0, 0, "Unexpected any. Specify a different type.", "1"],
      [0, 0, 0, "Unexpected any. Specify a different type.", "2"],
      [0, 0, 0, "Unexpected any. Specify a different type.", "3"],
      [0, 0, 0, "Unexpected any. Specify a different type.", "4"],
      [0, 0, 0, "Unexpected any. Specify a different type.", "5"],
      [0, 0, 0, "Unexpected any. Specify a different type.", "6"],
      [0, 0, 0, "Do not use any type assertions.", "7"]
    ],
    "packages/grafana-data/src/types/options.ts:5381": [
      [0, 0, 0, "Unexpected any. Specify a different type.", "0"],
      [0, 0, 0, "Unexpected any. Specify a different type.", "1"]
    ],
    "packages/grafana-data/src/types/panel.ts:5381": [
      [0, 0, 0, "Unexpected any. Specify a different type.", "0"],
      [0, 0, 0, "Unexpected any. Specify a different type.", "1"],
      [0, 0, 0, "Unexpected any. Specify a different type.", "2"],
      [0, 0, 0, "Unexpected any. Specify a different type.", "3"],
      [0, 0, 0, "Unexpected any. Specify a different type.", "4"],
      [0, 0, 0, "Unexpected any. Specify a different type.", "5"],
      [0, 0, 0, "Unexpected any. Specify a different type.", "6"],
      [0, 0, 0, "Unexpected any. Specify a different type.", "7"],
      [0, 0, 0, "Unexpected any. Specify a different type.", "8"],
      [0, 0, 0, "Unexpected any. Specify a different type.", "9"],
      [0, 0, 0, "Unexpected any. Specify a different type.", "10"],
      [0, 0, 0, "Unexpected any. Specify a different type.", "11"],
      [0, 0, 0, "Unexpected any. Specify a different type.", "12"]
    ],
    "packages/grafana-data/src/types/plugin.ts:5381": [
      [0, 0, 0, "Unexpected any. Specify a different type.", "0"],
      [0, 0, 0, "Do not use any type assertions.", "1"]
    ],
    "packages/grafana-data/src/types/select.ts:5381": [
      [0, 0, 0, "Unexpected any. Specify a different type.", "0"],
      [0, 0, 0, "Unexpected any. Specify a different type.", "1"]
    ],
    "packages/grafana-data/src/types/templateVars.ts:5381": [
      [0, 0, 0, "Unexpected any. Specify a different type.", "0"],
      [0, 0, 0, "Unexpected any. Specify a different type.", "1"]
    ],
    "packages/grafana-data/src/types/trace.ts:5381": [
      [0, 0, 0, "Unexpected any. Specify a different type.", "0"]
    ],
    "packages/grafana-data/src/types/transformations.ts:5381": [
      [0, 0, 0, "Unexpected any. Specify a different type.", "0"],
      [0, 0, 0, "Unexpected any. Specify a different type.", "1"],
      [0, 0, 0, "Unexpected any. Specify a different type.", "2"],
      [0, 0, 0, "Unexpected any. Specify a different type.", "3"],
      [0, 0, 0, "Unexpected any. Specify a different type.", "4"]
    ],
    "packages/grafana-data/src/types/variables.ts:5381": [
      [0, 0, 0, "Unexpected any. Specify a different type.", "0"]
    ],
    "packages/grafana-data/src/utils/OptionsUIBuilders.ts:5381": [
      [0, 0, 0, "Unexpected any. Specify a different type.", "0"],
      [0, 0, 0, "Unexpected any. Specify a different type.", "1"],
      [0, 0, 0, "Unexpected any. Specify a different type.", "2"],
      [0, 0, 0, "Unexpected any. Specify a different type.", "3"],
      [0, 0, 0, "Unexpected any. Specify a different type.", "4"],
      [0, 0, 0, "Unexpected any. Specify a different type.", "5"],
      [0, 0, 0, "Unexpected any. Specify a different type.", "6"],
      [0, 0, 0, "Unexpected any. Specify a different type.", "7"],
      [0, 0, 0, "Unexpected any. Specify a different type.", "8"],
      [0, 0, 0, "Unexpected any. Specify a different type.", "9"],
      [0, 0, 0, "Unexpected any. Specify a different type.", "10"]
    ],
    "packages/grafana-data/src/utils/Registry.ts:5381": [
      [0, 0, 0, "Unexpected any. Specify a different type.", "0"]
    ],
    "packages/grafana-data/src/utils/arrayUtils.ts:5381": [
      [0, 0, 0, "Unexpected any. Specify a different type.", "0"],
      [0, 0, 0, "Unexpected any. Specify a different type.", "1"]
    ],
    "packages/grafana-data/src/utils/csv.ts:5381": [
      [0, 0, 0, "Do not use any type assertions.", "0"],
      [0, 0, 0, "Unexpected any. Specify a different type.", "1"],
      [0, 0, 0, "Do not use any type assertions.", "2"],
      [0, 0, 0, "Do not use any type assertions.", "3"],
      [0, 0, 0, "Unexpected any. Specify a different type.", "4"]
    ],
    "packages/grafana-data/src/utils/datasource.ts:5381": [
      [0, 0, 0, "Do not use any type assertions.", "0"],
      [0, 0, 0, "Do not use any type assertions.", "1"]
    ],
    "packages/grafana-data/src/utils/flotPairs.ts:5381": [
      [0, 0, 0, "Unexpected any. Specify a different type.", "0"]
    ],
    "packages/grafana-data/src/utils/location.ts:5381": [
      [0, 0, 0, "Do not use any type assertions.", "0"]
    ],
    "packages/grafana-data/src/utils/url.ts:5381": [
      [0, 0, 0, "Unexpected any. Specify a different type.", "0"],
      [0, 0, 0, "Unexpected any. Specify a different type.", "1"],
      [0, 0, 0, "Unexpected any. Specify a different type.", "2"],
      [0, 0, 0, "Unexpected any. Specify a different type.", "3"],
      [0, 0, 0, "Do not use any type assertions.", "4"],
      [0, 0, 0, "Unexpected any. Specify a different type.", "5"],
      [0, 0, 0, "Unexpected any. Specify a different type.", "6"],
      [0, 0, 0, "Do not use any type assertions.", "7"],
      [0, 0, 0, "Unexpected any. Specify a different type.", "8"]
    ],
    "packages/grafana-data/src/utils/valueMappings.ts:5381": [
      [0, 0, 0, "Unexpected any. Specify a different type.", "0"],
      [0, 0, 0, "Do not use any type assertions.", "1"],
      [0, 0, 0, "Do not use any type assertions.", "2"],
      [0, 0, 0, "Unexpected any. Specify a different type.", "3"],
      [0, 0, 0, "Unexpected any. Specify a different type.", "4"]
    ],
    "packages/grafana-data/src/vector/CircularVector.ts:5381": [
      [0, 0, 0, "Unexpected any. Specify a different type.", "0"]
    ],
    "packages/grafana-data/src/vector/FunctionalVector.ts:5381": [
      [0, 0, 0, "Unexpected any. Specify a different type.", "0"],
      [0, 0, 0, "Unexpected any. Specify a different type.", "1"],
      [0, 0, 0, "Unexpected any. Specify a different type.", "2"],
      [0, 0, 0, "Unexpected any. Specify a different type.", "3"],
      [0, 0, 0, "Unexpected any. Specify a different type.", "4"],
      [0, 0, 0, "Unexpected any. Specify a different type.", "5"],
      [0, 0, 0, "Unexpected any. Specify a different type.", "6"],
      [0, 0, 0, "Unexpected any. Specify a different type.", "7"],
      [0, 0, 0, "Unexpected any. Specify a different type.", "8"]
    ],
    "packages/grafana-data/test/__mocks__/pluginMocks.ts:5381": [
      [0, 0, 0, "Unexpected any. Specify a different type.", "0"]
    ],
    "packages/grafana-e2e-selectors/src/resolver.ts:5381": [
      [0, 0, 0, "Do not use any type assertions.", "0"]
    ],
    "packages/grafana-o11y-ds-frontend/src/utils.ts:5381": [
      [0, 0, 0, "Do not use any type assertions.", "0"]
    ],
    "packages/grafana-prometheus/src/components/PromQueryField.test.tsx:5381": [
      [0, 0, 0, "Unexpected any. Specify a different type.", "0"]
    ],
    "packages/grafana-prometheus/src/components/PromQueryField.tsx:5381": [
      [0, 0, 0, "Unexpected any. Specify a different type.", "0"]
    ],
    "packages/grafana-prometheus/src/datasource.ts:5381": [
      [0, 0, 0, "Unexpected any. Specify a different type.", "0"],
      [0, 0, 0, "Unexpected any. Specify a different type.", "1"],
      [0, 0, 0, "Unexpected any. Specify a different type.", "2"],
      [0, 0, 0, "Do not use any type assertions.", "3"],
      [0, 0, 0, "Unexpected any. Specify a different type.", "4"]
    ],
    "packages/grafana-prometheus/src/language_provider.ts:5381": [
      [0, 0, 0, "Unexpected any. Specify a different type.", "0"],
      [0, 0, 0, "Unexpected any. Specify a different type.", "1"],
      [0, 0, 0, "Unexpected any. Specify a different type.", "2"]
    ],
    "packages/grafana-prometheus/src/language_utils.ts:5381": [
      [0, 0, 0, "Do not use any type assertions.", "0"]
    ],
    "packages/grafana-prometheus/src/querybuilder/components/LabelFilterItem.tsx:5381": [
      [0, 0, 0, "Do not use any type assertions.", "0"],
      [0, 0, 0, "Do not use any type assertions.", "1"],
      [0, 0, 0, "Do not use any type assertions.", "2"],
      [0, 0, 0, "Do not use any type assertions.", "3"]
    ],
    "packages/grafana-prometheus/src/querybuilder/components/LabelParamEditor.tsx:5381": [
      [0, 0, 0, "Do not use any type assertions.", "0"]
    ],
    "packages/grafana-prometheus/src/querybuilder/components/MetricSelect.tsx:5381": [
      [0, 0, 0, "Unexpected any. Specify a different type.", "0"]
    ],
    "packages/grafana-prometheus/src/querybuilder/components/PromQueryBuilder.tsx:5381": [
      [0, 0, 0, "Do not use any type assertions.", "0"]
    ],
    "packages/grafana-prometheus/src/querybuilder/shared/OperationEditor.tsx:5381": [
      [0, 0, 0, "Unexpected any. Specify a different type.", "0"]
    ],
    "packages/grafana-prometheus/src/querybuilder/shared/OperationParamEditor.tsx:5381": [
      [0, 0, 0, "Do not use any type assertions.", "0"],
      [0, 0, 0, "Do not use any type assertions.", "1"]
    ],
    "packages/grafana-prometheus/src/querybuilder/shared/types.ts:5381": [
      [0, 0, 0, "Unexpected any. Specify a different type.", "0"],
      [0, 0, 0, "Unexpected any. Specify a different type.", "1"],
      [0, 0, 0, "Unexpected any. Specify a different type.", "2"]
    ],
    "packages/grafana-prometheus/src/types.ts:5381": [
      [0, 0, 0, "Unexpected any. Specify a different type.", "0"],
      [0, 0, 0, "Unexpected any. Specify a different type.", "1"],
      [0, 0, 0, "Unexpected any. Specify a different type.", "2"]
    ],
    "packages/grafana-runtime/src/analytics/types.ts:5381": [
      [0, 0, 0, "Unexpected any. Specify a different type.", "0"]
    ],
    "packages/grafana-runtime/src/config.ts:5381": [
      [0, 0, 0, "Do not use any type assertions.", "0"],
      [0, 0, 0, "Do not use any type assertions.", "1"],
      [0, 0, 0, "Do not use any type assertions.", "2"],
      [0, 0, 0, "Unexpected any. Specify a different type.", "3"]
    ],
    "packages/grafana-runtime/src/services/AngularLoader.ts:5381": [
      [0, 0, 0, "Unexpected any. Specify a different type.", "0"],
      [0, 0, 0, "Unexpected any. Specify a different type.", "1"],
      [0, 0, 0, "Unexpected any. Specify a different type.", "2"]
    ],
    "packages/grafana-runtime/src/services/EchoSrv.ts:5381": [
      [0, 0, 0, "Unexpected any. Specify a different type.", "0"],
      [0, 0, 0, "Unexpected any. Specify a different type.", "1"],
      [0, 0, 0, "Unexpected any. Specify a different type.", "2"],
      [0, 0, 0, "Unexpected any. Specify a different type.", "3"]
    ],
    "packages/grafana-runtime/src/services/LocationService.tsx:5381": [
      [0, 0, 0, "Unexpected any. Specify a different type.", "0"],
      [0, 0, 0, "Unexpected any. Specify a different type.", "1"],
      [0, 0, 0, "Unexpected any. Specify a different type.", "2"],
      [0, 0, 0, "Unexpected any. Specify a different type.", "3"],
      [0, 0, 0, "Do not use any type assertions.", "4"],
      [0, 0, 0, "Unexpected any. Specify a different type.", "5"]
    ],
    "packages/grafana-runtime/src/services/backendSrv.ts:5381": [
      [0, 0, 0, "Unexpected any. Specify a different type.", "0"],
      [0, 0, 0, "Unexpected any. Specify a different type.", "1"],
      [0, 0, 0, "Unexpected any. Specify a different type.", "2"],
      [0, 0, 0, "Unexpected any. Specify a different type.", "3"],
      [0, 0, 0, "Unexpected any. Specify a different type.", "4"],
      [0, 0, 0, "Unexpected any. Specify a different type.", "5"],
      [0, 0, 0, "Unexpected any. Specify a different type.", "6"],
      [0, 0, 0, "Unexpected any. Specify a different type.", "7"],
      [0, 0, 0, "Unexpected any. Specify a different type.", "8"],
      [0, 0, 0, "Unexpected any. Specify a different type.", "9"],
      [0, 0, 0, "Unexpected any. Specify a different type.", "10"],
      [0, 0, 0, "Unexpected any. Specify a different type.", "11"]
    ],
    "packages/grafana-runtime/src/services/pluginExtensions/getPluginExtensions.ts:5381": [
      [0, 0, 0, "Do not use any type assertions.", "0"]
    ],
    "packages/grafana-runtime/src/services/pluginExtensions/usePluginComponent.ts:5381": [
      [0, 0, 0, "Do not use any type assertions.", "0"]
    ],
    "packages/grafana-runtime/src/services/pluginExtensions/usePluginComponents.ts:5381": [
      [0, 0, 0, "Do not use any type assertions.", "0"]
    ],
    "packages/grafana-runtime/src/services/pluginExtensions/usePluginExtensions.ts:5381": [
      [0, 0, 0, "Do not use any type assertions.", "0"]
    ],
    "packages/grafana-runtime/src/utils/DataSourceWithBackend.ts:5381": [
      [0, 0, 0, "Unexpected any. Specify a different type.", "0"]
    ],
    "packages/grafana-runtime/src/utils/queryResponse.ts:5381": [
      [0, 0, 0, "Do not use any type assertions.", "0"]
    ],
    "packages/grafana-schema/src/veneer/common.types.ts:5381": [
      [0, 0, 0, "Unexpected any. Specify a different type.", "0"]
    ],
    "packages/grafana-schema/src/veneer/dashboard.types.ts:5381": [
      [0, 0, 0, "Unexpected any. Specify a different type.", "0"],
      [0, 0, 0, "Unexpected any. Specify a different type.", "1"],
      [0, 0, 0, "Do not use any type assertions.", "2"],
      [0, 0, 0, "Do not use any type assertions.", "3"],
      [0, 0, 0, "Do not use any type assertions.", "4"],
      [0, 0, 0, "Do not use any type assertions.", "5"],
      [0, 0, 0, "Do not use any type assertions.", "6"]
    ],
    "packages/grafana-sql/src/components/query-editor-raw/QueryToolbox.tsx:5381": [
      [0, 0, 0, "\'HorizontalGroup\' import from \'@grafana/ui\' is restricted from being used by a pattern. Use Stack component instead.", "0"]
    ],
    "packages/grafana-sql/src/components/visual-query-builder/AwesomeQueryBuilder.tsx:5381": [
      [0, 0, 0, "Unexpected any. Specify a different type.", "0"]
    ],
    "packages/grafana-ui/src/components/ColorPicker/ColorPicker.tsx:5381": [
      [0, 0, 0, "Unexpected any. Specify a different type.", "0"],
      [0, 0, 0, "Unexpected any. Specify a different type.", "1"]
    ],
    "packages/grafana-ui/src/components/Combobox/Combobox.tsx:5381": [
      [0, 0, 0, "Do not use any type assertions.", "0"],
      [0, 0, 0, "Do not use any type assertions.", "1"]
    ],
    "packages/grafana-ui/src/components/DataLinks/DataLinkInput.tsx:5381": [
      [0, 0, 0, "Do not use any type assertions.", "0"]
    ],
    "packages/grafana-ui/src/components/DataSourceSettings/CustomHeadersSettings.tsx:5381": [
      [0, 0, 0, "Unexpected any. Specify a different type.", "0"],
      [0, 0, 0, "Unexpected any. Specify a different type.", "1"]
    ],
    "packages/grafana-ui/src/components/DataSourceSettings/types.ts:5381": [
      [0, 0, 0, "Unexpected any. Specify a different type.", "0"],
      [0, 0, 0, "Unexpected any. Specify a different type.", "1"]
    ],
    "packages/grafana-ui/src/components/Forms/FieldArray.story.tsx:5381": [
      [0, 0, 0, "\'HorizontalGroup\' import from \'@grafana/ui\' is restricted from being used by a pattern. Use Stack component instead.", "0"]
    ],
    "packages/grafana-ui/src/components/Forms/Legacy/Input/Input.tsx:5381": [
      [0, 0, 0, "Unexpected any. Specify a different type.", "0"],
      [0, 0, 0, "Do not use any type assertions.", "1"],
      [0, 0, 0, "Do not use any type assertions.", "2"]
    ],
    "packages/grafana-ui/src/components/Forms/Legacy/Select/Select.tsx:5381": [
      [0, 0, 0, "Unexpected any. Specify a different type.", "0"]
    ],
    "packages/grafana-ui/src/components/Forms/Legacy/Select/SelectOption.tsx:5381": [
      [0, 0, 0, "Unexpected any. Specify a different type.", "0"],
      [0, 0, 0, "Unexpected any. Specify a different type.", "1"]
    ],
    "packages/grafana-ui/src/components/Forms/Legacy/Select/SelectOptionGroup.tsx:5381": [
      [0, 0, 0, "Unexpected any. Specify a different type.", "0"],
      [0, 0, 0, "Unexpected any. Specify a different type.", "1"],
      [0, 0, 0, "Unexpected any. Specify a different type.", "2"]
    ],
    "packages/grafana-ui/src/components/InfoBox/InfoBox.story.tsx:5381": [
      [0, 0, 0, "\'VerticalGroup\' import from \'@grafana/ui\' is restricted from being used by a pattern. Use Stack component instead.", "0"]
    ],
    "packages/grafana-ui/src/components/JSONFormatter/json_explorer/json_explorer.ts:5381": [
      [0, 0, 0, "Unexpected any. Specify a different type.", "0"],
      [0, 0, 0, "Unexpected any. Specify a different type.", "1"]
    ],
    "packages/grafana-ui/src/components/Layout/Layout.story.tsx:5381": [
      [0, 0, 0, "\'VerticalGroup\' import from \'@grafana/ui\' is restricted from being used by a pattern. Use Stack component instead.", "0"],
      [0, 0, 0, "\'HorizontalGroup\' import from \'@grafana/ui\' is restricted from being used by a pattern. Use Stack component instead.", "1"]
    ],
    "packages/grafana-ui/src/components/MatchersUI/FieldValueMatcher.tsx:5381": [
      [0, 0, 0, "Do not use any type assertions.", "0"]
    ],
    "packages/grafana-ui/src/components/MatchersUI/fieldMatchersUI.ts:5381": [
      [0, 0, 0, "Unexpected any. Specify a different type.", "0"]
    ],
    "packages/grafana-ui/src/components/Modal/ModalsContext.tsx:5381": [
      [0, 0, 0, "Unexpected any. Specify a different type.", "0"],
      [0, 0, 0, "Unexpected any. Specify a different type.", "1"],
      [0, 0, 0, "Unexpected any. Specify a different type.", "2"],
      [0, 0, 0, "Unexpected any. Specify a different type.", "3"]
    ],
    "packages/grafana-ui/src/components/PanelChrome/PanelContext.ts:5381": [
      [0, 0, 0, "Unexpected any. Specify a different type.", "0"],
      [0, 0, 0, "Unexpected any. Specify a different type.", "1"]
    ],
    "packages/grafana-ui/src/components/PanelChrome/index.ts:5381": [
      [0, 0, 0, "Do not use any type assertions.", "0"]
    ],
    "packages/grafana-ui/src/components/Segment/SegmentSelect.tsx:5381": [
      [0, 0, 0, "Do not use any type assertions.", "0"]
    ],
    "packages/grafana-ui/src/components/Select/SelectBase.tsx:5381": [
      [0, 0, 0, "Unexpected any. Specify a different type.", "0"],
      [0, 0, 0, "Do not use any type assertions.", "1"],
      [0, 0, 0, "Unexpected any. Specify a different type.", "2"],
      [0, 0, 0, "Unexpected any. Specify a different type.", "3"],
      [0, 0, 0, "Do not use any type assertions.", "4"],
      [0, 0, 0, "Unexpected any. Specify a different type.", "5"]
    ],
    "packages/grafana-ui/src/components/Select/ValueContainer.tsx:5381": [
      [0, 0, 0, "Unexpected any. Specify a different type.", "0"]
    ],
    "packages/grafana-ui/src/components/Select/resetSelectStyles.ts:5381": [
      [0, 0, 0, "Unexpected any. Specify a different type.", "0"],
      [0, 0, 0, "Unexpected any. Specify a different type.", "1"],
      [0, 0, 0, "Unexpected any. Specify a different type.", "2"],
      [0, 0, 0, "Unexpected any. Specify a different type.", "3"]
    ],
    "packages/grafana-ui/src/components/Select/types.ts:5381": [
      [0, 0, 0, "Unexpected any. Specify a different type.", "0"],
      [0, 0, 0, "Unexpected any. Specify a different type.", "1"],
      [0, 0, 0, "Unexpected any. Specify a different type.", "2"],
      [0, 0, 0, "Unexpected any. Specify a different type.", "3"],
      [0, 0, 0, "Unexpected any. Specify a different type.", "4"],
      [0, 0, 0, "Unexpected any. Specify a different type.", "5"]
    ],
    "packages/grafana-ui/src/components/SingleStatShared/SingleStatBaseOptions.ts:5381": [
      [0, 0, 0, "Unexpected any. Specify a different type.", "0"],
      [0, 0, 0, "Unexpected any. Specify a different type.", "1"],
      [0, 0, 0, "Unexpected any. Specify a different type.", "2"],
      [0, 0, 0, "Unexpected any. Specify a different type.", "3"],
      [0, 0, 0, "Do not use any type assertions.", "4"],
      [0, 0, 0, "Unexpected any. Specify a different type.", "5"],
      [0, 0, 0, "Do not use any type assertions.", "6"],
      [0, 0, 0, "Unexpected any. Specify a different type.", "7"],
      [0, 0, 0, "Do not use any type assertions.", "8"],
      [0, 0, 0, "Unexpected any. Specify a different type.", "9"],
      [0, 0, 0, "Do not use any type assertions.", "10"],
      [0, 0, 0, "Unexpected any. Specify a different type.", "11"],
      [0, 0, 0, "Do not use any type assertions.", "12"],
      [0, 0, 0, "Unexpected any. Specify a different type.", "13"],
      [0, 0, 0, "Unexpected any. Specify a different type.", "14"],
      [0, 0, 0, "Unexpected any. Specify a different type.", "15"],
      [0, 0, 0, "Unexpected any. Specify a different type.", "16"],
      [0, 0, 0, "Unexpected any. Specify a different type.", "17"],
      [0, 0, 0, "Unexpected any. Specify a different type.", "18"],
      [0, 0, 0, "Unexpected any. Specify a different type.", "19"]
    ],
    "packages/grafana-ui/src/components/StatsPicker/StatsPicker.story.tsx:5381": [
      [0, 0, 0, "Unexpected any. Specify a different type.", "0"],
      [0, 0, 0, "Unexpected any. Specify a different type.", "1"],
      [0, 0, 0, "Unexpected any. Specify a different type.", "2"]
    ],
    "packages/grafana-ui/src/components/Table/Filter.tsx:5381": [
      [0, 0, 0, "Unexpected any. Specify a different type.", "0"]
    ],
    "packages/grafana-ui/src/components/Table/FilterPopup.tsx:5381": [
      [0, 0, 0, "Unexpected any. Specify a different type.", "0"]
    ],
    "packages/grafana-ui/src/components/Table/FooterRow.tsx:5381": [
      [0, 0, 0, "Do not use any type assertions.", "0"],
      [0, 0, 0, "Unexpected any. Specify a different type.", "1"]
    ],
    "packages/grafana-ui/src/components/Table/HeaderRow.tsx:5381": [
      [0, 0, 0, "Unexpected any. Specify a different type.", "0"]
    ],
    "packages/grafana-ui/src/components/Table/Table.tsx:5381": [
      [0, 0, 0, "Unexpected any. Specify a different type.", "0"],
      [0, 0, 0, "Unexpected any. Specify a different type.", "1"],
      [0, 0, 0, "Do not use any type assertions.", "2"]
    ],
    "packages/grafana-ui/src/components/Table/TableCell.tsx:5381": [
      [0, 0, 0, "Do not use any type assertions.", "0"],
      [0, 0, 0, "Do not use any type assertions.", "1"],
      [0, 0, 0, "Do not use any type assertions.", "2"],
      [0, 0, 0, "Unexpected any. Specify a different type.", "3"]
    ],
    "packages/grafana-ui/src/components/Table/TableCellInspector.tsx:5381": [
      [0, 0, 0, "Unexpected any. Specify a different type.", "0"]
    ],
    "packages/grafana-ui/src/components/Table/reducer.ts:5381": [
      [0, 0, 0, "Do not use any type assertions.", "0"],
      [0, 0, 0, "Unexpected any. Specify a different type.", "1"]
    ],
    "packages/grafana-ui/src/components/Table/types.ts:5381": [
      [0, 0, 0, "Unexpected any. Specify a different type.", "0"],
      [0, 0, 0, "Unexpected any. Specify a different type.", "1"]
    ],
    "packages/grafana-ui/src/components/Table/utils.ts:5381": [
      [0, 0, 0, "Unexpected any. Specify a different type.", "0"],
      [0, 0, 0, "Unexpected any. Specify a different type.", "1"],
      [0, 0, 0, "Unexpected any. Specify a different type.", "2"],
      [0, 0, 0, "Unexpected any. Specify a different type.", "3"],
      [0, 0, 0, "Unexpected any. Specify a different type.", "4"],
      [0, 0, 0, "Unexpected any. Specify a different type.", "5"]
    ],
    "packages/grafana-ui/src/components/Tags/Tag.tsx:5381": [
      [0, 0, 0, "Do not use any type assertions.", "0"]
    ],
    "packages/grafana-ui/src/components/ValuePicker/ValuePicker.tsx:5381": [
      [0, 0, 0, "Use data-testid for E2E selectors instead of aria-label", "0"]
    ],
    "packages/grafana-ui/src/components/VizLegend/types.ts:5381": [
      [0, 0, 0, "Unexpected any. Specify a different type.", "0"],
      [0, 0, 0, "Unexpected any. Specify a different type.", "1"]
    ],
    "packages/grafana-ui/src/components/VizRepeater/VizRepeater.tsx:5381": [
      [0, 0, 0, "Do not use any type assertions.", "0"],
      [0, 0, 0, "Do not use any type assertions.", "1"]
    ],
    "packages/grafana-ui/src/components/VizTooltip/VizTooltip.tsx:5381": [
      [0, 0, 0, "Unexpected any. Specify a different type.", "0"],
      [0, 0, 0, "Unexpected any. Specify a different type.", "1"]
    ],
    "packages/grafana-ui/src/components/index.ts:5381": [
      [0, 0, 0, "\'HorizontalGroup\' import from \'./Layout/Layout\' is restricted from being used by a pattern. Use Stack component instead.", "0"],
      [0, 0, 0, "\'VerticalGroup\' import from \'./Layout/Layout\' is restricted from being used by a pattern. Use Stack component instead.", "1"]
    ],
    "packages/grafana-ui/src/components/uPlot/Plot.tsx:5381": [
      [0, 0, 0, "Do not use any type assertions.", "0"],
      [0, 0, 0, "Do not use any type assertions.", "1"]
    ],
    "packages/grafana-ui/src/components/uPlot/config/UPlotAxisBuilder.ts:5381": [
      [0, 0, 0, "Unexpected any. Specify a different type.", "0"],
      [0, 0, 0, "Do not use any type assertions.", "1"],
      [0, 0, 0, "Unexpected any. Specify a different type.", "2"]
    ],
    "packages/grafana-ui/src/components/uPlot/config/UPlotConfigBuilder.ts:5381": [
      [0, 0, 0, "Do not use any type assertions.", "0"],
      [0, 0, 0, "Do not use any type assertions.", "1"]
    ],
    "packages/grafana-ui/src/components/uPlot/types.ts:5381": [
      [0, 0, 0, "Unexpected any. Specify a different type.", "0"]
    ],
    "packages/grafana-ui/src/components/uPlot/utils.ts:5381": [
      [0, 0, 0, "Do not use any type assertions.", "0"],
      [0, 0, 0, "Unexpected any. Specify a different type.", "1"]
    ],
    "packages/grafana-ui/src/options/builder/hideSeries.tsx:5381": [
      [0, 0, 0, "Do not use any type assertions.", "0"]
    ],
    "packages/grafana-ui/src/slate-plugins/braces.ts:5381": [
      [0, 0, 0, "Do not use any type assertions.", "0"]
    ],
    "packages/grafana-ui/src/slate-plugins/slate-prism/index.ts:5381": [
      [0, 0, 0, "Do not use any type assertions.", "0"],
      [0, 0, 0, "Do not use any type assertions.", "1"]
    ],
    "packages/grafana-ui/src/slate-plugins/slate-prism/options.tsx:5381": [
      [0, 0, 0, "Unexpected any. Specify a different type.", "0"],
      [0, 0, 0, "Unexpected any. Specify a different type.", "1"]
    ],
    "packages/grafana-ui/src/slate-plugins/suggestions.tsx:5381": [
      [0, 0, 0, "Do not use any type assertions.", "0"],
      [0, 0, 0, "Do not use any type assertions.", "1"],
      [0, 0, 0, "Unexpected any. Specify a different type.", "2"]
    ],
    "packages/grafana-ui/src/themes/ThemeContext.tsx:5381": [
      [0, 0, 0, "Do not use any type assertions.", "0"],
      [0, 0, 0, "Do not use any type assertions.", "1"],
      [0, 0, 0, "Do not use any type assertions.", "2"]
    ],
    "packages/grafana-ui/src/themes/stylesFactory.ts:5381": [
      [0, 0, 0, "Unexpected any. Specify a different type.", "0"],
      [0, 0, 0, "Unexpected any. Specify a different type.", "1"]
    ],
    "packages/grafana-ui/src/types/forms.ts:5381": [
      [0, 0, 0, "Unexpected any. Specify a different type.", "0"]
    ],
    "packages/grafana-ui/src/types/jquery.d.ts:5381": [
      [0, 0, 0, "Unexpected any. Specify a different type.", "0"],
      [0, 0, 0, "Unexpected any. Specify a different type.", "1"],
      [0, 0, 0, "Unexpected any. Specify a different type.", "2"],
      [0, 0, 0, "Unexpected any. Specify a different type.", "3"],
      [0, 0, 0, "Unexpected any. Specify a different type.", "4"],
      [0, 0, 0, "Unexpected any. Specify a different type.", "5"],
      [0, 0, 0, "Unexpected any. Specify a different type.", "6"],
      [0, 0, 0, "Unexpected any. Specify a different type.", "7"],
      [0, 0, 0, "Unexpected any. Specify a different type.", "8"]
    ],
    "packages/grafana-ui/src/types/mdx.d.ts:5381": [
      [0, 0, 0, "Unexpected any. Specify a different type.", "0"]
    ],
    "packages/grafana-ui/src/types/react-table-config.d.ts:5381": [
      [0, 0, 0, "Unexpected any. Specify a different type.", "0"],
      [0, 0, 0, "Unexpected any. Specify a different type.", "1"]
    ],
    "packages/grafana-ui/src/utils/debug.ts:5381": [
      [0, 0, 0, "Unexpected any. Specify a different type.", "0"]
    ],
    "packages/grafana-ui/src/utils/dom.ts:5381": [
      [0, 0, 0, "Unexpected any. Specify a different type.", "0"],
      [0, 0, 0, "Unexpected any. Specify a different type.", "1"],
      [0, 0, 0, "Unexpected any. Specify a different type.", "2"]
    ],
    "packages/grafana-ui/src/utils/useAsyncDependency.ts:5381": [
      [0, 0, 0, "Unexpected any. Specify a different type.", "0"]
    ],
    "public/app/core/TableModel.ts:5381": [
      [0, 0, 0, "Unexpected any. Specify a different type.", "0"],
      [0, 0, 0, "Unexpected any. Specify a different type.", "1"]
    ],
    "public/app/core/actions/index.ts:5381": [
      [0, 0, 0, "Do not re-export imported variable (\`updateNavIndex\`)", "0"],
      [0, 0, 0, "Do not re-export imported variable (\`updateConfigurationSubtitle\`)", "1"],
      [0, 0, 0, "Do not re-export imported variable (\`notifyApp\`)", "2"],
      [0, 0, 0, "Do not re-export imported variable (\`hideAppNotification\`)", "3"]
    ],
    "public/app/core/components/AccessControl/index.ts:5381": [
      [0, 0, 0, "Do not use export all (\`export * from ...\`)", "0"]
    ],
    "public/app/core/components/DynamicImports/SafeDynamicImport.tsx:5381": [
      [0, 0, 0, "Unexpected any. Specify a different type.", "0"]
    ],
    "public/app/core/components/GraphNG/GraphNG.tsx:5381": [
      [0, 0, 0, "Unexpected any. Specify a different type.", "0"],
      [0, 0, 0, "Do not use any type assertions.", "1"],
      [0, 0, 0, "Do not use any type assertions.", "2"],
      [0, 0, 0, "Unexpected any. Specify a different type.", "3"],
      [0, 0, 0, "Do not use any type assertions.", "4"],
      [0, 0, 0, "Do not use any type assertions.", "5"]
    ],
    "public/app/core/components/LocalStorageValueProvider/index.tsx:5381": [
      [0, 0, 0, "Do not re-export imported variable (\`./LocalStorageValueProvider\`)", "0"]
    ],
    "public/app/core/components/TagFilter/TagFilter.tsx:5381": [
      [0, 0, 0, "Unexpected any. Specify a different type.", "0"]
    ],
    "public/app/core/components/TimeSeries/utils.ts:5381": [
      [0, 0, 0, "Unexpected any. Specify a different type.", "0"],
      [0, 0, 0, "Do not use any type assertions.", "1"],
      [0, 0, 0, "Unexpected any. Specify a different type.", "2"]
    ],
    "public/app/core/config.ts:5381": [
      [0, 0, 0, "Do not re-export imported variable (\`config\`)", "0"],
      [0, 0, 0, "Do not re-export imported variable (\`Settings\`)", "1"]
    ],
    "public/app/core/core.ts:5381": [
      [0, 0, 0, "Do not re-export imported variable (\`profiler\`)", "0"],
      [0, 0, 0, "Do not re-export imported variable (\`appEvents\`)", "1"],
      [0, 0, 0, "Do not re-export imported variable (\`colors\`)", "2"],
      [0, 0, 0, "Do not re-export imported variable (\`assignModelProperties\`)", "3"],
      [0, 0, 0, "Do not re-export imported variable (\`contextSrv\`)", "4"],
      [0, 0, 0, "Do not re-export imported variable (\`JsonExplorer\`)", "5"],
      [0, 0, 0, "Do not re-export imported variable (\`TimeSeries\`)", "6"],
      [0, 0, 0, "Do not re-export imported variable (\`updateLegendValues\`)", "7"]
    ],
    "public/app/core/navigation/types.ts:5381": [
      [0, 0, 0, "Unexpected any. Specify a different type.", "0"]
    ],
    "public/app/core/services/ResponseQueue.ts:5381": [
      [0, 0, 0, "Unexpected any. Specify a different type.", "0"]
    ],
    "public/app/core/services/backend_srv.ts:5381": [
      [0, 0, 0, "Do not use any type assertions.", "0"],
      [0, 0, 0, "Unexpected any. Specify a different type.", "1"],
      [0, 0, 0, "Unexpected any. Specify a different type.", "2"],
      [0, 0, 0, "Unexpected any. Specify a different type.", "3"],
      [0, 0, 0, "Unexpected any. Specify a different type.", "4"],
      [0, 0, 0, "Unexpected any. Specify a different type.", "5"]
    ],
    "public/app/core/services/context_srv.ts:5381": [
      [0, 0, 0, "Do not use any type assertions.", "0"],
      [0, 0, 0, "Unexpected any. Specify a different type.", "1"]
    ],
    "public/app/core/services/echo/backends/analytics/RudderstackBackend.ts:5381": [
      [0, 0, 0, "Do not use any type assertions.", "0"],
      [0, 0, 0, "Unexpected any. Specify a different type.", "1"],
      [0, 0, 0, "Do not use any type assertions.", "2"],
      [0, 0, 0, "Unexpected any. Specify a different type.", "3"]
    ],
    "public/app/core/specs/backend_srv.test.ts:5381": [
      [0, 0, 0, "Unexpected any. Specify a different type.", "0"]
    ],
    "public/app/core/time_series2.ts:5381": [
      [0, 0, 0, "Unexpected any. Specify a different type.", "0"],
      [0, 0, 0, "Unexpected any. Specify a different type.", "1"],
      [0, 0, 0, "Unexpected any. Specify a different type.", "2"],
      [0, 0, 0, "Unexpected any. Specify a different type.", "3"],
      [0, 0, 0, "Unexpected any. Specify a different type.", "4"],
      [0, 0, 0, "Unexpected any. Specify a different type.", "5"],
      [0, 0, 0, "Unexpected any. Specify a different type.", "6"],
      [0, 0, 0, "Unexpected any. Specify a different type.", "7"],
      [0, 0, 0, "Unexpected any. Specify a different type.", "8"],
      [0, 0, 0, "Unexpected any. Specify a different type.", "9"],
      [0, 0, 0, "Unexpected any. Specify a different type.", "10"],
      [0, 0, 0, "Unexpected any. Specify a different type.", "11"],
      [0, 0, 0, "Unexpected any. Specify a different type.", "12"],
      [0, 0, 0, "Unexpected any. Specify a different type.", "13"],
      [0, 0, 0, "Unexpected any. Specify a different type.", "14"],
      [0, 0, 0, "Unexpected any. Specify a different type.", "15"],
      [0, 0, 0, "Unexpected any. Specify a different type.", "16"],
      [0, 0, 0, "Unexpected any. Specify a different type.", "17"],
      [0, 0, 0, "Unexpected any. Specify a different type.", "18"]
    ],
    "public/app/core/utils/connectWithReduxStore.tsx:5381": [
      [0, 0, 0, "Unexpected any. Specify a different type.", "0"],
      [0, 0, 0, "Unexpected any. Specify a different type.", "1"],
      [0, 0, 0, "Do not use any type assertions.", "2"],
      [0, 0, 0, "Unexpected any. Specify a different type.", "3"],
      [0, 0, 0, "Unexpected any. Specify a different type.", "4"],
      [0, 0, 0, "Unexpected any. Specify a different type.", "5"],
      [0, 0, 0, "Unexpected any. Specify a different type.", "6"],
      [0, 0, 0, "Do not use any type assertions.", "7"],
      [0, 0, 0, "Unexpected any. Specify a different type.", "8"],
      [0, 0, 0, "Unexpected any. Specify a different type.", "9"]
    ],
    "public/app/core/utils/deferred.ts:5381": [
      [0, 0, 0, "Unexpected any. Specify a different type.", "0"]
    ],
    "public/app/core/utils/fetch.ts:5381": [
      [0, 0, 0, "Do not use any type assertions.", "0"],
      [0, 0, 0, "Do not use any type assertions.", "1"],
      [0, 0, 0, "Do not use any type assertions.", "2"],
      [0, 0, 0, "Do not use any type assertions.", "3"],
      [0, 0, 0, "Do not use any type assertions.", "4"],
      [0, 0, 0, "Unexpected any. Specify a different type.", "5"]
    ],
    "public/app/core/utils/object.ts:5381": [
      [0, 0, 0, "Do not use any type assertions.", "0"],
      [0, 0, 0, "Do not use any type assertions.", "1"],
      [0, 0, 0, "Unexpected any. Specify a different type.", "2"],
      [0, 0, 0, "Do not use any type assertions.", "3"],
      [0, 0, 0, "Unexpected any. Specify a different type.", "4"]
    ],
    "public/app/core/utils/richHistory.test.ts:5381": [
      [0, 0, 0, "Unexpected any. Specify a different type.", "0"]
    ],
    "public/app/core/utils/richHistory.ts:5381": [
      [0, 0, 0, "Do not re-export imported variable (\`RichHistorySearchFilters\`)", "0"],
      [0, 0, 0, "Do not re-export imported variable (\`RichHistorySettings\`)", "1"],
      [0, 0, 0, "Do not re-export imported variable (\`SortOrder\`)", "2"]
    ],
    "public/app/core/utils/ticks.ts:5381": [
      [0, 0, 0, "Do not use any type assertions.", "0"],
      [0, 0, 0, "Do not use any type assertions.", "1"]
    ],
    "public/app/features/actions/ParamsEditor.tsx:5381": [
      [0, 0, 0, "Do not use any type assertions.", "0"]
    ],
    "public/app/features/admin/AdminFeatureTogglesTable.tsx:5381": [
      [0, 0, 0, "No untranslated strings. Wrap text with <Trans />", "0"],
      [0, 0, 0, "No untranslated strings. Wrap text with <Trans />", "1"],
      [0, 0, 0, "No untranslated strings. Wrap text with <Trans />", "2"]
    ],
    "public/app/features/admin/UpgradePage.tsx:5381": [
      [0, 0, 0, "No untranslated strings. Wrap text with <Trans />", "0"],
      [0, 0, 0, "No untranslated strings. Wrap text with <Trans />", "1"]
    ],
    "public/app/features/alerting/routes.tsx:5381": [
      [0, 0, 0, "Unexpected any. Specify a different type.", "0"]
    ],
    "public/app/features/alerting/state/ThresholdMapper.ts:5381": [
      [0, 0, 0, "Unexpected any. Specify a different type.", "0"]
    ],
    "public/app/features/alerting/state/alertDef.ts:5381": [
      [0, 0, 0, "Unexpected any. Specify a different type.", "0"],
      [0, 0, 0, "Unexpected any. Specify a different type.", "1"],
      [0, 0, 0, "Do not use any type assertions.", "2"],
      [0, 0, 0, "Unexpected any. Specify a different type.", "3"],
      [0, 0, 0, "Unexpected any. Specify a different type.", "4"]
    ],
    "public/app/features/alerting/state/query_part.ts:5381": [
      [0, 0, 0, "Unexpected any. Specify a different type.", "0"],
      [0, 0, 0, "Unexpected any. Specify a different type.", "1"],
      [0, 0, 0, "Unexpected any. Specify a different type.", "2"],
      [0, 0, 0, "Unexpected any. Specify a different type.", "3"],
      [0, 0, 0, "Unexpected any. Specify a different type.", "4"],
      [0, 0, 0, "Unexpected any. Specify a different type.", "5"],
      [0, 0, 0, "Unexpected any. Specify a different type.", "6"],
      [0, 0, 0, "Unexpected any. Specify a different type.", "7"],
      [0, 0, 0, "Unexpected any. Specify a different type.", "8"],
      [0, 0, 0, "Unexpected any. Specify a different type.", "9"]
    ],
    "public/app/features/alerting/state/reducers.ts:5381": [
      [0, 0, 0, "Unexpected any. Specify a different type.", "0"],
      [0, 0, 0, "Unexpected any. Specify a different type.", "1"]
    ],
    "public/app/features/alerting/unified/AlertGroups.tsx:5381": [
      [0, 0, 0, "No untranslated strings. Wrap text with <Trans />", "0"],
      [0, 0, 0, "No untranslated strings. Wrap text with <Trans />", "1"],
      [0, 0, 0, "No untranslated strings. Wrap text with <Trans />", "2"]
    ],
    "public/app/features/alerting/unified/AlertWarning.tsx:5381": [
      [0, 0, 0, "No untranslated strings. Wrap text with <Trans />", "0"]
    ],
    "public/app/features/alerting/unified/AlertsFolderView.tsx:5381": [
      [0, 0, 0, "No untranslated strings. Wrap text with <Trans />", "0"]
    ],
    "public/app/features/alerting/unified/ExistingRuleEditor.tsx:5381": [
      [0, 0, 0, "No untranslated strings. Wrap text with <Trans />", "0"],
      [0, 0, 0, "No untranslated strings. Wrap text with <Trans />", "1"]
    ],
    "public/app/features/alerting/unified/GrafanaRuleQueryViewer.tsx:5381": [
      [0, 0, 0, "No untranslated strings. Wrap text with <Trans />", "0"],
      [0, 0, 0, "No untranslated strings. Wrap text with <Trans />", "1"],
      [0, 0, 0, "No untranslated strings. Wrap text with <Trans />", "2"],
      [0, 0, 0, "No untranslated strings. Wrap text with <Trans />", "3"],
      [0, 0, 0, "No untranslated strings. Wrap text with <Trans />", "4"],
      [0, 0, 0, "No untranslated strings. Wrap text with <Trans />", "5"],
      [0, 0, 0, "No untranslated strings. Wrap text with <Trans />", "6"],
      [0, 0, 0, "No untranslated strings. Wrap text with <Trans />", "7"],
      [0, 0, 0, "No untranslated strings. Wrap text with <Trans />", "8"],
      [0, 0, 0, "No untranslated strings. Wrap text with <Trans />", "9"],
      [0, 0, 0, "No untranslated strings. Wrap text with <Trans />", "10"],
      [0, 0, 0, "No untranslated strings. Wrap text with <Trans />", "11"],
      [0, 0, 0, "No untranslated strings. Wrap text with <Trans />", "12"],
      [0, 0, 0, "No untranslated strings. Wrap text with <Trans />", "13"]
    ],
    "public/app/features/alerting/unified/PanelAlertTabContent.tsx:5381": [
      [0, 0, 0, "No untranslated strings. Wrap text with <Trans />", "0"],
      [0, 0, 0, "No untranslated strings. Wrap text with <Trans />", "1"],
      [0, 0, 0, "No untranslated strings. Wrap text with <Trans />", "2"]
    ],
    "public/app/features/alerting/unified/RedirectToRuleViewer.tsx:5381": [
      [0, 0, 0, "No untranslated strings. Wrap text with <Trans />", "0"],
      [0, 0, 0, "No untranslated strings. Wrap text with <Trans />", "1"],
      [0, 0, 0, "No untranslated strings. Wrap text with <Trans />", "2"],
      [0, 0, 0, "No untranslated strings. Wrap text with <Trans />", "3"],
      [0, 0, 0, "No untranslated strings. Wrap text with <Trans />", "4"]
    ],
    "public/app/features/alerting/unified/RuleEditor.tsx:5381": [
      [0, 0, 0, "No untranslated strings. Wrap text with <Trans />", "0"],
      [0, 0, 0, "No untranslated strings. Wrap text with <Trans />", "1"]
    ],
    "public/app/features/alerting/unified/Settings.tsx:5381": [
      [0, 0, 0, "No untranslated strings. Wrap text with <Trans />", "0"],
      [0, 0, 0, "No untranslated strings. Wrap text with <Trans />", "1"],
      [0, 0, 0, "No untranslated strings. Wrap text with <Trans />", "2"]
    ],
    "public/app/features/alerting/unified/components/AlertLabels.tsx:5381": [
      [0, 0, 0, "No untranslated strings. Wrap text with <Trans />", "0"],
      [0, 0, 0, "No untranslated strings. Wrap text with <Trans />", "1"]
    ],
    "public/app/features/alerting/unified/components/AnnotationDetailsField.tsx:5381": [
      [0, 0, 0, "Do not use any type assertions.", "0"]
    ],
    "public/app/features/alerting/unified/components/Authorize.tsx:5381": [
      [0, 0, 0, "Do not use any type assertions.", "0"],
      [0, 0, 0, "Do not use any type assertions.", "1"]
    ],
    "public/app/features/alerting/unified/components/GrafanaAlertmanagerDeliveryWarning.tsx:5381": [
      [0, 0, 0, "No untranslated strings. Wrap text with <Trans />", "0"],
      [0, 0, 0, "No untranslated strings. Wrap text with <Trans />", "1"],
      [0, 0, 0, "No untranslated strings. Wrap text with <Trans />", "2"],
      [0, 0, 0, "No untranslated strings. Wrap text with <Trans />", "3"]
    ],
    "public/app/features/alerting/unified/components/InfoPausedRule.tsx:5381": [
      [0, 0, 0, "No untranslated strings. Wrap text with <Trans />", "0"]
    ],
    "public/app/features/alerting/unified/components/InvalidIntervalWarning.tsx:5381": [
      [0, 0, 0, "No untranslated strings. Wrap text with <Trans />", "0"],
      [0, 0, 0, "No untranslated strings. Wrap text with <Trans />", "1"],
      [0, 0, 0, "No untranslated strings. Wrap text with <Trans />", "2"]
    ],
    "public/app/features/alerting/unified/components/MoreButton.tsx:5381": [
      [0, 0, 0, "No untranslated strings. Wrap text with <Trans />", "0"]
    ],
    "public/app/features/alerting/unified/components/NoAlertManagerWarning.tsx:5381": [
      [0, 0, 0, "No untranslated strings. Wrap text with <Trans />", "0"],
      [0, 0, 0, "No untranslated strings. Wrap text with <Trans />", "1"]
    ],
    "public/app/features/alerting/unified/components/Provisioning.tsx:5381": [
      [0, 0, 0, "No untranslated strings. Wrap text with <Trans />", "0"],
      [0, 0, 0, "No untranslated strings. Wrap text with <Trans />", "1"],
      [0, 0, 0, "No untranslated strings. Wrap text with <Trans />", "2"]
    ],
    "public/app/features/alerting/unified/components/alert-groups/AlertDetails.tsx:5381": [
      [0, 0, 0, "No untranslated strings. Wrap text with <Trans />", "0"],
      [0, 0, 0, "No untranslated strings. Wrap text with <Trans />", "1"],
      [0, 0, 0, "No untranslated strings. Wrap text with <Trans />", "2"]
    ],
    "public/app/features/alerting/unified/components/alert-groups/AlertGroup.tsx:5381": [
      [0, 0, 0, "No untranslated strings. Wrap text with <Trans />", "0"],
      [0, 0, 0, "No untranslated strings. Wrap text with <Trans />", "1"]
    ],
    "public/app/features/alerting/unified/components/alert-groups/AlertGroupAlertsTable.tsx:5381": [
      [0, 0, 0, "No untranslated strings. Wrap text with <Trans />", "0"]
    ],
    "public/app/features/alerting/unified/components/alert-groups/AlertGroupFilter.tsx:5381": [
      [0, 0, 0, "Do not use any type assertions.", "0"],
      [0, 0, 0, "No untranslated strings. Wrap text with <Trans />", "1"]
    ],
    "public/app/features/alerting/unified/components/alert-groups/AlertGroupHeader.tsx:5381": [
      [0, 0, 0, "Do not use any type assertions.", "0"],
      [0, 0, 0, "Do not use any type assertions.", "1"]
    ],
    "public/app/features/alerting/unified/components/alert-groups/AlertStateFilter.tsx:5381": [
      [0, 0, 0, "No untranslated strings. Wrap text with <Trans />", "0"],
      [0, 0, 0, "No untranslated strings. Wrap text with <Trans />", "1"],
      [0, 0, 0, "No untranslated strings. Wrap text with <Trans />", "2"],
      [0, 0, 0, "No untranslated strings. Wrap text with <Trans />", "3"]
    ],
    "public/app/features/alerting/unified/components/alert-groups/GroupBy.tsx:5381": [
      [0, 0, 0, "No untranslated strings. Wrap text with <Trans />", "0"],
      [0, 0, 0, "No untranslated strings. Wrap text with <Trans />", "1"],
      [0, 0, 0, "Do not use any type assertions.", "2"]
    ],
    "public/app/features/alerting/unified/components/alert-groups/MatcherFilter.tsx:5381": [
      [0, 0, 0, "No untranslated strings. Wrap text with <Trans />", "0"],
      [0, 0, 0, "No untranslated strings. Wrap text with <Trans />", "1"],
      [0, 0, 0, "No untranslated strings. Wrap text with <Trans />", "2"],
      [0, 0, 0, "No untranslated strings. Wrap text with <Trans />", "3"],
      [0, 0, 0, "No untranslated strings. Wrap text with <Trans />", "4"]
    ],
    "public/app/features/alerting/unified/components/bridges/DeclareIncidentButton.tsx:5381": [
      [0, 0, 0, "No untranslated strings. Wrap text with <Trans />", "0"],
      [0, 0, 0, "No untranslated strings. Wrap text with <Trans />", "1"],
      [0, 0, 0, "No untranslated strings. Wrap text with <Trans />", "2"]
    ],
    "public/app/features/alerting/unified/components/contact-points/ContactPoints.tsx:5381": [
      [0, 0, 0, "No untranslated strings. Wrap text with <Trans />", "0"],
      [0, 0, 0, "No untranslated strings. Wrap text with <Trans />", "1"],
      [0, 0, 0, "No untranslated strings. Wrap text with <Trans />", "2"]
    ],
    "public/app/features/alerting/unified/components/contact-points/components/ContactPointsFilter.tsx:5381": [
      [0, 0, 0, "No untranslated strings. Wrap text with <Trans />", "0"]
    ],
    "public/app/features/alerting/unified/components/contact-points/components/GlobalConfigAlert.tsx:5381": [
      [0, 0, 0, "No untranslated strings. Wrap text with <Trans />", "0"]
    ],
    "public/app/features/alerting/unified/components/contact-points/components/Modals.tsx:5381": [
      [0, 0, 0, "No untranslated strings. Wrap text with <Trans />", "0"],
      [0, 0, 0, "No untranslated strings. Wrap text with <Trans />", "1"],
      [0, 0, 0, "No untranslated strings. Wrap text with <Trans />", "2"],
      [0, 0, 0, "No untranslated strings. Wrap text with <Trans />", "3"]
    ],
    "public/app/features/alerting/unified/components/export/FileExportPreview.tsx:5381": [
      [0, 0, 0, "No untranslated strings. Wrap text with <Trans />", "0"],
      [0, 0, 0, "No untranslated strings. Wrap text with <Trans />", "1"],
      [0, 0, 0, "No untranslated strings. Wrap text with <Trans />", "2"],
      [0, 0, 0, "No untranslated strings. Wrap text with <Trans />", "3"],
      [0, 0, 0, "No untranslated strings. Wrap text with <Trans />", "4"],
      [0, 0, 0, "No untranslated strings. Wrap text with <Trans />", "5"],
      [0, 0, 0, "No untranslated strings. Wrap text with <Trans />", "6"],
      [0, 0, 0, "No untranslated strings. Wrap text with <Trans />", "7"],
      [0, 0, 0, "No untranslated strings. Wrap text with <Trans />", "8"]
    ],
    "public/app/features/alerting/unified/components/export/GrafanaModifyExport.tsx:5381": [
      [0, 0, 0, "No untranslated strings. Wrap text with <Trans />", "0"]
    ],
    "public/app/features/alerting/unified/components/expressions/Expression.tsx:5381": [
      [0, 0, 0, "No untranslated strings. Wrap text with <Trans />", "0"],
      [0, 0, 0, "No untranslated strings. Wrap text with <Trans />", "1"],
      [0, 0, 0, "No untranslated strings. Wrap text with <Trans />", "2"],
      [0, 0, 0, "No untranslated strings. Wrap text with <Trans />", "3"],
      [0, 0, 0, "No untranslated strings. Wrap text with <Trans />", "4"],
      [0, 0, 0, "No untranslated strings. Wrap text with <Trans />", "5"],
      [0, 0, 0, "No untranslated strings. Wrap text with <Trans />", "6"],
      [0, 0, 0, "No untranslated strings. Wrap text with <Trans />", "7"],
      [0, 0, 0, "No untranslated strings. Wrap text with <Trans />", "8"]
    ],
    "public/app/features/alerting/unified/components/extensions/AlertInstanceExtensionPointMenu.tsx:5381": [
      [0, 0, 0, "Do not re-export imported variable (\`app/features/explore/extensions/ToolbarExtensionPointMenu\`)", "0"]
    ],
    "public/app/features/alerting/unified/components/mute-timings/MuteTimingTimeInterval.tsx:5381": [
      [0, 0, 0, "No untranslated strings. Wrap text with <Trans />", "0"],
      [0, 0, 0, "No untranslated strings. Wrap text with <Trans />", "1"],
      [0, 0, 0, "No untranslated strings. Wrap text with <Trans />", "2"]
    ],
    "public/app/features/alerting/unified/components/mute-timings/MuteTimingTimeRange.tsx:5381": [
      [0, 0, 0, "No untranslated strings. Wrap text with <Trans />", "0"]
    ],
    "public/app/features/alerting/unified/components/mute-timings/MuteTimingsTable.tsx:5381": [
      [0, 0, 0, "No untranslated strings. Wrap text with <Trans />", "0"],
      [0, 0, 0, "No untranslated strings. Wrap text with <Trans />", "1"]
    ],
    "public/app/features/alerting/unified/components/notification-policies/EditDefaultPolicyForm.tsx:5381": [
      [0, 0, 0, "No untranslated strings. Wrap text with <Trans />", "0"],
      [0, 0, 0, "No untranslated strings. Wrap text with <Trans />", "1"]
    ],
    "public/app/features/alerting/unified/components/notification-policies/EditNotificationPolicyForm.tsx:5381": [
      [0, 0, 0, "No untranslated strings. Wrap text with <Trans />", "0"],
      [0, 0, 0, "No untranslated strings. Wrap text with <Trans />", "1"],
      [0, 0, 0, "No untranslated strings. Wrap text with <Trans />", "2"]
    ],
    "public/app/features/alerting/unified/components/notification-policies/Filters.tsx:5381": [
      [0, 0, 0, "No untranslated strings. Wrap text with <Trans />", "0"],
      [0, 0, 0, "No untranslated strings. Wrap text with <Trans />", "1"],
      [0, 0, 0, "No untranslated strings. Wrap text with <Trans />", "2"],
      [0, 0, 0, "No untranslated strings. Wrap text with <Trans />", "3"]
    ],
    "public/app/features/alerting/unified/components/notification-policies/PromDurationDocs.tsx:5381": [
      [0, 0, 0, "No untranslated strings. Wrap text with <Trans />", "0"],
      [0, 0, 0, "No untranslated strings. Wrap text with <Trans />", "1"],
      [0, 0, 0, "No untranslated strings. Wrap text with <Trans />", "2"],
      [0, 0, 0, "No untranslated strings. Wrap text with <Trans />", "3"],
      [0, 0, 0, "No untranslated strings. Wrap text with <Trans />", "4"],
      [0, 0, 0, "No untranslated strings. Wrap text with <Trans />", "5"],
      [0, 0, 0, "No untranslated strings. Wrap text with <Trans />", "6"]
    ],
    "public/app/features/alerting/unified/components/panel-alerts-tab/NewRuleFromPanelButton.tsx:5381": [
      [0, 0, 0, "No untranslated strings. Wrap text with <Trans />", "0"],
      [0, 0, 0, "No untranslated strings. Wrap text with <Trans />", "1"],
      [0, 0, 0, "No untranslated strings. Wrap text with <Trans />", "2"]
    ],
    "public/app/features/alerting/unified/components/receivers/AlertInstanceModalSelector.tsx:5381": [
      [0, 0, 0, "No untranslated strings. Wrap text with <Trans />", "0"],
      [0, 0, 0, "No untranslated strings. Wrap text with <Trans />", "1"],
      [0, 0, 0, "No untranslated strings. Wrap text with <Trans />", "2"]
    ],
    "public/app/features/alerting/unified/components/receivers/GlobalConfigForm.tsx:5381": [
      [0, 0, 0, "No untranslated strings. Wrap text with <Trans />", "0"],
      [0, 0, 0, "No untranslated strings. Wrap text with <Trans />", "1"],
      [0, 0, 0, "No untranslated strings. Wrap text with <Trans />", "2"]
    ],
    "public/app/features/alerting/unified/components/receivers/PayloadEditor.tsx:5381": [
      [0, 0, 0, "No untranslated strings. Wrap text with <Trans />", "0"],
      [0, 0, 0, "No untranslated strings. Wrap text with <Trans />", "1"]
    ],
    "public/app/features/alerting/unified/components/receivers/ReceiversSection.tsx:5381": [
      [0, 0, 0, "No untranslated strings. Wrap text with <Trans />", "0"]
    ],
    "public/app/features/alerting/unified/components/receivers/TemplateDataDocs.tsx:5381": [
      [0, 0, 0, "No untranslated strings. Wrap text with <Trans />", "0"],
      [0, 0, 0, "No untranslated strings. Wrap text with <Trans />", "1"],
      [0, 0, 0, "No untranslated strings. Wrap text with <Trans />", "2"],
      [0, 0, 0, "No untranslated strings. Wrap text with <Trans />", "3"],
      [0, 0, 0, "No untranslated strings. Wrap text with <Trans />", "4"],
      [0, 0, 0, "No untranslated strings. Wrap text with <Trans />", "5"],
      [0, 0, 0, "No untranslated strings. Wrap text with <Trans />", "6"],
      [0, 0, 0, "No untranslated strings. Wrap text with <Trans />", "7"],
      [0, 0, 0, "No untranslated strings. Wrap text with <Trans />", "8"],
      [0, 0, 0, "No untranslated strings. Wrap text with <Trans />", "9"],
      [0, 0, 0, "No untranslated strings. Wrap text with <Trans />", "10"],
      [0, 0, 0, "No untranslated strings. Wrap text with <Trans />", "11"],
      [0, 0, 0, "No untranslated strings. Wrap text with <Trans />", "12"]
    ],
    "public/app/features/alerting/unified/components/receivers/TemplatePreview.tsx:5381": [
      [0, 0, 0, "No untranslated strings. Wrap text with <Trans />", "0"]
    ],
    "public/app/features/alerting/unified/components/receivers/TemplatesTable.tsx:5381": [
      [0, 0, 0, "No untranslated strings. Wrap text with <Trans />", "0"],
      [0, 0, 0, "No untranslated strings. Wrap text with <Trans />", "1"],
      [0, 0, 0, "No untranslated strings. Wrap text with <Trans />", "2"]
    ],
    "public/app/features/alerting/unified/components/receivers/form/ChannelOptions.tsx:5381": [
      [0, 0, 0, "Unexpected any. Specify a different type.", "0"],
      [0, 0, 0, "Do not use any type assertions.", "1"],
      [0, 0, 0, "Unexpected any. Specify a different type.", "2"]
    ],
    "public/app/features/alerting/unified/components/receivers/form/ChannelSubForm.tsx:5381": [
      [0, 0, 0, "No untranslated strings. Wrap text with <Trans />", "0"],
      [0, 0, 0, "No untranslated strings. Wrap text with <Trans />", "1"],
      [0, 0, 0, "No untranslated strings. Wrap text with <Trans />", "2"]
    ],
    "public/app/features/alerting/unified/components/receivers/form/CloudReceiverForm.tsx:5381": [
      [0, 0, 0, "No untranslated strings. Wrap text with <Trans />", "0"]
    ],
    "public/app/features/alerting/unified/components/receivers/form/GenerateAlertDataModal.tsx:5381": [
      [0, 0, 0, "No untranslated strings. Wrap text with <Trans />", "0"],
      [0, 0, 0, "No untranslated strings. Wrap text with <Trans />", "1"],
      [0, 0, 0, "No untranslated strings. Wrap text with <Trans />", "2"]
    ],
    "public/app/features/alerting/unified/components/receivers/form/GrafanaReceiverForm.tsx:5381": [
      [0, 0, 0, "No untranslated strings. Wrap text with <Trans />", "0"]
    ],
    "public/app/features/alerting/unified/components/receivers/form/ReceiverForm.tsx:5381": [
      [0, 0, 0, "Do not use any type assertions.", "0"],
      [0, 0, 0, "Unexpected any. Specify a different type.", "1"],
      [0, 0, 0, "No untranslated strings. Wrap text with <Trans />", "2"],
      [0, 0, 0, "Do not use any type assertions.", "3"],
      [0, 0, 0, "No untranslated strings. Wrap text with <Trans />", "4"],
      [0, 0, 0, "No untranslated strings. Wrap text with <Trans />", "5"],
      [0, 0, 0, "No untranslated strings. Wrap text with <Trans />", "6"],
      [0, 0, 0, "No untranslated strings. Wrap text with <Trans />", "7"]
    ],
    "public/app/features/alerting/unified/components/receivers/form/TestContactPointModal.tsx:5381": [
      [0, 0, 0, "No untranslated strings. Wrap text with <Trans />", "0"],
      [0, 0, 0, "No untranslated strings. Wrap text with <Trans />", "1"],
      [0, 0, 0, "No untranslated strings. Wrap text with <Trans />", "2"],
      [0, 0, 0, "No untranslated strings. Wrap text with <Trans />", "3"],
      [0, 0, 0, "No untranslated strings. Wrap text with <Trans />", "4"],
      [0, 0, 0, "No untranslated strings. Wrap text with <Trans />", "5"]
    ],
    "public/app/features/alerting/unified/components/receivers/form/fields/KeyValueMapInput.tsx:5381": [
      [0, 0, 0, "No untranslated strings. Wrap text with <Trans />", "0"],
      [0, 0, 0, "No untranslated strings. Wrap text with <Trans />", "1"],
      [0, 0, 0, "No untranslated strings. Wrap text with <Trans />", "2"]
    ],
    "public/app/features/alerting/unified/components/receivers/form/fields/OptionField.tsx:5381": [
      [0, 0, 0, "Unexpected any. Specify a different type.", "0"],
      [0, 0, 0, "Unexpected any. Specify a different type.", "1"],
      [0, 0, 0, "Do not use any type assertions.", "2"],
      [0, 0, 0, "Unexpected any. Specify a different type.", "3"],
      [0, 0, 0, "Unexpected any. Specify a different type.", "4"],
      [0, 0, 0, "Unexpected any. Specify a different type.", "5"]
    ],
    "public/app/features/alerting/unified/components/receivers/form/fields/StringArrayInput.tsx:5381": [
      [0, 0, 0, "No untranslated strings. Wrap text with <Trans />", "0"]
    ],
    "public/app/features/alerting/unified/components/receivers/form/fields/SubformArrayField.tsx:5381": [
      [0, 0, 0, "Unexpected any. Specify a different type.", "0"],
      [0, 0, 0, "Unexpected any. Specify a different type.", "1"],
      [0, 0, 0, "No untranslated strings. Wrap text with <Trans />", "2"]
    ],
    "public/app/features/alerting/unified/components/receivers/form/fields/SubformField.tsx:5381": [
      [0, 0, 0, "Unexpected any. Specify a different type.", "0"],
      [0, 0, 0, "Unexpected any. Specify a different type.", "1"],
      [0, 0, 0, "No untranslated strings. Wrap text with <Trans />", "2"]
    ],
    "public/app/features/alerting/unified/components/receivers/form/fields/TemplateSelector.tsx:5381": [
      [0, 0, 0, "No untranslated strings. Wrap text with <Trans />", "0"],
      [0, 0, 0, "No untranslated strings. Wrap text with <Trans />", "1"],
      [0, 0, 0, "No untranslated strings. Wrap text with <Trans />", "2"],
      [0, 0, 0, "No untranslated strings. Wrap text with <Trans />", "3"]
    ],
    "public/app/features/alerting/unified/components/rule-editor/AlertRuleNameInput.tsx:5381": [
      [0, 0, 0, "No untranslated strings. Wrap text with <Trans />", "0"],
      [0, 0, 0, "No untranslated strings. Wrap text with <Trans />", "1"]
    ],
    "public/app/features/alerting/unified/components/rule-editor/AnnotationKeyInput.tsx:5381": [
      [0, 0, 0, "Do not use any type assertions.", "0"]
    ],
    "public/app/features/alerting/unified/components/rule-editor/AnnotationsStep.tsx:5381": [
      [0, 0, 0, "No untranslated strings. Wrap text with <Trans />", "0"],
      [0, 0, 0, "No untranslated strings. Wrap text with <Trans />", "1"]
    ],
    "public/app/features/alerting/unified/components/rule-editor/CloudAlertPreview.tsx:5381": [
      [0, 0, 0, "No untranslated strings. Wrap text with <Trans />", "0"],
      [0, 0, 0, "No untranslated strings. Wrap text with <Trans />", "1"],
      [0, 0, 0, "No untranslated strings. Wrap text with <Trans />", "2"],
      [0, 0, 0, "No untranslated strings. Wrap text with <Trans />", "3"],
      [0, 0, 0, "No untranslated strings. Wrap text with <Trans />", "4"]
    ],
    "public/app/features/alerting/unified/components/rule-editor/CustomAnnotationHeaderField.tsx:5381": [
      [0, 0, 0, "No untranslated strings. Wrap text with <Trans />", "0"]
    ],
    "public/app/features/alerting/unified/components/rule-editor/DashboardAnnotationField.tsx:5381": [
      [0, 0, 0, "No untranslated strings. Wrap text with <Trans />", "0"],
      [0, 0, 0, "No untranslated strings. Wrap text with <Trans />", "1"]
    ],
    "public/app/features/alerting/unified/components/rule-editor/DashboardPicker.tsx:5381": [
      [0, 0, 0, "No untranslated strings. Wrap text with <Trans />", "0"],
      [0, 0, 0, "No untranslated strings. Wrap text with <Trans />", "1"],
      [0, 0, 0, "No untranslated strings. Wrap text with <Trans />", "2"],
      [0, 0, 0, "No untranslated strings. Wrap text with <Trans />", "3"],
      [0, 0, 0, "No untranslated strings. Wrap text with <Trans />", "4"],
      [0, 0, 0, "No untranslated strings. Wrap text with <Trans />", "5"],
      [0, 0, 0, "No untranslated strings. Wrap text with <Trans />", "6"],
      [0, 0, 0, "No untranslated strings. Wrap text with <Trans />", "7"],
      [0, 0, 0, "No untranslated strings. Wrap text with <Trans />", "8"]
    ],
    "public/app/features/alerting/unified/components/rule-editor/ExpressionEditor.tsx:5381": [
      [0, 0, 0, "No untranslated strings. Wrap text with <Trans />", "0"],
      [0, 0, 0, "No untranslated strings. Wrap text with <Trans />", "1"],
      [0, 0, 0, "No untranslated strings. Wrap text with <Trans />", "2"],
      [0, 0, 0, "Do not use any type assertions.", "3"]
    ],
    "public/app/features/alerting/unified/components/rule-editor/GrafanaEvaluationBehavior.tsx:5381": [
      [0, 0, 0, "No untranslated strings. Wrap text with <Trans />", "0"]
    ],
    "public/app/features/alerting/unified/components/rule-editor/NeedHelpInfo.tsx:5381": [
      [0, 0, 0, "No untranslated strings. Wrap text with <Trans />", "0"]
    ],
    "public/app/features/alerting/unified/components/rule-editor/NotificationsStep.tsx:5381": [
      [0, 0, 0, "No untranslated strings. Wrap text with <Trans />", "0"],
      [0, 0, 0, "No untranslated strings. Wrap text with <Trans />", "1"],
      [0, 0, 0, "No untranslated strings. Wrap text with <Trans />", "2"],
      [0, 0, 0, "No untranslated strings. Wrap text with <Trans />", "3"],
      [0, 0, 0, "No untranslated strings. Wrap text with <Trans />", "4"],
      [0, 0, 0, "No untranslated strings. Wrap text with <Trans />", "5"],
      [0, 0, 0, "No untranslated strings. Wrap text with <Trans />", "6"],
      [0, 0, 0, "No untranslated strings. Wrap text with <Trans />", "7"],
      [0, 0, 0, "No untranslated strings. Wrap text with <Trans />", "8"],
      [0, 0, 0, "No untranslated strings. Wrap text with <Trans />", "9"],
      [0, 0, 0, "No untranslated strings. Wrap text with <Trans />", "10"],
      [0, 0, 0, "No untranslated strings. Wrap text with <Trans />", "11"]
    ],
    "public/app/features/alerting/unified/components/rule-editor/PreviewRule.tsx:5381": [
      [0, 0, 0, "No untranslated strings. Wrap text with <Trans />", "0"],
      [0, 0, 0, "No untranslated strings. Wrap text with <Trans />", "1"],
      [0, 0, 0, "Unexpected any. Specify a different type.", "2"]
    ],
    "public/app/features/alerting/unified/components/rule-editor/PreviewRuleResult.tsx:5381": [
      [0, 0, 0, "No untranslated strings. Wrap text with <Trans />", "0"],
      [0, 0, 0, "No untranslated strings. Wrap text with <Trans />", "1"]
    ],
    "public/app/features/alerting/unified/components/rule-editor/QueryOptions.tsx:5381": [
      [0, 0, 0, "No untranslated strings. Wrap text with <Trans />", "0"],
      [0, 0, 0, "No untranslated strings. Wrap text with <Trans />", "1"],
      [0, 0, 0, "No untranslated strings. Wrap text with <Trans />", "2"]
    ],
    "public/app/features/alerting/unified/components/rule-editor/QueryRows.tsx:5381": [
      [0, 0, 0, "No untranslated strings. Wrap text with <Trans />", "0"],
      [0, 0, 0, "No untranslated strings. Wrap text with <Trans />", "1"],
      [0, 0, 0, "No untranslated strings. Wrap text with <Trans />", "2"],
      [0, 0, 0, "No untranslated strings. Wrap text with <Trans />", "3"],
      [0, 0, 0, "No untranslated strings. Wrap text with <Trans />", "4"]
    ],
    "public/app/features/alerting/unified/components/rule-editor/QueryWrapper.tsx:5381": [
      [0, 0, 0, "No untranslated strings. Wrap text with <Trans />", "0"],
      [0, 0, 0, "No untranslated strings. Wrap text with <Trans />", "1"],
      [0, 0, 0, "No untranslated strings. Wrap text with <Trans />", "2"],
      [0, 0, 0, "No untranslated strings. Wrap text with <Trans />", "3"]
    ],
    "public/app/features/alerting/unified/components/rule-editor/RecordingRuleEditor.tsx:5381": [
      [0, 0, 0, "No untranslated strings. Wrap text with <Trans />", "0"]
    ],
    "public/app/features/alerting/unified/components/rule-editor/RuleEditorSection.tsx:5381": [
      [0, 0, 0, "No untranslated strings. Wrap text with <Trans />", "0"]
    ],
    "public/app/features/alerting/unified/components/rule-editor/RuleInspector.tsx:5381": [
      [0, 0, 0, "Do not use any type assertions.", "0"],
      [0, 0, 0, "No untranslated strings. Wrap text with <Trans />", "1"],
      [0, 0, 0, "No untranslated strings. Wrap text with <Trans />", "2"],
      [0, 0, 0, "No untranslated strings. Wrap text with <Trans />", "3"],
      [0, 0, 0, "No untranslated strings. Wrap text with <Trans />", "4"]
    ],
    "public/app/features/alerting/unified/components/rule-editor/VizWrapper.tsx:5381": [
      [0, 0, 0, "No untranslated strings. Wrap text with <Trans />", "0"]
    ],
    "public/app/features/alerting/unified/components/rule-editor/alert-rule-form/AlertRuleForm.tsx:5381": [
      [0, 0, 0, "No untranslated strings. Wrap text with <Trans />", "0"],
      [0, 0, 0, "No untranslated strings. Wrap text with <Trans />", "1"],
      [0, 0, 0, "No untranslated strings. Wrap text with <Trans />", "2"],
      [0, 0, 0, "No untranslated strings. Wrap text with <Trans />", "3"],
      [0, 0, 0, "No untranslated strings. Wrap text with <Trans />", "4"]
    ],
    "public/app/features/alerting/unified/components/rule-editor/alert-rule-form/ModifyExportRuleForm.tsx:5381": [
      [0, 0, 0, "No untranslated strings. Wrap text with <Trans />", "0"],
      [0, 0, 0, "No untranslated strings. Wrap text with <Trans />", "1"]
    ],
    "public/app/features/alerting/unified/components/rule-editor/alert-rule-form/simplifiedRouting/AlertManagerRouting.tsx:5381": [
      [0, 0, 0, "No untranslated strings. Wrap text with <Trans />", "0"]
    ],
    "public/app/features/alerting/unified/components/rule-editor/alert-rule-form/simplifiedRouting/contactPoint/ContactPointSelector.tsx:5381": [
      [0, 0, 0, "No untranslated strings. Wrap text with <Trans />", "0"]
    ],
    "public/app/features/alerting/unified/components/rule-editor/alert-rule-form/simplifiedRouting/route-settings/RouteSettings.tsx:5381": [
      [0, 0, 0, "No untranslated strings. Wrap text with <Trans />", "0"],
      [0, 0, 0, "No untranslated strings. Wrap text with <Trans />", "1"],
      [0, 0, 0, "No untranslated strings. Wrap text with <Trans />", "2"],
      [0, 0, 0, "No untranslated strings. Wrap text with <Trans />", "3"],
      [0, 0, 0, "No untranslated strings. Wrap text with <Trans />", "4"],
      [0, 0, 0, "No untranslated strings. Wrap text with <Trans />", "5"]
    ],
    "public/app/features/alerting/unified/components/rule-editor/labels/LabelsButtons.tsx:5381": [
      [0, 0, 0, "No untranslated strings. Wrap text with <Trans />", "0"]
    ],
    "public/app/features/alerting/unified/components/rule-editor/labels/LabelsField.tsx:5381": [
      [0, 0, 0, "No untranslated strings. Wrap text with <Trans />", "0"],
      [0, 0, 0, "No untranslated strings. Wrap text with <Trans />", "1"],
      [0, 0, 0, "No untranslated strings. Wrap text with <Trans />", "2"],
      [0, 0, 0, "No untranslated strings. Wrap text with <Trans />", "3"],
      [0, 0, 0, "No untranslated strings. Wrap text with <Trans />", "4"]
    ],
    "public/app/features/alerting/unified/components/rule-editor/labels/LabelsFieldInForm.tsx:5381": [
      [0, 0, 0, "No untranslated strings. Wrap text with <Trans />", "0"],
      [0, 0, 0, "No untranslated strings. Wrap text with <Trans />", "1"],
      [0, 0, 0, "No untranslated strings. Wrap text with <Trans />", "2"],
      [0, 0, 0, "No untranslated strings. Wrap text with <Trans />", "3"]
    ],
    "public/app/features/alerting/unified/components/rule-editor/notificaton-preview/NotificationPolicyMatchers.tsx:5381": [
      [0, 0, 0, "No untranslated strings. Wrap text with <Trans />", "0"],
      [0, 0, 0, "No untranslated strings. Wrap text with <Trans />", "1"]
    ],
    "public/app/features/alerting/unified/components/rule-editor/notificaton-preview/NotificationRoute.tsx:5381": [
      [0, 0, 0, "No untranslated strings. Wrap text with <Trans />", "0"],
      [0, 0, 0, "No untranslated strings. Wrap text with <Trans />", "1"],
      [0, 0, 0, "No untranslated strings. Wrap text with <Trans />", "2"],
      [0, 0, 0, "No untranslated strings. Wrap text with <Trans />", "3"],
      [0, 0, 0, "No untranslated strings. Wrap text with <Trans />", "4"]
    ],
    "public/app/features/alerting/unified/components/rule-editor/notificaton-preview/NotificationRouteDetailsModal.tsx:5381": [
      [0, 0, 0, "No untranslated strings. Wrap text with <Trans />", "0"],
      [0, 0, 0, "No untranslated strings. Wrap text with <Trans />", "1"],
      [0, 0, 0, "No untranslated strings. Wrap text with <Trans />", "2"],
      [0, 0, 0, "No untranslated strings. Wrap text with <Trans />", "3"],
      [0, 0, 0, "No untranslated strings. Wrap text with <Trans />", "4"],
      [0, 0, 0, "No untranslated strings. Wrap text with <Trans />", "5"],
      [0, 0, 0, "No untranslated strings. Wrap text with <Trans />", "6"],
      [0, 0, 0, "No untranslated strings. Wrap text with <Trans />", "7"]
    ],
    "public/app/features/alerting/unified/components/rule-editor/query-and-alert-condition/QueryAndExpressionsStep.tsx:5381": [
      [0, 0, 0, "No untranslated strings. Wrap text with <Trans />", "0"],
      [0, 0, 0, "No untranslated strings. Wrap text with <Trans />", "1"],
      [0, 0, 0, "No untranslated strings. Wrap text with <Trans />", "2"],
      [0, 0, 0, "No untranslated strings. Wrap text with <Trans />", "3"],
      [0, 0, 0, "No untranslated strings. Wrap text with <Trans />", "4"],
      [0, 0, 0, "No untranslated strings. Wrap text with <Trans />", "5"]
    ],
    "public/app/features/alerting/unified/components/rule-editor/query-and-alert-condition/SmartAlertTypeDetector.tsx:5381": [
      [0, 0, 0, "No untranslated strings. Wrap text with <Trans />", "0"],
      [0, 0, 0, "No untranslated strings. Wrap text with <Trans />", "1"],
      [0, 0, 0, "No untranslated strings. Wrap text with <Trans />", "2"],
      [0, 0, 0, "No untranslated strings. Wrap text with <Trans />", "3"],
      [0, 0, 0, "No untranslated strings. Wrap text with <Trans />", "4"],
      [0, 0, 0, "No untranslated strings. Wrap text with <Trans />", "5"],
      [0, 0, 0, "No untranslated strings. Wrap text with <Trans />", "6"],
      [0, 0, 0, "No untranslated strings. Wrap text with <Trans />", "7"]
    ],
    "public/app/features/alerting/unified/components/rule-editor/rule-types/GrafanaManagedAlert.tsx:5381": [
      [0, 0, 0, "No untranslated strings. Wrap text with <Trans />", "0"],
      [0, 0, 0, "No untranslated strings. Wrap text with <Trans />", "1"]
    ],
    "public/app/features/alerting/unified/components/rule-editor/rule-types/MimirOrLokiAlert.tsx:5381": [
      [0, 0, 0, "No untranslated strings. Wrap text with <Trans />", "0"],
      [0, 0, 0, "No untranslated strings. Wrap text with <Trans />", "1"]
    ],
    "public/app/features/alerting/unified/components/rule-editor/rule-types/MimirOrLokiRecordingRule.tsx:5381": [
      [0, 0, 0, "No untranslated strings. Wrap text with <Trans />", "0"],
      [0, 0, 0, "No untranslated strings. Wrap text with <Trans />", "1"]
    ],
    "public/app/features/alerting/unified/components/rule-editor/rule-types/RuleTypePicker.tsx:5381": [
      [0, 0, 0, "No untranslated strings. Wrap text with <Trans />", "0"]
    ],
    "public/app/features/alerting/unified/components/rule-viewer/FederatedRuleWarning.tsx:5381": [
      [0, 0, 0, "No untranslated strings. Wrap text with <Trans />", "0"],
      [0, 0, 0, "No untranslated strings. Wrap text with <Trans />", "1"]
    ],
    "public/app/features/alerting/unified/components/rule-viewer/PausedBadge.tsx:5381": [
      [0, 0, 0, "No untranslated strings. Wrap text with <Trans />", "0"]
    ],
    "public/app/features/alerting/unified/components/rule-viewer/RuleViewer.tsx:5381": [
      [0, 0, 0, "No untranslated strings. Wrap text with <Trans />", "0"],
      [0, 0, 0, "No untranslated strings. Wrap text with <Trans />", "1"],
      [0, 0, 0, "No untranslated strings. Wrap text with <Trans />", "2"]
    ],
    "public/app/features/alerting/unified/components/rule-viewer/tabs/Details.tsx:5381": [
      [0, 0, 0, "No untranslated strings. Wrap text with <Trans />", "0"],
      [0, 0, 0, "No untranslated strings. Wrap text with <Trans />", "1"],
      [0, 0, 0, "No untranslated strings. Wrap text with <Trans />", "2"],
      [0, 0, 0, "No untranslated strings. Wrap text with <Trans />", "3"],
      [0, 0, 0, "No untranslated strings. Wrap text with <Trans />", "4"],
      [0, 0, 0, "No untranslated strings. Wrap text with <Trans />", "5"],
      [0, 0, 0, "No untranslated strings. Wrap text with <Trans />", "6"],
      [0, 0, 0, "No untranslated strings. Wrap text with <Trans />", "7"],
      [0, 0, 0, "No untranslated strings. Wrap text with <Trans />", "8"],
      [0, 0, 0, "No untranslated strings. Wrap text with <Trans />", "9"],
      [0, 0, 0, "No untranslated strings. Wrap text with <Trans />", "10"]
    ],
    "public/app/features/alerting/unified/components/rule-viewer/tabs/Query.tsx:5381": [
      [0, 0, 0, "No untranslated strings. Wrap text with <Trans />", "0"]
    ],
    "public/app/features/alerting/unified/components/rule-viewer/tabs/Routing.tsx:5381": [
      [0, 0, 0, "No untranslated strings. Wrap text with <Trans />", "0"]
    ],
    "public/app/features/alerting/unified/components/rules/AlertInstanceStateFilter.tsx:5381": [
      [0, 0, 0, "No untranslated strings. Wrap text with <Trans />", "0"]
    ],
    "public/app/features/alerting/unified/components/rules/AlertStateTag.tsx:5381": [
      [0, 0, 0, "No untranslated strings. Wrap text with <Trans />", "0"]
    ],
    "public/app/features/alerting/unified/components/rules/CloneRule.tsx:5381": [
      [0, 0, 0, "No untranslated strings. Wrap text with <Trans />", "0"],
      [0, 0, 0, "No untranslated strings. Wrap text with <Trans />", "1"],
      [0, 0, 0, "No untranslated strings. Wrap text with <Trans />", "2"],
      [0, 0, 0, "No untranslated strings. Wrap text with <Trans />", "3"]
    ],
    "public/app/features/alerting/unified/components/rules/CloudRules.tsx:5381": [
      [0, 0, 0, "No untranslated strings. Wrap text with <Trans />", "0"],
      [0, 0, 0, "No untranslated strings. Wrap text with <Trans />", "1"],
      [0, 0, 0, "No untranslated strings. Wrap text with <Trans />", "2"]
    ],
    "public/app/features/alerting/unified/components/rules/EditRuleGroupModal.tsx:5381": [
      [0, 0, 0, "No untranslated strings. Wrap text with <Trans />", "0"],
      [0, 0, 0, "No untranslated strings. Wrap text with <Trans />", "1"],
      [0, 0, 0, "No untranslated strings. Wrap text with <Trans />", "2"],
      [0, 0, 0, "No untranslated strings. Wrap text with <Trans />", "3"],
      [0, 0, 0, "No untranslated strings. Wrap text with <Trans />", "4"],
      [0, 0, 0, "No untranslated strings. Wrap text with <Trans />", "5"]
    ],
    "public/app/features/alerting/unified/components/rules/Filter/RulesFilter.v1.tsx:5381": [
      [0, 0, 0, "No untranslated strings. Wrap text with <Trans />", "0"],
      [0, 0, 0, "No untranslated strings. Wrap text with <Trans />", "1"],
      [0, 0, 0, "No untranslated strings. Wrap text with <Trans />", "2"],
      [0, 0, 0, "No untranslated strings. Wrap text with <Trans />", "3"],
      [0, 0, 0, "No untranslated strings. Wrap text with <Trans />", "4"],
      [0, 0, 0, "No untranslated strings. Wrap text with <Trans />", "5"],
      [0, 0, 0, "No untranslated strings. Wrap text with <Trans />", "6"],
      [0, 0, 0, "No untranslated strings. Wrap text with <Trans />", "7"],
      [0, 0, 0, "No untranslated strings. Wrap text with <Trans />", "8"],
      [0, 0, 0, "No untranslated strings. Wrap text with <Trans />", "9"],
      [0, 0, 0, "No untranslated strings. Wrap text with <Trans />", "10"],
      [0, 0, 0, "No untranslated strings. Wrap text with <Trans />", "11"],
      [0, 0, 0, "No untranslated strings. Wrap text with <Trans />", "12"],
      [0, 0, 0, "No untranslated strings. Wrap text with <Trans />", "13"]
    ],
    "public/app/features/alerting/unified/components/rules/GrafanaRules.tsx:5381": [
      [0, 0, 0, "No untranslated strings. Wrap text with <Trans />", "0"]
    ],
    "public/app/features/alerting/unified/components/rules/RuleConfigStatus.tsx:5381": [
      [0, 0, 0, "No untranslated strings. Wrap text with <Trans />", "0"],
      [0, 0, 0, "No untranslated strings. Wrap text with <Trans />", "1"],
      [0, 0, 0, "No untranslated strings. Wrap text with <Trans />", "2"]
    ],
    "public/app/features/alerting/unified/components/rules/RuleDetails.tsx:5381": [
      [0, 0, 0, "No untranslated strings. Wrap text with <Trans />", "0"]
    ],
    "public/app/features/alerting/unified/components/rules/RuleDetailsButtons.tsx:5381": [
      [0, 0, 0, "No untranslated strings. Wrap text with <Trans />", "0"],
      [0, 0, 0, "No untranslated strings. Wrap text with <Trans />", "1"],
      [0, 0, 0, "No untranslated strings. Wrap text with <Trans />", "2"],
      [0, 0, 0, "No untranslated strings. Wrap text with <Trans />", "3"],
      [0, 0, 0, "No untranslated strings. Wrap text with <Trans />", "4"]
    ],
    "public/app/features/alerting/unified/components/rules/RuleDetailsMatchingInstances.tsx:5381": [
      [0, 0, 0, "No untranslated strings. Wrap text with <Trans />", "0"],
      [0, 0, 0, "No untranslated strings. Wrap text with <Trans />", "1"],
      [0, 0, 0, "No untranslated strings. Wrap text with <Trans />", "2"],
      [0, 0, 0, "No untranslated strings. Wrap text with <Trans />", "3"],
      [0, 0, 0, "No untranslated strings. Wrap text with <Trans />", "4"]
    ],
    "public/app/features/alerting/unified/components/rules/RuleHealth.tsx:5381": [
      [0, 0, 0, "No untranslated strings. Wrap text with <Trans />", "0"]
    ],
    "public/app/features/alerting/unified/components/rules/RuleListErrors.tsx:5381": [
      [0, 0, 0, "No untranslated strings. Wrap text with <Trans />", "0"],
      [0, 0, 0, "No untranslated strings. Wrap text with <Trans />", "1"],
      [0, 0, 0, "No untranslated strings. Wrap text with <Trans />", "2"],
      [0, 0, 0, "No untranslated strings. Wrap text with <Trans />", "3"],
      [0, 0, 0, "No untranslated strings. Wrap text with <Trans />", "4"],
      [0, 0, 0, "No untranslated strings. Wrap text with <Trans />", "5"],
      [0, 0, 0, "No untranslated strings. Wrap text with <Trans />", "6"],
      [0, 0, 0, "No untranslated strings. Wrap text with <Trans />", "7"],
      [0, 0, 0, "No untranslated strings. Wrap text with <Trans />", "8"]
    ],
    "public/app/features/alerting/unified/components/rules/RuleListStateSection.tsx:5381": [
      [0, 0, 0, "No untranslated strings. Wrap text with <Trans />", "0"],
      [0, 0, 0, "No untranslated strings. Wrap text with <Trans />", "1"]
    ],
    "public/app/features/alerting/unified/components/rules/RuleState.tsx:5381": [
      [0, 0, 0, "No untranslated strings. Wrap text with <Trans />", "0"],
      [0, 0, 0, "No untranslated strings. Wrap text with <Trans />", "1"]
    ],
    "public/app/features/alerting/unified/components/rules/RuleStats.tsx:5381": [
      [0, 0, 0, "No untranslated strings. Wrap text with <Trans />", "0"]
    ],
    "public/app/features/alerting/unified/components/rules/RulesGroup.tsx:5381": [
      [0, 0, 0, "No untranslated strings. Wrap text with <Trans />", "0"],
      [0, 0, 0, "No untranslated strings. Wrap text with <Trans />", "1"],
      [0, 0, 0, "No untranslated strings. Wrap text with <Trans />", "2"],
      [0, 0, 0, "No untranslated strings. Wrap text with <Trans />", "3"],
      [0, 0, 0, "No untranslated strings. Wrap text with <Trans />", "4"],
      [0, 0, 0, "No untranslated strings. Wrap text with <Trans />", "5"],
      [0, 0, 0, "No untranslated strings. Wrap text with <Trans />", "6"],
      [0, 0, 0, "No untranslated strings. Wrap text with <Trans />", "7"]
    ],
    "public/app/features/alerting/unified/components/rules/state-history/LogRecordViewer.tsx:5381": [
      [0, 0, 0, "No untranslated strings. Wrap text with <Trans />", "0"],
      [0, 0, 0, "No untranslated strings. Wrap text with <Trans />", "1"]
    ],
    "public/app/features/alerting/unified/components/rules/state-history/LokiStateHistory.tsx:5381": [
      [0, 0, 0, "No untranslated strings. Wrap text with <Trans />", "0"],
      [0, 0, 0, "No untranslated strings. Wrap text with <Trans />", "1"],
      [0, 0, 0, "No untranslated strings. Wrap text with <Trans />", "2"],
      [0, 0, 0, "No untranslated strings. Wrap text with <Trans />", "3"],
      [0, 0, 0, "No untranslated strings. Wrap text with <Trans />", "4"],
      [0, 0, 0, "No untranslated strings. Wrap text with <Trans />", "5"],
      [0, 0, 0, "No untranslated strings. Wrap text with <Trans />", "6"]
    ],
    "public/app/features/alerting/unified/components/rules/state-history/StateHistory.tsx:5381": [
      [0, 0, 0, "No untranslated strings. Wrap text with <Trans />", "0"],
      [0, 0, 0, "No untranslated strings. Wrap text with <Trans />", "1"],
      [0, 0, 0, "No untranslated strings. Wrap text with <Trans />", "2"]
    ],
    "public/app/features/alerting/unified/components/settings/AlertmanagerCard.tsx:5381": [
      [0, 0, 0, "No untranslated strings. Wrap text with <Trans />", "0"],
      [0, 0, 0, "No untranslated strings. Wrap text with <Trans />", "1"],
      [0, 0, 0, "No untranslated strings. Wrap text with <Trans />", "2"]
    ],
    "public/app/features/alerting/unified/components/settings/AlertmanagerConfig.tsx:5381": [
      [0, 0, 0, "No untranslated strings. Wrap text with <Trans />", "0"],
      [0, 0, 0, "No untranslated strings. Wrap text with <Trans />", "1"],
      [0, 0, 0, "No untranslated strings. Wrap text with <Trans />", "2"],
      [0, 0, 0, "No untranslated strings. Wrap text with <Trans />", "3"]
    ],
    "public/app/features/alerting/unified/components/settings/VersionManager.tsx:5381": [
      [0, 0, 0, "No untranslated strings. Wrap text with <Trans />", "0"],
      [0, 0, 0, "No untranslated strings. Wrap text with <Trans />", "1"],
      [0, 0, 0, "No untranslated strings. Wrap text with <Trans />", "2"],
      [0, 0, 0, "No untranslated strings. Wrap text with <Trans />", "3"],
      [0, 0, 0, "No untranslated strings. Wrap text with <Trans />", "4"],
      [0, 0, 0, "No untranslated strings. Wrap text with <Trans />", "5"],
      [0, 0, 0, "No untranslated strings. Wrap text with <Trans />", "6"]
    ],
    "public/app/features/alerting/unified/components/settings/__mocks__/server.ts:5381": [
      [0, 0, 0, "Do not re-export imported variable (\`DataSourcesResponse\`)", "0"],
      [0, 0, 0, "Do not re-export imported variable (\`AdminConfigResponse\`)", "1"],
      [0, 0, 0, "Do not re-export imported variable (\`AlertmanagersResponse\`)", "2"],
      [0, 0, 0, "Do not re-export imported variable (\`InternalAlertmanagerConfiguration\`)", "3"],
      [0, 0, 0, "Do not re-export imported variable (\`VanillaAlertmanagerConfiguration\`)", "4"],
      [0, 0, 0, "Do not re-export imported variable (\`alertmanagerConfigurationHistory\`)", "5"]
    ],
    "public/app/features/alerting/unified/components/silences/MatchersField.tsx:5381": [
      [0, 0, 0, "No untranslated strings. Wrap text with <Trans />", "0"],
      [0, 0, 0, "No untranslated strings. Wrap text with <Trans />", "1"]
    ],
    "public/app/features/alerting/unified/components/silences/SilenceDetails.tsx:5381": [
      [0, 0, 0, "No untranslated strings. Wrap text with <Trans />", "0"],
      [0, 0, 0, "No untranslated strings. Wrap text with <Trans />", "1"],
      [0, 0, 0, "No untranslated strings. Wrap text with <Trans />", "2"],
      [0, 0, 0, "No untranslated strings. Wrap text with <Trans />", "3"],
      [0, 0, 0, "No untranslated strings. Wrap text with <Trans />", "4"]
    ],
    "public/app/features/alerting/unified/components/silences/SilencedAlertsTableRow.tsx:5381": [
      [0, 0, 0, "No untranslated strings. Wrap text with <Trans />", "0"]
    ],
    "public/app/features/alerting/unified/components/silences/SilencedInstancesPreview.tsx:5381": [
      [0, 0, 0, "No untranslated strings. Wrap text with <Trans />", "0"],
      [0, 0, 0, "No untranslated strings. Wrap text with <Trans />", "1"],
      [0, 0, 0, "No untranslated strings. Wrap text with <Trans />", "2"],
      [0, 0, 0, "No untranslated strings. Wrap text with <Trans />", "3"]
    ],
    "public/app/features/alerting/unified/components/silences/SilencesEditor.tsx:5381": [
      [0, 0, 0, "Do not use any type assertions.", "0"],
      [0, 0, 0, "No untranslated strings. Wrap text with <Trans />", "1"],
      [0, 0, 0, "No untranslated strings. Wrap text with <Trans />", "2"],
      [0, 0, 0, "No untranslated strings. Wrap text with <Trans />", "3"]
    ],
    "public/app/features/alerting/unified/components/silences/SilencesFilter.tsx:5381": [
      [0, 0, 0, "Do not use any type assertions.", "0"],
      [0, 0, 0, "No untranslated strings. Wrap text with <Trans />", "1"],
      [0, 0, 0, "No untranslated strings. Wrap text with <Trans />", "2"],
      [0, 0, 0, "No untranslated strings. Wrap text with <Trans />", "3"],
      [0, 0, 0, "No untranslated strings. Wrap text with <Trans />", "4"]
    ],
    "public/app/features/alerting/unified/home/GettingStarted.tsx:5381": [
      [0, 0, 0, "No untranslated strings. Wrap text with <Trans />", "0"],
      [0, 0, 0, "No untranslated strings. Wrap text with <Trans />", "1"],
      [0, 0, 0, "No untranslated strings. Wrap text with <Trans />", "2"],
      [0, 0, 0, "No untranslated strings. Wrap text with <Trans />", "3"],
      [0, 0, 0, "No untranslated strings. Wrap text with <Trans />", "4"],
      [0, 0, 0, "No untranslated strings. Wrap text with <Trans />", "5"],
      [0, 0, 0, "No untranslated strings. Wrap text with <Trans />", "6"],
      [0, 0, 0, "No untranslated strings. Wrap text with <Trans />", "7"],
      [0, 0, 0, "No untranslated strings. Wrap text with <Trans />", "8"],
      [0, 0, 0, "No untranslated strings. Wrap text with <Trans />", "9"],
      [0, 0, 0, "No untranslated strings. Wrap text with <Trans />", "10"],
      [0, 0, 0, "No untranslated strings. Wrap text with <Trans />", "11"],
      [0, 0, 0, "No untranslated strings. Wrap text with <Trans />", "12"],
      [0, 0, 0, "No untranslated strings. Wrap text with <Trans />", "13"]
    ],
    "public/app/features/alerting/unified/home/Insights.tsx:5381": [
      [0, 0, 0, "No untranslated strings. Wrap text with <Trans />", "0"],
      [0, 0, 0, "No untranslated strings. Wrap text with <Trans />", "1"],
      [0, 0, 0, "No untranslated strings. Wrap text with <Trans />", "2"]
    ],
    "public/app/features/alerting/unified/home/PluginIntegrations.tsx:5381": [
      [0, 0, 0, "No untranslated strings. Wrap text with <Trans />", "0"]
    ],
    "public/app/features/alerting/unified/hooks/useAlertmanagerConfig.ts:5381": [
      [0, 0, 0, "Do not use any type assertions.", "0"]
    ],
    "public/app/features/alerting/unified/hooks/useControlledFieldArray.ts:5381": [
      [0, 0, 0, "Unexpected any. Specify a different type.", "0"]
    ],
    "public/app/features/alerting/unified/insights/InsightsMenuButton.tsx:5381": [
      [0, 0, 0, "Do not use any type assertions.", "0"],
      [0, 0, 0, "No untranslated strings. Wrap text with <Trans />", "1"],
      [0, 0, 0, "No untranslated strings. Wrap text with <Trans />", "2"]
    ],
    "public/app/features/alerting/unified/mocks.ts:5381": [
      [0, 0, 0, "Do not use any type assertions.", "0"],
      [0, 0, 0, "Do not use any type assertions.", "1"],
      [0, 0, 0, "Do not use any type assertions.", "2"],
      [0, 0, 0, "Do not use any type assertions.", "3"],
      [0, 0, 0, "Unexpected any. Specify a different type.", "4"],
      [0, 0, 0, "Unexpected any. Specify a different type.", "5"],
      [0, 0, 0, "Unexpected any. Specify a different type.", "6"],
      [0, 0, 0, "Unexpected any. Specify a different type.", "7"],
      [0, 0, 0, "Do not use any type assertions.", "8"]
    ],
    "public/app/features/alerting/unified/types/receiver-form.ts:5381": [
      [0, 0, 0, "Unexpected any. Specify a different type.", "0"],
      [0, 0, 0, "Unexpected any. Specify a different type.", "1"]
    ],
    "public/app/features/alerting/unified/utils/misc.test.ts:5381": [
      [0, 0, 0, "Unexpected any. Specify a different type.", "0"],
      [0, 0, 0, "Unexpected any. Specify a different type.", "1"],
      [0, 0, 0, "Unexpected any. Specify a different type.", "2"]
    ],
    "public/app/features/alerting/unified/utils/receiver-form.ts:5381": [
      [0, 0, 0, "Do not use any type assertions.", "0"],
      [0, 0, 0, "Do not use any type assertions.", "1"],
      [0, 0, 0, "Do not use any type assertions.", "2"],
      [0, 0, 0, "Unexpected any. Specify a different type.", "3"]
    ],
    "public/app/features/alerting/unified/utils/redux.ts:5381": [
      [0, 0, 0, "Unexpected any. Specify a different type.", "0"],
      [0, 0, 0, "Unexpected any. Specify a different type.", "1"],
      [0, 0, 0, "Do not use any type assertions.", "2"],
      [0, 0, 0, "Do not use any type assertions.", "3"],
      [0, 0, 0, "Do not use any type assertions.", "4"],
      [0, 0, 0, "Do not use any type assertions.", "5"],
      [0, 0, 0, "Do not use any type assertions.", "6"],
      [0, 0, 0, "Do not use any type assertions.", "7"]
    ],
    "public/app/features/alerting/unified/utils/rules.ts:5381": [
      [0, 0, 0, "Unexpected any. Specify a different type.", "0"],
      [0, 0, 0, "Do not use any type assertions.", "1"],
      [0, 0, 0, "Do not use any type assertions.", "2"],
      [0, 0, 0, "Do not use any type assertions.", "3"]
    ],
    "public/app/features/annotations/components/AnnotationResultMapper.tsx:5381": [
      [0, 0, 0, "No untranslated strings. Wrap text with <Trans />", "0"],
      [0, 0, 0, "No untranslated strings. Wrap text with <Trans />", "1"],
      [0, 0, 0, "No untranslated strings. Wrap text with <Trans />", "2"]
    ],
    "public/app/features/annotations/components/StandardAnnotationQueryEditor.tsx:5381": [
      [0, 0, 0, "No untranslated strings. Wrap text with <Trans />", "0"],
      [0, 0, 0, "No untranslated strings. Wrap text with <Trans />", "1"],
      [0, 0, 0, "No untranslated strings. Wrap text with <Trans />", "2"],
      [0, 0, 0, "No untranslated strings. Wrap text with <Trans />", "3"],
      [0, 0, 0, "No untranslated strings. Wrap text with <Trans />", "4"]
    ],
    "public/app/features/annotations/events_processing.ts:5381": [
      [0, 0, 0, "Unexpected any. Specify a different type.", "0"]
    ],
    "public/app/features/annotations/standardAnnotationSupport.ts:5381": [
      [0, 0, 0, "Unexpected any. Specify a different type.", "0"],
      [0, 0, 0, "Do not use any type assertions.", "1"],
      [0, 0, 0, "Unexpected any. Specify a different type.", "2"]
    ],
    "public/app/features/api-keys/ApiKeysPage.tsx:5381": [
      [0, 0, 0, "No untranslated strings. Wrap text with <Trans />", "0"],
      [0, 0, 0, "No untranslated strings. Wrap text with <Trans />", "1"],
      [0, 0, 0, "No untranslated strings. Wrap text with <Trans />", "2"],
      [0, 0, 0, "No untranslated strings. Wrap text with <Trans />", "3"],
      [0, 0, 0, "No untranslated strings. Wrap text with <Trans />", "4"],
      [0, 0, 0, "No untranslated strings. Wrap text with <Trans />", "5"],
      [0, 0, 0, "No untranslated strings. Wrap text with <Trans />", "6"],
      [0, 0, 0, "No untranslated strings. Wrap text with <Trans />", "7"],
      [0, 0, 0, "No untranslated strings. Wrap text with <Trans />", "8"],
      [0, 0, 0, "No untranslated strings. Wrap text with <Trans />", "9"]
    ],
    "public/app/features/api-keys/ApiKeysTable.tsx:5381": [
      [0, 0, 0, "No untranslated strings. Wrap text with <Trans />", "0"],
      [0, 0, 0, "No untranslated strings. Wrap text with <Trans />", "1"],
      [0, 0, 0, "No untranslated strings. Wrap text with <Trans />", "2"],
      [0, 0, 0, "No untranslated strings. Wrap text with <Trans />", "3"],
      [0, 0, 0, "No untranslated strings. Wrap text with <Trans />", "4"]
    ],
    "public/app/features/api-keys/MigrateToServiceAccountsCard.tsx:5381": [
      [0, 0, 0, "No untranslated strings. Wrap text with <Trans />", "0"],
      [0, 0, 0, "No untranslated strings. Wrap text with <Trans />", "1"],
      [0, 0, 0, "No untranslated strings. Wrap text with <Trans />", "2"],
      [0, 0, 0, "No untranslated strings. Wrap text with <Trans />", "3"],
      [0, 0, 0, "No untranslated strings. Wrap text with <Trans />", "4"]
    ],
    "public/app/features/auth-config/AuthDrawer.tsx:5381": [
      [0, 0, 0, "No untranslated strings. Wrap text with <Trans />", "0"],
      [0, 0, 0, "No untranslated strings. Wrap text with <Trans />", "1"],
      [0, 0, 0, "No untranslated strings. Wrap text with <Trans />", "2"],
      [0, 0, 0, "No untranslated strings. Wrap text with <Trans />", "3"],
      [0, 0, 0, "No untranslated strings. Wrap text with <Trans />", "4"],
      [0, 0, 0, "No untranslated strings. Wrap text with <Trans />", "5"],
      [0, 0, 0, "No untranslated strings. Wrap text with <Trans />", "6"]
    ],
    "public/app/features/auth-config/AuthProvidersListPage.tsx:5381": [
      [0, 0, 0, "No untranslated strings. Wrap text with <Trans />", "0"],
      [0, 0, 0, "No untranslated strings. Wrap text with <Trans />", "1"],
      [0, 0, 0, "No untranslated strings. Wrap text with <Trans />", "2"],
      [0, 0, 0, "No untranslated strings. Wrap text with <Trans />", "3"]
    ],
    "public/app/features/auth-config/ProviderConfigForm.tsx:5381": [
      [0, 0, 0, "No untranslated strings. Wrap text with <Trans />", "0"],
      [0, 0, 0, "No untranslated strings. Wrap text with <Trans />", "1"],
      [0, 0, 0, "No untranslated strings. Wrap text with <Trans />", "2"]
    ],
    "public/app/features/auth-config/components/ConfigureAuthCTA.tsx:5381": [
      [0, 0, 0, "No untranslated strings. Wrap text with <Trans />", "0"],
      [0, 0, 0, "No untranslated strings. Wrap text with <Trans />", "1"],
      [0, 0, 0, "No untranslated strings. Wrap text with <Trans />", "2"]
    ],
    "public/app/features/auth-config/fields.tsx:5381": [
      [0, 0, 0, "No untranslated strings. Wrap text with <Trans />", "0"],
      [0, 0, 0, "No untranslated strings. Wrap text with <Trans />", "1"],
      [0, 0, 0, "No untranslated strings. Wrap text with <Trans />", "2"],
      [0, 0, 0, "No untranslated strings. Wrap text with <Trans />", "3"],
      [0, 0, 0, "No untranslated strings. Wrap text with <Trans />", "4"],
      [0, 0, 0, "No untranslated strings. Wrap text with <Trans />", "5"],
      [0, 0, 0, "No untranslated strings. Wrap text with <Trans />", "6"],
      [0, 0, 0, "No untranslated strings. Wrap text with <Trans />", "7"],
      [0, 0, 0, "No untranslated strings. Wrap text with <Trans />", "8"]
    ],
    "public/app/features/auth-config/index.ts:5381": [
      [0, 0, 0, "Do not use export all (\`export * from ...\`)", "0"]
    ],
    "public/app/features/auth-config/utils/data.ts:5381": [
      [0, 0, 0, "Do not use any type assertions.", "0"]
    ],
    "public/app/features/browse-dashboards/api/browseDashboardsAPI.ts:5381": [
      [0, 0, 0, "Do not re-export imported variable (\`@reduxjs/toolkit/query/react\`)", "0"]
    ],
    "public/app/features/browse-dashboards/components/BrowseView.tsx:5381": [
      [0, 0, 0, "No untranslated strings. Wrap text with <Trans />", "0"]
    ],
    "public/app/features/browse-dashboards/components/NameCell.tsx:5381": [
      [0, 0, 0, "No untranslated strings. Wrap text with <Trans />", "0"]
    ],
    "public/app/features/browse-dashboards/state/index.ts:5381": [
      [0, 0, 0, "Do not use export all (\`export * from ...\`)", "0"],
      [0, 0, 0, "Do not use export all (\`export * from ...\`)", "1"],
      [0, 0, 0, "Do not use export all (\`export * from ...\`)", "2"]
    ],
    "public/app/features/canvas/elements/notFound.tsx:5381": [
      [0, 0, 0, "No untranslated strings. Wrap text with <Trans />", "0"]
    ],
    "public/app/features/canvas/runtime/ables.tsx:5381": [
      [0, 0, 0, "No untranslated strings. Wrap text with <Trans />", "0"],
      [0, 0, 0, "No untranslated strings. Wrap text with <Trans />", "1"]
    ],
    "public/app/features/canvas/runtime/frame.tsx:5381": [
      [0, 0, 0, "No untranslated strings. Wrap text with <Trans />", "0"]
    ],
<<<<<<< HEAD
    "public/app/features/canvas/runtime/scene.tsx:5381": [
      [0, 0, 0, "Do not use any type assertions.", "0"],
      [0, 0, 0, "Do not use any type assertions.", "1"]
    ],
    "public/app/features/canvas/types.ts:5381": [
      [0, 0, 0, "Do not re-export imported variable (\`Placement\`)", "0"],
      [0, 0, 0, "Do not re-export imported variable (\`Constraint\`)", "1"],
      [0, 0, 0, "Do not re-export imported variable (\`HorizontalConstraint\`)", "2"],
      [0, 0, 0, "Do not re-export imported variable (\`VerticalConstraint\`)", "3"],
      [0, 0, 0, "Do not re-export imported variable (\`BackgroundImageSize\`)", "4"],
      [0, 0, 0, "Do not re-export imported variable (\`LineConfig\`)", "5"],
      [0, 0, 0, "Do not re-export imported variable (\`BackgroundConfig\`)", "6"]
=======
    "public/app/features/commandPalette/ResultItem.tsx:5381": [
      [0, 0, 0, "No untranslated strings. Wrap text with <Trans />", "0"]
>>>>>>> e4fbae03
    ],
    "public/app/features/connections/components/ConnectionsRedirectNotice/ConnectionsRedirectNotice.tsx:5381": [
      [0, 0, 0, "No untranslated strings. Wrap text with <Trans />", "0"],
      [0, 0, 0, "No untranslated strings. Wrap text with <Trans />", "1"]
    ],
    "public/app/features/connections/components/ConnectionsRedirectNotice/index.ts:5381": [
      [0, 0, 0, "Do not use export all (\`export * from ...\`)", "0"]
    ],
    "public/app/features/connections/pages/DataSourceDetailsPage.tsx:5381": [
      [0, 0, 0, "No untranslated strings. Wrap text with <Trans />", "0"],
      [0, 0, 0, "No untranslated strings. Wrap text with <Trans />", "1"],
      [0, 0, 0, "No untranslated strings. Wrap text with <Trans />", "2"],
      [0, 0, 0, "No untranslated strings. Wrap text with <Trans />", "3"],
      [0, 0, 0, "No untranslated strings. Wrap text with <Trans />", "4"]
    ],
    "public/app/features/connections/pages/index.tsx:5381": [
      [0, 0, 0, "Do not re-export imported variable (\`./AddNewConnectionPage\`)", "0"],
      [0, 0, 0, "Do not re-export imported variable (\`./DataSourceDetailsPage\`)", "1"],
      [0, 0, 0, "Do not re-export imported variable (\`./DataSourcesListPage\`)", "2"],
      [0, 0, 0, "Do not re-export imported variable (\`./DataSourceDashboardsPage\`)", "3"],
      [0, 0, 0, "Do not re-export imported variable (\`./EditDataSourcePage\`)", "4"],
      [0, 0, 0, "Do not re-export imported variable (\`./NewDataSourcePage\`)", "5"]
    ],
    "public/app/features/connections/tabs/ConnectData/CardGrid/index.tsx:5381": [
      [0, 0, 0, "Do not use export all (\`export * from ...\`)", "0"]
    ],
    "public/app/features/connections/tabs/ConnectData/CategoryHeader/index.tsx:5381": [
      [0, 0, 0, "Do not use export all (\`export * from ...\`)", "0"]
    ],
    "public/app/features/connections/tabs/ConnectData/ConnectData.tsx:5381": [
      [0, 0, 0, "No untranslated strings. Wrap text with <Trans />", "0"]
    ],
    "public/app/features/connections/tabs/ConnectData/NoAccessModal/NoAccessModal.tsx:5381": [
      [0, 0, 0, "No untranslated strings. Wrap text with <Trans />", "0"],
      [0, 0, 0, "No untranslated strings. Wrap text with <Trans />", "1"],
      [0, 0, 0, "No untranslated strings. Wrap text with <Trans />", "2"],
      [0, 0, 0, "No untranslated strings. Wrap text with <Trans />", "3"],
      [0, 0, 0, "No untranslated strings. Wrap text with <Trans />", "4"],
      [0, 0, 0, "No untranslated strings. Wrap text with <Trans />", "5"]
    ],
    "public/app/features/connections/tabs/ConnectData/NoAccessModal/index.tsx:5381": [
      [0, 0, 0, "Do not use export all (\`export * from ...\`)", "0"]
    ],
    "public/app/features/connections/tabs/ConnectData/Search/index.tsx:5381": [
      [0, 0, 0, "Do not use export all (\`export * from ...\`)", "0"]
    ],
    "public/app/features/connections/tabs/ConnectData/index.tsx:5381": [
      [0, 0, 0, "Do not use export all (\`export * from ...\`)", "0"]
    ],
    "public/app/features/correlations/Forms/ConfigureCorrelationTargetForm.tsx:5381": [
      [0, 0, 0, "Do not use any type assertions.", "0"],
      [0, 0, 0, "Do not use any type assertions.", "1"]
    ],
    "public/app/features/correlations/components/EmptyCorrelationsCTA.tsx:5381": [
      [0, 0, 0, "No untranslated strings. Wrap text with <Trans />", "0"],
      [0, 0, 0, "No untranslated strings. Wrap text with <Trans />", "1"]
    ],
    "public/app/features/correlations/components/Wizard/index.ts:5381": [
      [0, 0, 0, "Do not use export all (\`export * from ...\`)", "0"],
      [0, 0, 0, "Do not use export all (\`export * from ...\`)", "1"]
    ],
    "public/app/features/correlations/types.ts:5381": [
      [0, 0, 0, "Unexpected any. Specify a different type.", "0"],
      [0, 0, 0, "Unexpected any. Specify a different type.", "1"]
    ],
    "public/app/features/dashboard-scene/addToDashboard/AddToDashboardForm.tsx:5381": [
      [0, 0, 0, "No untranslated strings. Wrap text with <Trans />", "0"],
      [0, 0, 0, "No untranslated strings. Wrap text with <Trans />", "1"],
      [0, 0, 0, "No untranslated strings. Wrap text with <Trans />", "2"]
    ],
    "public/app/features/dashboard-scene/embedding/EmbeddedDashboardTestPage.tsx:5381": [
      [0, 0, 0, "No untranslated strings. Wrap text with <Trans />", "0"]
    ],
    "public/app/features/dashboard-scene/inspect/HelpWizard/HelpWizard.tsx:5381": [
      [0, 0, 0, "No untranslated strings. Wrap text with <Trans />", "0"],
      [0, 0, 0, "No untranslated strings. Wrap text with <Trans />", "1"],
      [0, 0, 0, "No untranslated strings. Wrap text with <Trans />", "2"],
      [0, 0, 0, "No untranslated strings. Wrap text with <Trans />", "3"],
      [0, 0, 0, "No untranslated strings. Wrap text with <Trans />", "4"],
      [0, 0, 0, "No untranslated strings. Wrap text with <Trans />", "5"],
      [0, 0, 0, "No untranslated strings. Wrap text with <Trans />", "6"],
      [0, 0, 0, "No untranslated strings. Wrap text with <Trans />", "7"],
      [0, 0, 0, "No untranslated strings. Wrap text with <Trans />", "8"],
      [0, 0, 0, "No untranslated strings. Wrap text with <Trans />", "9"],
      [0, 0, 0, "No untranslated strings. Wrap text with <Trans />", "10"]
    ],
    "public/app/features/dashboard-scene/inspect/HelpWizard/utils.ts:5381": [
      [0, 0, 0, "Do not use any type assertions.", "0"]
    ],
    "public/app/features/dashboard-scene/inspect/InspectDataTab.tsx:5381": [
      [0, 0, 0, "No untranslated strings. Wrap text with <Trans />", "0"]
    ],
    "public/app/features/dashboard-scene/inspect/InspectJsonTab.tsx:5381": [
      [0, 0, 0, "No untranslated strings. Wrap text with <Trans />", "0"]
    ],
    "public/app/features/dashboard-scene/inspect/PanelInspectDrawer.tsx:5381": [
      [0, 0, 0, "No untranslated strings. Wrap text with <Trans />", "0"]
    ],
    "public/app/features/dashboard-scene/pages/DashboardScenePage.tsx:5381": [
      [0, 0, 0, "Do not use any type assertions.", "0"],
      [0, 0, 0, "Unexpected any. Specify a different type.", "1"],
      [0, 0, 0, "Do not use any type assertions.", "2"]
    ],
    "public/app/features/dashboard-scene/panel-edit/LibraryVizPanelInfo.tsx:5381": [
      [0, 0, 0, "No untranslated strings. Wrap text with <Trans />", "0"]
    ],
    "public/app/features/dashboard-scene/panel-edit/PanelDataPane/EmptyTransformationsMessage.tsx:5381": [
      [0, 0, 0, "No untranslated strings. Wrap text with <Trans />", "0"]
    ],
    "public/app/features/dashboard-scene/panel-edit/PanelDataPane/NewAlertRuleButton.tsx:5381": [
      [0, 0, 0, "No untranslated strings. Wrap text with <Trans />", "0"],
      [0, 0, 0, "No untranslated strings. Wrap text with <Trans />", "1"],
      [0, 0, 0, "No untranslated strings. Wrap text with <Trans />", "2"]
    ],
    "public/app/features/dashboard-scene/panel-edit/PanelDataPane/PanelDataAlertingTab.tsx:5381": [
      [0, 0, 0, "No untranslated strings. Wrap text with <Trans />", "0"],
      [0, 0, 0, "No untranslated strings. Wrap text with <Trans />", "1"]
    ],
    "public/app/features/dashboard-scene/panel-edit/PanelDataPane/PanelDataPane.tsx:5381": [
      [0, 0, 0, "Do not use any type assertions.", "0"]
    ],
    "public/app/features/dashboard-scene/panel-edit/PanelDataPane/PanelDataQueriesTab.tsx:5381": [
      [0, 0, 0, "No untranslated strings. Wrap text with <Trans />", "0"],
      [0, 0, 0, "No untranslated strings. Wrap text with <Trans />", "1"]
    ],
    "public/app/features/dashboard-scene/panel-edit/PanelDataPane/PanelDataTransformationsTab.tsx:5381": [
      [0, 0, 0, "No untranslated strings. Wrap text with <Trans />", "0"],
      [0, 0, 0, "No untranslated strings. Wrap text with <Trans />", "1"]
    ],
    "public/app/features/dashboard-scene/panel-edit/PanelDataPane/TransformationsDrawer.tsx:5381": [
      [0, 0, 0, "No untranslated strings. Wrap text with <Trans />", "0"]
    ],
    "public/app/features/dashboard-scene/panel-edit/SaveLibraryVizPanelModal.tsx:5381": [
      [0, 0, 0, "No untranslated strings. Wrap text with <Trans />", "0"],
      [0, 0, 0, "No untranslated strings. Wrap text with <Trans />", "1"],
      [0, 0, 0, "No untranslated strings. Wrap text with <Trans />", "2"],
      [0, 0, 0, "No untranslated strings. Wrap text with <Trans />", "3"],
      [0, 0, 0, "No untranslated strings. Wrap text with <Trans />", "4"],
      [0, 0, 0, "No untranslated strings. Wrap text with <Trans />", "5"],
      [0, 0, 0, "No untranslated strings. Wrap text with <Trans />", "6"]
    ],
    "public/app/features/dashboard-scene/saving/DashboardPrompt.tsx:5381": [
      [0, 0, 0, "No untranslated strings. Wrap text with <Trans />", "0"],
      [0, 0, 0, "No untranslated strings. Wrap text with <Trans />", "1"],
      [0, 0, 0, "No untranslated strings. Wrap text with <Trans />", "2"],
      [0, 0, 0, "No untranslated strings. Wrap text with <Trans />", "3"]
    ],
    "public/app/features/dashboard-scene/saving/SaveDashboardAsForm.tsx:5381": [
      [0, 0, 0, "No untranslated strings. Wrap text with <Trans />", "0"],
      [0, 0, 0, "No untranslated strings. Wrap text with <Trans />", "1"],
      [0, 0, 0, "No untranslated strings. Wrap text with <Trans />", "2"]
    ],
    "public/app/features/dashboard-scene/saving/SaveDashboardForm.tsx:5381": [
      [0, 0, 0, "No untranslated strings. Wrap text with <Trans />", "0"],
      [0, 0, 0, "No untranslated strings. Wrap text with <Trans />", "1"],
      [0, 0, 0, "No untranslated strings. Wrap text with <Trans />", "2"],
      [0, 0, 0, "No untranslated strings. Wrap text with <Trans />", "3"],
      [0, 0, 0, "No untranslated strings. Wrap text with <Trans />", "4"],
      [0, 0, 0, "No untranslated strings. Wrap text with <Trans />", "5"]
    ],
    "public/app/features/dashboard-scene/saving/SaveProvisionedDashboardForm.tsx:5381": [
      [0, 0, 0, "No untranslated strings. Wrap text with <Trans />", "0"],
      [0, 0, 0, "No untranslated strings. Wrap text with <Trans />", "1"],
      [0, 0, 0, "No untranslated strings. Wrap text with <Trans />", "2"],
      [0, 0, 0, "No untranslated strings. Wrap text with <Trans />", "3"],
      [0, 0, 0, "No untranslated strings. Wrap text with <Trans />", "4"],
      [0, 0, 0, "No untranslated strings. Wrap text with <Trans />", "5"],
      [0, 0, 0, "No untranslated strings. Wrap text with <Trans />", "6"],
      [0, 0, 0, "No untranslated strings. Wrap text with <Trans />", "7"]
    ],
    "public/app/features/dashboard-scene/saving/getDashboardChanges.ts:5381": [
      [0, 0, 0, "Unexpected any. Specify a different type.", "0"],
      [0, 0, 0, "Do not use any type assertions.", "1"],
      [0, 0, 0, "Do not use any type assertions.", "2"],
      [0, 0, 0, "Do not use any type assertions.", "3"],
      [0, 0, 0, "Do not use any type assertions.", "4"]
    ],
    "public/app/features/dashboard-scene/saving/shared.tsx:5381": [
      [0, 0, 0, "No untranslated strings. Wrap text with <Trans />", "0"]
    ],
    "public/app/features/dashboard-scene/scene/NavToolbarActions.tsx:5381": [
      [0, 0, 0, "No untranslated strings. Wrap text with <Trans />", "0"],
      [0, 0, 0, "No untranslated strings. Wrap text with <Trans />", "1"],
      [0, 0, 0, "No untranslated strings. Wrap text with <Trans />", "2"],
      [0, 0, 0, "No untranslated strings. Wrap text with <Trans />", "3"],
      [0, 0, 0, "No untranslated strings. Wrap text with <Trans />", "4"],
      [0, 0, 0, "No untranslated strings. Wrap text with <Trans />", "5"],
      [0, 0, 0, "No untranslated strings. Wrap text with <Trans />", "6"],
      [0, 0, 0, "No untranslated strings. Wrap text with <Trans />", "7"],
      [0, 0, 0, "No untranslated strings. Wrap text with <Trans />", "8"],
      [0, 0, 0, "No untranslated strings. Wrap text with <Trans />", "9"],
      [0, 0, 0, "No untranslated strings. Wrap text with <Trans />", "10"],
      [0, 0, 0, "No untranslated strings. Wrap text with <Trans />", "11"],
      [0, 0, 0, "No untranslated strings. Wrap text with <Trans />", "12"]
    ],
    "public/app/features/dashboard-scene/scene/PanelMenuBehavior.tsx:5381": [
      [0, 0, 0, "Do not use any type assertions.", "0"]
    ],
    "public/app/features/dashboard-scene/scene/PanelSearchLayout.tsx:5381": [
      [0, 0, 0, "Do not use any type assertions.", "0"]
    ],
    "public/app/features/dashboard-scene/scene/row-actions/RowActions.tsx:5381": [
      [0, 0, 0, "No untranslated strings. Wrap text with <Trans />", "0"],
      [0, 0, 0, "No untranslated strings. Wrap text with <Trans />", "1"],
      [0, 0, 0, "No untranslated strings. Wrap text with <Trans />", "2"]
    ],
    "public/app/features/dashboard-scene/scene/row-actions/RowOptionsForm.tsx:5381": [
      [0, 0, 0, "No untranslated strings. Wrap text with <Trans />", "0"],
      [0, 0, 0, "No untranslated strings. Wrap text with <Trans />", "1"]
    ],
    "public/app/features/dashboard-scene/scene/types.ts:5381": [
      [0, 0, 0, "Unexpected any. Specify a different type.", "0"],
      [0, 0, 0, "Unexpected any. Specify a different type.", "1"]
    ],
    "public/app/features/dashboard-scene/serialization/angularMigration.test.ts:5381": [
      [0, 0, 0, "Unexpected any. Specify a different type.", "0"]
    ],
    "public/app/features/dashboard-scene/serialization/buildNewDashboardSaveModel.ts:5381": [
      [0, 0, 0, "Do not use any type assertions.", "0"]
    ],
    "public/app/features/dashboard-scene/serialization/transformSceneToSaveModel.test.ts:5381": [
      [0, 0, 0, "Unexpected any. Specify a different type.", "0"]
    ],
    "public/app/features/dashboard-scene/serialization/transformSceneToSaveModel.ts:5381": [
      [0, 0, 0, "Do not use any type assertions.", "0"],
      [0, 0, 0, "Do not use any type assertions.", "1"],
      [0, 0, 0, "Do not use any type assertions.", "2"],
      [0, 0, 0, "Unexpected any. Specify a different type.", "3"],
      [0, 0, 0, "Do not use any type assertions.", "4"],
      [0, 0, 0, "Do not use any type assertions.", "5"],
      [0, 0, 0, "Do not use any type assertions.", "6"],
      [0, 0, 0, "Do not use any type assertions.", "7"],
      [0, 0, 0, "Do not use any type assertions.", "8"]
    ],
    "public/app/features/dashboard-scene/serialization/transformSceneToSaveModelSchemaV2.ts:5381": [
      [0, 0, 0, "Do not use any type assertions.", "0"],
      [0, 0, 0, "Do not use any type assertions.", "1"],
      [0, 0, 0, "Unexpected any. Specify a different type.", "2"],
      [0, 0, 0, "Do not use any type assertions.", "3"],
      [0, 0, 0, "Do not use any type assertions.", "4"],
      [0, 0, 0, "Unexpected any. Specify a different type.", "5"]
    ],
    "public/app/features/dashboard-scene/settings/DeleteDashboardButton.tsx:5381": [
      [0, 0, 0, "No untranslated strings. Wrap text with <Trans />", "0"],
      [0, 0, 0, "No untranslated strings. Wrap text with <Trans />", "1"],
      [0, 0, 0, "No untranslated strings. Wrap text with <Trans />", "2"],
      [0, 0, 0, "No untranslated strings. Wrap text with <Trans />", "3"],
      [0, 0, 0, "No untranslated strings. Wrap text with <Trans />", "4"],
      [0, 0, 0, "No untranslated strings. Wrap text with <Trans />", "5"]
    ],
    "public/app/features/dashboard-scene/settings/JsonModelEditView.tsx:5381": [
      [0, 0, 0, "No untranslated strings. Wrap text with <Trans />", "0"],
      [0, 0, 0, "No untranslated strings. Wrap text with <Trans />", "1"],
      [0, 0, 0, "No untranslated strings. Wrap text with <Trans />", "2"],
      [0, 0, 0, "No untranslated strings. Wrap text with <Trans />", "3"],
      [0, 0, 0, "No untranslated strings. Wrap text with <Trans />", "4"]
    ],
    "public/app/features/dashboard-scene/settings/annotations/AnnotationSettingsEdit.tsx:5381": [
      [0, 0, 0, "No untranslated strings. Wrap text with <Trans />", "0"],
      [0, 0, 0, "No untranslated strings. Wrap text with <Trans />", "1"],
      [0, 0, 0, "No untranslated strings. Wrap text with <Trans />", "2"]
    ],
    "public/app/features/dashboard-scene/settings/annotations/AnnotationSettingsList.tsx:5381": [
      [0, 0, 0, "No untranslated strings. Wrap text with <Trans />", "0"],
      [0, 0, 0, "No untranslated strings. Wrap text with <Trans />", "1"],
      [0, 0, 0, "No untranslated strings. Wrap text with <Trans />", "2"],
      [0, 0, 0, "No untranslated strings. Wrap text with <Trans />", "3"],
      [0, 0, 0, "No untranslated strings. Wrap text with <Trans />", "4"]
    ],
    "public/app/features/dashboard-scene/settings/annotations/index.tsx:5381": [
      [0, 0, 0, "Do not re-export imported variable (\`./AnnotationSettingsEdit\`)", "0"],
      [0, 0, 0, "Do not re-export imported variable (\`./AnnotationSettingsList\`)", "1"]
    ],
    "public/app/features/dashboard-scene/settings/links/DashboardLinkForm.tsx:5381": [
      [0, 0, 0, "No untranslated strings. Wrap text with <Trans />", "0"]
    ],
    "public/app/features/dashboard-scene/settings/links/DashboardLinkList.tsx:5381": [
      [0, 0, 0, "No untranslated strings. Wrap text with <Trans />", "0"],
      [0, 0, 0, "No untranslated strings. Wrap text with <Trans />", "1"],
      [0, 0, 0, "No untranslated strings. Wrap text with <Trans />", "2"]
    ],
    "public/app/features/dashboard-scene/settings/variables/VariableEditorForm.tsx:5381": [
      [0, 0, 0, "No untranslated strings. Wrap text with <Trans />", "0"],
      [0, 0, 0, "No untranslated strings. Wrap text with <Trans />", "1"],
      [0, 0, 0, "No untranslated strings. Wrap text with <Trans />", "2"]
    ],
    "public/app/features/dashboard-scene/settings/variables/VariableEditorList.tsx:5381": [
      [0, 0, 0, "No untranslated strings. Wrap text with <Trans />", "0"],
      [0, 0, 0, "No untranslated strings. Wrap text with <Trans />", "1"],
      [0, 0, 0, "No untranslated strings. Wrap text with <Trans />", "2"]
    ],
    "public/app/features/dashboard-scene/settings/variables/components/AdHocVariableForm.tsx:5381": [
      [0, 0, 0, "No untranslated strings. Wrap text with <Trans />", "0"]
    ],
    "public/app/features/dashboard-scene/settings/variables/components/ConstantVariableForm.tsx:5381": [
      [0, 0, 0, "No untranslated strings. Wrap text with <Trans />", "0"]
    ],
    "public/app/features/dashboard-scene/settings/variables/components/CustomVariableForm.tsx:5381": [
      [0, 0, 0, "No untranslated strings. Wrap text with <Trans />", "0"],
      [0, 0, 0, "No untranslated strings. Wrap text with <Trans />", "1"]
    ],
    "public/app/features/dashboard-scene/settings/variables/components/DataSourceVariableForm.tsx:5381": [
      [0, 0, 0, "No untranslated strings. Wrap text with <Trans />", "0"],
      [0, 0, 0, "No untranslated strings. Wrap text with <Trans />", "1"],
      [0, 0, 0, "No untranslated strings. Wrap text with <Trans />", "2"],
      [0, 0, 0, "No untranslated strings. Wrap text with <Trans />", "3"],
      [0, 0, 0, "No untranslated strings. Wrap text with <Trans />", "4"]
    ],
    "public/app/features/dashboard-scene/settings/variables/components/GroupByVariableForm.tsx:5381": [
      [0, 0, 0, "No untranslated strings. Wrap text with <Trans />", "0"]
    ],
    "public/app/features/dashboard-scene/settings/variables/components/IntervalVariableForm.tsx:5381": [
      [0, 0, 0, "No untranslated strings. Wrap text with <Trans />", "0"]
    ],
    "public/app/features/dashboard-scene/settings/variables/components/QueryEditor.tsx:5381": [
      [0, 0, 0, "No untranslated strings. Wrap text with <Trans />", "0"],
      [0, 0, 0, "No untranslated strings. Wrap text with <Trans />", "1"]
    ],
    "public/app/features/dashboard-scene/settings/variables/components/QueryVariableForm.tsx:5381": [
      [0, 0, 0, "No untranslated strings. Wrap text with <Trans />", "0"],
      [0, 0, 0, "No untranslated strings. Wrap text with <Trans />", "1"],
      [0, 0, 0, "No untranslated strings. Wrap text with <Trans />", "2"],
      [0, 0, 0, "No untranslated strings. Wrap text with <Trans />", "3"],
      [0, 0, 0, "No untranslated strings. Wrap text with <Trans />", "4"],
      [0, 0, 0, "No untranslated strings. Wrap text with <Trans />", "5"]
    ],
    "public/app/features/dashboard-scene/settings/variables/components/TextBoxVariableForm.tsx:5381": [
      [0, 0, 0, "No untranslated strings. Wrap text with <Trans />", "0"]
    ],
    "public/app/features/dashboard-scene/settings/variables/components/VariableSelectField.tsx:5381": [
      [0, 0, 0, "Unexpected any. Specify a different type.", "0"]
    ],
    "public/app/features/dashboard-scene/settings/variables/components/VariableValuesPreview.tsx:5381": [
      [0, 0, 0, "No untranslated strings. Wrap text with <Trans />", "0"],
      [0, 0, 0, "No untranslated strings. Wrap text with <Trans />", "1"]
    ],
    "public/app/features/dashboard-scene/settings/variables/utils.ts:5381": [
      [0, 0, 0, "Unexpected any. Specify a different type.", "0"]
    ],
    "public/app/features/dashboard-scene/settings/version-history/RevertDashboardModal.tsx:5381": [
      [0, 0, 0, "No untranslated strings. Wrap text with <Trans />", "0"],
      [0, 0, 0, "No untranslated strings. Wrap text with <Trans />", "1"]
    ],
    "public/app/features/dashboard-scene/settings/version-history/VersionHistoryButtons.tsx:5381": [
      [0, 0, 0, "No untranslated strings. Wrap text with <Trans />", "0"],
      [0, 0, 0, "No untranslated strings. Wrap text with <Trans />", "1"]
    ],
    "public/app/features/dashboard-scene/settings/version-history/VersionHistoryComparison.tsx:5381": [
      [0, 0, 0, "No untranslated strings. Wrap text with <Trans />", "0"],
      [0, 0, 0, "No untranslated strings. Wrap text with <Trans />", "1"],
      [0, 0, 0, "No untranslated strings. Wrap text with <Trans />", "2"],
      [0, 0, 0, "No untranslated strings. Wrap text with <Trans />", "3"],
      [0, 0, 0, "No untranslated strings. Wrap text with <Trans />", "4"]
    ],
    "public/app/features/dashboard-scene/settings/version-history/VersionHistoryHeader.tsx:5381": [
      [0, 0, 0, "No untranslated strings. Wrap text with <Trans />", "0"],
      [0, 0, 0, "No untranslated strings. Wrap text with <Trans />", "1"]
    ],
    "public/app/features/dashboard-scene/settings/version-history/VersionHistoryTable.tsx:5381": [
      [0, 0, 0, "No untranslated strings. Wrap text with <Trans />", "0"],
      [0, 0, 0, "No untranslated strings. Wrap text with <Trans />", "1"],
      [0, 0, 0, "No untranslated strings. Wrap text with <Trans />", "2"],
      [0, 0, 0, "No untranslated strings. Wrap text with <Trans />", "3"],
      [0, 0, 0, "No untranslated strings. Wrap text with <Trans />", "4"]
    ],
    "public/app/features/dashboard-scene/settings/version-history/index.ts:5381": [
      [0, 0, 0, "Do not re-export imported variable (\`./HistorySrv\`)", "0"],
      [0, 0, 0, "Do not re-export imported variable (\`./VersionHistoryTable\`)", "1"],
      [0, 0, 0, "Do not re-export imported variable (\`./VersionHistoryHeader\`)", "2"],
      [0, 0, 0, "Do not re-export imported variable (\`./VersionHistoryButtons\`)", "3"],
      [0, 0, 0, "Do not re-export imported variable (\`./VersionHistoryComparison\`)", "4"]
    ],
    "public/app/features/dashboard-scene/sharing/public-dashboards/ConfigPublicDashboard.tsx:5381": [
      [0, 0, 0, "No untranslated strings. Wrap text with <Trans />", "0"]
    ],
    "public/app/features/dashboard-scene/solo/SoloPanelPage.tsx:5381": [
      [0, 0, 0, "No untranslated strings. Wrap text with <Trans />", "0"]
    ],
    "public/app/features/dashboard-scene/utils/DashboardModelCompatibilityWrapper.ts:5381": [
      [0, 0, 0, "Do not use any type assertions.", "0"]
    ],
    "public/app/features/dashboard-scene/utils/PanelModelCompatibilityWrapper.ts:5381": [
      [0, 0, 0, "Do not use any type assertions.", "0"]
    ],
    "public/app/features/dashboard/api/dashboard_api.ts:5381": [
      [0, 0, 0, "Do not use any type assertions.", "0"]
    ],
    "public/app/features/dashboard/components/AddLibraryPanelWidget/index.ts:5381": [
      [0, 0, 0, "Do not re-export imported variable (\`./AddLibraryPanelWidget\`)", "0"]
    ],
    "public/app/features/dashboard/components/AnnotationSettings/AnnotationSettingsEdit.tsx:5381": [
      [0, 0, 0, "\'HorizontalGroup\' import from \'@grafana/ui\' is restricted from being used by a pattern. Use Stack component instead.", "0"],
      [0, 0, 0, "No untranslated strings. Wrap text with <Trans />", "1"],
      [0, 0, 0, "No untranslated strings. Wrap text with <Trans />", "2"],
      [0, 0, 0, "No untranslated strings. Wrap text with <Trans />", "3"],
      [0, 0, 0, "No untranslated strings. Wrap text with <Trans />", "4"]
    ],
    "public/app/features/dashboard/components/AnnotationSettings/AnnotationSettingsList.tsx:5381": [
      [0, 0, 0, "No untranslated strings. Wrap text with <Trans />", "0"],
      [0, 0, 0, "No untranslated strings. Wrap text with <Trans />", "1"],
      [0, 0, 0, "No untranslated strings. Wrap text with <Trans />", "2"],
      [0, 0, 0, "No untranslated strings. Wrap text with <Trans />", "3"],
      [0, 0, 0, "No untranslated strings. Wrap text with <Trans />", "4"]
    ],
    "public/app/features/dashboard/components/AnnotationSettings/index.tsx:5381": [
      [0, 0, 0, "Do not re-export imported variable (\`./AnnotationSettingsEdit\`)", "0"],
      [0, 0, 0, "Do not re-export imported variable (\`./AnnotationSettingsList\`)", "1"]
    ],
    "public/app/features/dashboard/components/DashExportModal/DashboardExporter.test.ts:5381": [
      [0, 0, 0, "Unexpected any. Specify a different type.", "0"],
      [0, 0, 0, "Unexpected any. Specify a different type.", "1"],
      [0, 0, 0, "Unexpected any. Specify a different type.", "2"],
      [0, 0, 0, "Unexpected any. Specify a different type.", "3"],
      [0, 0, 0, "Unexpected any. Specify a different type.", "4"],
      [0, 0, 0, "Unexpected any. Specify a different type.", "5"]
    ],
    "public/app/features/dashboard/components/DashExportModal/DashboardExporter.ts:5381": [
      [0, 0, 0, "Unexpected any. Specify a different type.", "0"],
      [0, 0, 0, "Unexpected any. Specify a different type.", "1"],
      [0, 0, 0, "Unexpected any. Specify a different type.", "2"],
      [0, 0, 0, "Unexpected any. Specify a different type.", "3"],
      [0, 0, 0, "Unexpected any. Specify a different type.", "4"],
      [0, 0, 0, "Do not use any type assertions.", "5"],
      [0, 0, 0, "Unexpected any. Specify a different type.", "6"],
      [0, 0, 0, "Do not use any type assertions.", "7"],
      [0, 0, 0, "Do not use any type assertions.", "8"],
      [0, 0, 0, "Unexpected any. Specify a different type.", "9"]
    ],
    "public/app/features/dashboard/components/DashExportModal/index.ts:5381": [
      [0, 0, 0, "Do not re-export imported variable (\`./DashboardExporter\`)", "0"]
    ],
    "public/app/features/dashboard/components/DashNav/index.ts:5381": [
      [0, 0, 0, "Do not re-export imported variable (\`DashNav\`)", "0"]
    ],
    "public/app/features/dashboard/components/DashboardLoading/DashboardLoading.tsx:5381": [
      [0, 0, 0, "\'HorizontalGroup\' import from \'@grafana/ui\' is restricted from being used by a pattern. Use Stack component instead.", "0"],
      [0, 0, 0, "\'VerticalGroup\' import from \'@grafana/ui\' is restricted from being used by a pattern. Use Stack component instead.", "1"],
      [0, 0, 0, "No untranslated strings. Wrap text with <Trans />", "2"]
    ],
    "public/app/features/dashboard/components/DashboardPrompt/DashboardPrompt.test.tsx:5381": [
      [0, 0, 0, "Unexpected any. Specify a different type.", "0"]
    ],
    "public/app/features/dashboard/components/DashboardPrompt/DashboardPrompt.tsx:5381": [
      [0, 0, 0, "Do not use any type assertions.", "0"],
      [0, 0, 0, "Do not use any type assertions.", "1"],
      [0, 0, 0, "Do not use any type assertions.", "2"],
      [0, 0, 0, "Do not use any type assertions.", "3"],
      [0, 0, 0, "Do not use any type assertions.", "4"],
      [0, 0, 0, "Do not use any type assertions.", "5"],
      [0, 0, 0, "Unexpected any. Specify a different type.", "6"],
      [0, 0, 0, "Do not use any type assertions.", "7"],
      [0, 0, 0, "Unexpected any. Specify a different type.", "8"]
    ],
    "public/app/features/dashboard/components/DashboardRow/DashboardRow.test.tsx:5381": [
      [0, 0, 0, "Unexpected any. Specify a different type.", "0"]
    ],
    "public/app/features/dashboard/components/DashboardRow/DashboardRow.tsx:5381": [
      [0, 0, 0, "No untranslated strings. Wrap text with <Trans />", "0"],
      [0, 0, 0, "No untranslated strings. Wrap text with <Trans />", "1"],
      [0, 0, 0, "No untranslated strings. Wrap text with <Trans />", "2"],
      [0, 0, 0, "No untranslated strings. Wrap text with <Trans />", "3"],
      [0, 0, 0, "No untranslated strings. Wrap text with <Trans />", "4"]
    ],
    "public/app/features/dashboard/components/DashboardRow/index.ts:5381": [
      [0, 0, 0, "Do not re-export imported variable (\`./DashboardRow\`)", "0"]
    ],
    "public/app/features/dashboard/components/DashboardSettings/DashboardSettings.tsx:5381": [
      [0, 0, 0, "No untranslated strings. Wrap text with <Trans />", "0"],
      [0, 0, 0, "No untranslated strings. Wrap text with <Trans />", "1"],
      [0, 0, 0, "No untranslated strings. Wrap text with <Trans />", "2"]
    ],
    "public/app/features/dashboard/components/DashboardSettings/VersionsSettings.tsx:5381": [
      [0, 0, 0, "\'HorizontalGroup\' import from \'@grafana/ui\' is restricted from being used by a pattern. Use Stack component instead.", "0"]
    ],
    "public/app/features/dashboard/components/DashboardSettings/index.ts:5381": [
      [0, 0, 0, "Do not re-export imported variable (\`./DashboardSettings\`)", "0"]
    ],
    "public/app/features/dashboard/components/GenAI/GenAIHistory.tsx:5381": [
      [0, 0, 0, "No untranslated strings. Wrap text with <Trans />", "0"],
      [0, 0, 0, "No untranslated strings. Wrap text with <Trans />", "1"]
    ],
    "public/app/features/dashboard/components/GenAI/MinimalisticPagination.tsx:5381": [
      [0, 0, 0, "No untranslated strings. Wrap text with <Trans />", "0"]
    ],
    "public/app/features/dashboard/components/HelpWizard/HelpWizard.tsx:5381": [
      [0, 0, 0, "No untranslated strings. Wrap text with <Trans />", "0"],
      [0, 0, 0, "No untranslated strings. Wrap text with <Trans />", "1"],
      [0, 0, 0, "No untranslated strings. Wrap text with <Trans />", "2"],
      [0, 0, 0, "No untranslated strings. Wrap text with <Trans />", "3"],
      [0, 0, 0, "No untranslated strings. Wrap text with <Trans />", "4"],
      [0, 0, 0, "No untranslated strings. Wrap text with <Trans />", "5"]
    ],
    "public/app/features/dashboard/components/Inspector/PanelInspector.tsx:5381": [
      [0, 0, 0, "Do not use any type assertions.", "0"]
    ],
    "public/app/features/dashboard/components/LinksSettings/index.tsx:5381": [
      [0, 0, 0, "Do not re-export imported variable (\`./LinkSettingsEdit\`)", "0"],
      [0, 0, 0, "Do not re-export imported variable (\`./LinkSettingsList\`)", "1"]
    ],
    "public/app/features/dashboard/components/PanelEditor/DynamicConfigValueEditor.tsx:5381": [
      [0, 0, 0, "\'HorizontalGroup\' import from \'@grafana/ui\' is restricted from being used by a pattern. Use Stack component instead.", "0"]
    ],
    "public/app/features/dashboard/components/PanelEditor/OptionsPaneItemDescriptor.tsx:5381": [
      [0, 0, 0, "Unexpected any. Specify a different type.", "0"],
      [0, 0, 0, "Use data-testid for E2E selectors instead of aria-label", "1"]
    ],
    "public/app/features/dashboard/components/PanelEditor/OptionsPaneOptions.tsx:5381": [
      [0, 0, 0, "No untranslated strings. Wrap text with <Trans />", "0"]
    ],
    "public/app/features/dashboard/components/PanelEditor/OverrideCategoryTitle.tsx:5381": [
      [0, 0, 0, "\'HorizontalGroup\' import from \'@grafana/ui\' is restricted from being used by a pattern. Use Stack component instead.", "0"]
    ],
    "public/app/features/dashboard/components/PanelEditor/PanelEditor.tsx:5381": [
      [0, 0, 0, "\'HorizontalGroup\' import from \'@grafana/ui\' is restricted from being used by a pattern. Use Stack component instead.", "0"],
      [0, 0, 0, "No untranslated strings. Wrap text with <Trans />", "1"],
      [0, 0, 0, "No untranslated strings. Wrap text with <Trans />", "2"],
      [0, 0, 0, "No untranslated strings. Wrap text with <Trans />", "3"],
      [0, 0, 0, "No untranslated strings. Wrap text with <Trans />", "4"],
      [0, 0, 0, "No untranslated strings. Wrap text with <Trans />", "5"],
      [0, 0, 0, "Do not use any type assertions.", "6"]
    ],
    "public/app/features/dashboard/components/PanelEditor/PanelNotSupported.tsx:5381": [
      [0, 0, 0, "\'VerticalGroup\' import from \'@grafana/ui\' is restricted from being used by a pattern. Use Stack component instead.", "0"],
      [0, 0, 0, "\'Layout\' import from \'@grafana/ui/src/components/Layout/Layout\' is restricted from being used by a pattern. Use Stack component instead.", "1"],
      [0, 0, 0, "No untranslated strings. Wrap text with <Trans />", "2"]
    ],
    "public/app/features/dashboard/components/PanelEditor/VisualizationSelectPane.tsx:5381": [
      [0, 0, 0, "Use data-testid for E2E selectors instead of aria-label", "0"]
    ],
    "public/app/features/dashboard/components/PanelEditor/getVisualizationOptions.tsx:5381": [
      [0, 0, 0, "Unexpected any. Specify a different type.", "0"],
      [0, 0, 0, "Unexpected any. Specify a different type.", "1"]
    ],
    "public/app/features/dashboard/components/PanelEditor/utils.ts:5381": [
      [0, 0, 0, "Unexpected any. Specify a different type.", "0"],
      [0, 0, 0, "Do not use any type assertions.", "1"],
      [0, 0, 0, "Unexpected any. Specify a different type.", "2"],
      [0, 0, 0, "Do not use any type assertions.", "3"],
      [0, 0, 0, "Unexpected any. Specify a different type.", "4"]
    ],
    "public/app/features/dashboard/components/PublicDashboardNotAvailable/PublicDashboardNotAvailable.tsx:5381": [
      [0, 0, 0, "No untranslated strings. Wrap text with <Trans />", "0"]
    ],
    "public/app/features/dashboard/components/RowOptions/RowOptionsForm.tsx:5381": [
      [0, 0, 0, "No untranslated strings. Wrap text with <Trans />", "0"],
      [0, 0, 0, "No untranslated strings. Wrap text with <Trans />", "1"]
    ],
    "public/app/features/dashboard/components/SaveDashboard/DashboardValidation.tsx:5381": [
      [0, 0, 0, "No untranslated strings. Wrap text with <Trans />", "0"]
    ],
    "public/app/features/dashboard/components/SaveDashboard/SaveDashboardButton.tsx:5381": [
      [0, 0, 0, "Use data-testid for E2E selectors instead of aria-label", "0"],
      [0, 0, 0, "No untranslated strings. Wrap text with <Trans />", "1"],
      [0, 0, 0, "Use data-testid for E2E selectors instead of aria-label", "2"],
      [0, 0, 0, "No untranslated strings. Wrap text with <Trans />", "3"]
    ],
    "public/app/features/dashboard/components/SaveDashboard/SaveDashboardDiff.tsx:5381": [
      [0, 0, 0, "No untranslated strings. Wrap text with <Trans />", "0"],
      [0, 0, 0, "No untranslated strings. Wrap text with <Trans />", "1"]
    ],
    "public/app/features/dashboard/components/SaveDashboard/SaveDashboardErrorProxy.tsx:5381": [
      [0, 0, 0, "No untranslated strings. Wrap text with <Trans />", "0"],
      [0, 0, 0, "No untranslated strings. Wrap text with <Trans />", "1"],
      [0, 0, 0, "No untranslated strings. Wrap text with <Trans />", "2"],
      [0, 0, 0, "No untranslated strings. Wrap text with <Trans />", "3"],
      [0, 0, 0, "No untranslated strings. Wrap text with <Trans />", "4"],
      [0, 0, 0, "No untranslated strings. Wrap text with <Trans />", "5"],
      [0, 0, 0, "No untranslated strings. Wrap text with <Trans />", "6"],
      [0, 0, 0, "No untranslated strings. Wrap text with <Trans />", "7"],
      [0, 0, 0, "No untranslated strings. Wrap text with <Trans />", "8"],
      [0, 0, 0, "No untranslated strings. Wrap text with <Trans />", "9"]
    ],
    "public/app/features/dashboard/components/SaveDashboard/UnsavedChangesModal.tsx:5381": [
      [0, 0, 0, "No untranslated strings. Wrap text with <Trans />", "0"],
      [0, 0, 0, "No untranslated strings. Wrap text with <Trans />", "1"],
      [0, 0, 0, "No untranslated strings. Wrap text with <Trans />", "2"]
    ],
    "public/app/features/dashboard/components/SaveDashboard/forms/SaveDashboardAsForm.tsx:5381": [
      [0, 0, 0, "No untranslated strings. Wrap text with <Trans />", "0"],
      [0, 0, 0, "No untranslated strings. Wrap text with <Trans />", "1"],
      [0, 0, 0, "No untranslated strings. Wrap text with <Trans />", "2"]
    ],
    "public/app/features/dashboard/components/SaveDashboard/forms/SaveDashboardForm.tsx:5381": [
      [0, 0, 0, "Use data-testid for E2E selectors instead of aria-label", "0"],
      [0, 0, 0, "Use data-testid for E2E selectors instead of aria-label", "1"],
      [0, 0, 0, "No untranslated strings. Wrap text with <Trans />", "2"],
      [0, 0, 0, "Use data-testid for E2E selectors instead of aria-label", "3"],
      [0, 0, 0, "No untranslated strings. Wrap text with <Trans />", "4"]
    ],
    "public/app/features/dashboard/components/SaveDashboard/forms/SaveProvisionedDashboardForm.tsx:5381": [
      [0, 0, 0, "\'HorizontalGroup\' import from \'@grafana/ui\' is restricted from being used by a pattern. Use Stack component instead.", "0"],
      [0, 0, 0, "No untranslated strings. Wrap text with <Trans />", "1"],
      [0, 0, 0, "No untranslated strings. Wrap text with <Trans />", "2"],
      [0, 0, 0, "No untranslated strings. Wrap text with <Trans />", "3"],
      [0, 0, 0, "No untranslated strings. Wrap text with <Trans />", "4"],
      [0, 0, 0, "No untranslated strings. Wrap text with <Trans />", "5"],
      [0, 0, 0, "No untranslated strings. Wrap text with <Trans />", "6"],
      [0, 0, 0, "No untranslated strings. Wrap text with <Trans />", "7"],
      [0, 0, 0, "No untranslated strings. Wrap text with <Trans />", "8"]
    ],
    "public/app/features/dashboard/components/SaveDashboard/useDashboardSave.tsx:5381": [
      [0, 0, 0, "Unexpected any. Specify a different type.", "0"]
    ],
    "public/app/features/dashboard/components/ShareModal/ShareExport.tsx:5381": [
      [0, 0, 0, "Unexpected any. Specify a different type.", "0"]
    ],
    "public/app/features/dashboard/components/ShareModal/SharePublicDashboard/ConfigPublicDashboard/ConfigPublicDashboard.tsx:5381": [
      [0, 0, 0, "\'HorizontalGroup\' import from \'@grafana/ui/src\' is restricted from being used by a pattern. Use Stack component instead.", "0"],
      [0, 0, 0, "\'Layout\' import from \'@grafana/ui/src/components/Layout/Layout\' is restricted from being used by a pattern. Use Stack component instead.", "1"]
    ],
    "public/app/features/dashboard/components/ShareModal/SharePublicDashboard/ConfigPublicDashboard/Configuration.tsx:5381": [
      [0, 0, 0, "\'VerticalGroup\' import from \'@grafana/ui/src\' is restricted from being used by a pattern. Use Stack component instead.", "0"],
      [0, 0, 0, "\'Layout\' import from \'@grafana/ui/src/components/Layout/Layout\' is restricted from being used by a pattern. Use Stack component instead.", "1"]
    ],
    "public/app/features/dashboard/components/ShareModal/SharePublicDashboard/CreatePublicDashboard/AcknowledgeCheckboxes.tsx:5381": [
      [0, 0, 0, "\'HorizontalGroup\' import from \'@grafana/ui/src\' is restricted from being used by a pattern. Use Stack component instead.", "0"],
      [0, 0, 0, "\'VerticalGroup\' import from \'@grafana/ui/src\' is restricted from being used by a pattern. Use Stack component instead.", "1"]
    ],
    "public/app/features/dashboard/components/ShareModal/SharePublicDashboard/SharePublicDashboard.tsx:5381": [
      [0, 0, 0, "No untranslated strings. Wrap text with <Trans />", "0"]
    ],
    "public/app/features/dashboard/components/ShareModal/index.ts:5381": [
      [0, 0, 0, "Do not re-export imported variable (\`./ShareModal\`)", "0"],
      [0, 0, 0, "Do not use export all (\`export * from ...\`)", "1"]
    ],
    "public/app/features/dashboard/components/SubMenu/DashboardLinksDashboard.tsx:5381": [
      [0, 0, 0, "Do not use any type assertions.", "0"],
      [0, 0, 0, "Unexpected any. Specify a different type.", "1"]
    ],
    "public/app/features/dashboard/components/TransformationsEditor/TransformationEditor.tsx:5381": [
      [0, 0, 0, "No untranslated strings. Wrap text with <Trans />", "0"],
      [0, 0, 0, "No untranslated strings. Wrap text with <Trans />", "1"]
    ],
    "public/app/features/dashboard/components/TransformationsEditor/TransformationPicker.tsx:5381": [
      [0, 0, 0, "\'VerticalGroup\' import from \'@grafana/ui\' is restricted from being used by a pattern. Use Stack component instead.", "0"],
      [0, 0, 0, "No untranslated strings. Wrap text with <Trans />", "1"],
      [0, 0, 0, "No untranslated strings. Wrap text with <Trans />", "2"],
      [0, 0, 0, "No untranslated strings. Wrap text with <Trans />", "3"],
      [0, 0, 0, "No untranslated strings. Wrap text with <Trans />", "4"]
    ],
    "public/app/features/dashboard/components/TransformationsEditor/TransformationPickerNg.tsx:5381": [
      [0, 0, 0, "No untranslated strings. Wrap text with <Trans />", "0"]
    ],
    "public/app/features/dashboard/components/TransformationsEditor/TransformationsEditor.tsx:5381": [
      [0, 0, 0, "Do not use any type assertions.", "0"],
      [0, 0, 0, "Do not use any type assertions.", "1"],
      [0, 0, 0, "No untranslated strings. Wrap text with <Trans />", "2"],
      [0, 0, 0, "No untranslated strings. Wrap text with <Trans />", "3"],
      [0, 0, 0, "No untranslated strings. Wrap text with <Trans />", "4"]
    ],
    "public/app/features/dashboard/components/VersionHistory/RevertDashboardModal.tsx:5381": [
      [0, 0, 0, "No untranslated strings. Wrap text with <Trans />", "0"],
      [0, 0, 0, "No untranslated strings. Wrap text with <Trans />", "1"]
    ],
    "public/app/features/dashboard/components/VersionHistory/VersionHistoryComparison.tsx:5381": [
      [0, 0, 0, "No untranslated strings. Wrap text with <Trans />", "0"],
      [0, 0, 0, "No untranslated strings. Wrap text with <Trans />", "1"],
      [0, 0, 0, "No untranslated strings. Wrap text with <Trans />", "2"],
      [0, 0, 0, "No untranslated strings. Wrap text with <Trans />", "3"],
      [0, 0, 0, "No untranslated strings. Wrap text with <Trans />", "4"]
    ],
    "public/app/features/dashboard/components/VersionHistory/VersionHistoryTable.tsx:5381": [
      [0, 0, 0, "No untranslated strings. Wrap text with <Trans />", "0"],
      [0, 0, 0, "No untranslated strings. Wrap text with <Trans />", "1"],
      [0, 0, 0, "No untranslated strings. Wrap text with <Trans />", "2"],
      [0, 0, 0, "No untranslated strings. Wrap text with <Trans />", "3"],
      [0, 0, 0, "No untranslated strings. Wrap text with <Trans />", "4"]
    ],
    "public/app/features/dashboard/components/VersionHistory/useDashboardRestore.tsx:5381": [
      [0, 0, 0, "Do not use any type assertions.", "0"],
      [0, 0, 0, "Unexpected any. Specify a different type.", "1"]
    ],
    "public/app/features/dashboard/containers/DashboardPage.tsx:5381": [
      [0, 0, 0, "Do not use any type assertions.", "0"],
      [0, 0, 0, "Unexpected any. Specify a different type.", "1"],
      [0, 0, 0, "Do not use any type assertions.", "2"],
      [0, 0, 0, "Unexpected any. Specify a different type.", "3"],
      [0, 0, 0, "Do not use any type assertions.", "4"],
      [0, 0, 0, "Use data-testid for E2E selectors instead of aria-label", "5"]
    ],
    "public/app/features/dashboard/containers/DashboardPageProxy.tsx:5381": [
      [0, 0, 0, "Do not use any type assertions.", "0"]
    ],
    "public/app/features/dashboard/containers/NewDashboardWithDS.tsx:5381": [
      [0, 0, 0, "No untranslated strings. Wrap text with <Trans />", "0"],
      [0, 0, 0, "No untranslated strings. Wrap text with <Trans />", "1"]
    ],
    "public/app/features/dashboard/containers/SoloPanelPage.tsx:5381": [
      [0, 0, 0, "No untranslated strings. Wrap text with <Trans />", "0"]
    ],
    "public/app/features/dashboard/dashgrid/SeriesVisibilityConfigFactory.ts:5381": [
      [0, 0, 0, "Do not use any type assertions.", "0"]
    ],
    "public/app/features/dashboard/services/DashboardLoaderSrv.ts:5381": [
      [0, 0, 0, "Unexpected any. Specify a different type.", "0"],
      [0, 0, 0, "Unexpected any. Specify a different type.", "1"],
      [0, 0, 0, "Unexpected any. Specify a different type.", "2"]
    ],
    "public/app/features/dashboard/state/DashboardMigrator.test.ts:5381": [
      [0, 0, 0, "Unexpected any. Specify a different type.", "0"],
      [0, 0, 0, "Unexpected any. Specify a different type.", "1"],
      [0, 0, 0, "Unexpected any. Specify a different type.", "2"],
      [0, 0, 0, "Unexpected any. Specify a different type.", "3"],
      [0, 0, 0, "Unexpected any. Specify a different type.", "4"],
      [0, 0, 0, "Unexpected any. Specify a different type.", "5"],
      [0, 0, 0, "Unexpected any. Specify a different type.", "6"],
      [0, 0, 0, "Unexpected any. Specify a different type.", "7"],
      [0, 0, 0, "Unexpected any. Specify a different type.", "8"],
      [0, 0, 0, "Unexpected any. Specify a different type.", "9"],
      [0, 0, 0, "Unexpected any. Specify a different type.", "10"],
      [0, 0, 0, "Unexpected any. Specify a different type.", "11"]
    ],
    "public/app/features/dashboard/state/DashboardMigrator.ts:5381": [
      [0, 0, 0, "Unexpected any. Specify a different type.", "0"],
      [0, 0, 0, "Unexpected any. Specify a different type.", "1"],
      [0, 0, 0, "Unexpected any. Specify a different type.", "2"],
      [0, 0, 0, "Unexpected any. Specify a different type.", "3"],
      [0, 0, 0, "Unexpected any. Specify a different type.", "4"],
      [0, 0, 0, "Unexpected any. Specify a different type.", "5"],
      [0, 0, 0, "Unexpected any. Specify a different type.", "6"],
      [0, 0, 0, "Unexpected any. Specify a different type.", "7"],
      [0, 0, 0, "Unexpected any. Specify a different type.", "8"],
      [0, 0, 0, "Unexpected any. Specify a different type.", "9"],
      [0, 0, 0, "Unexpected any. Specify a different type.", "10"],
      [0, 0, 0, "Unexpected any. Specify a different type.", "11"],
      [0, 0, 0, "Unexpected any. Specify a different type.", "12"],
      [0, 0, 0, "Unexpected any. Specify a different type.", "13"],
      [0, 0, 0, "Unexpected any. Specify a different type.", "14"],
      [0, 0, 0, "Unexpected any. Specify a different type.", "15"],
      [0, 0, 0, "Unexpected any. Specify a different type.", "16"],
      [0, 0, 0, "Do not use any type assertions.", "17"],
      [0, 0, 0, "Unexpected any. Specify a different type.", "18"],
      [0, 0, 0, "Unexpected any. Specify a different type.", "19"],
      [0, 0, 0, "Unexpected any. Specify a different type.", "20"],
      [0, 0, 0, "Unexpected any. Specify a different type.", "21"],
      [0, 0, 0, "Unexpected any. Specify a different type.", "22"],
      [0, 0, 0, "Do not use any type assertions.", "23"],
      [0, 0, 0, "Do not use any type assertions.", "24"],
      [0, 0, 0, "Unexpected any. Specify a different type.", "25"],
      [0, 0, 0, "Unexpected any. Specify a different type.", "26"],
      [0, 0, 0, "Do not use any type assertions.", "27"]
    ],
    "public/app/features/dashboard/state/DashboardModel.repeat.test.ts:5381": [
      [0, 0, 0, "Unexpected any. Specify a different type.", "0"],
      [0, 0, 0, "Unexpected any. Specify a different type.", "1"],
      [0, 0, 0, "Unexpected any. Specify a different type.", "2"],
      [0, 0, 0, "Unexpected any. Specify a different type.", "3"]
    ],
    "public/app/features/dashboard/state/DashboardModel.test.ts:5381": [
      [0, 0, 0, "Unexpected any. Specify a different type.", "0"]
    ],
    "public/app/features/dashboard/state/DashboardModel.ts:5381": [
      [0, 0, 0, "Unexpected any. Specify a different type.", "0"],
      [0, 0, 0, "Unexpected any. Specify a different type.", "1"],
      [0, 0, 0, "Unexpected any. Specify a different type.", "2"],
      [0, 0, 0, "Unexpected any. Specify a different type.", "3"],
      [0, 0, 0, "Unexpected any. Specify a different type.", "4"],
      [0, 0, 0, "Unexpected any. Specify a different type.", "5"],
      [0, 0, 0, "Unexpected any. Specify a different type.", "6"],
      [0, 0, 0, "Unexpected any. Specify a different type.", "7"],
      [0, 0, 0, "Unexpected any. Specify a different type.", "8"],
      [0, 0, 0, "Unexpected any. Specify a different type.", "9"],
      [0, 0, 0, "Unexpected any. Specify a different type.", "10"],
      [0, 0, 0, "Unexpected any. Specify a different type.", "11"],
      [0, 0, 0, "Unexpected any. Specify a different type.", "12"],
      [0, 0, 0, "Unexpected any. Specify a different type.", "13"],
      [0, 0, 0, "Unexpected any. Specify a different type.", "14"],
      [0, 0, 0, "Unexpected any. Specify a different type.", "15"],
      [0, 0, 0, "Unexpected any. Specify a different type.", "16"],
      [0, 0, 0, "Unexpected any. Specify a different type.", "17"],
      [0, 0, 0, "Unexpected any. Specify a different type.", "18"],
      [0, 0, 0, "Unexpected any. Specify a different type.", "19"],
      [0, 0, 0, "Unexpected any. Specify a different type.", "20"],
      [0, 0, 0, "Unexpected any. Specify a different type.", "21"],
      [0, 0, 0, "Do not use any type assertions.", "22"],
      [0, 0, 0, "Unexpected any. Specify a different type.", "23"]
    ],
    "public/app/features/dashboard/state/PanelModel.test.ts:5381": [
      [0, 0, 0, "Unexpected any. Specify a different type.", "0"]
    ],
    "public/app/features/dashboard/state/PanelModel.ts:5381": [
      [0, 0, 0, "Unexpected any. Specify a different type.", "0"],
      [0, 0, 0, "Unexpected any. Specify a different type.", "1"],
      [0, 0, 0, "Unexpected any. Specify a different type.", "2"],
      [0, 0, 0, "Unexpected any. Specify a different type.", "3"],
      [0, 0, 0, "Unexpected any. Specify a different type.", "4"],
      [0, 0, 0, "Unexpected any. Specify a different type.", "5"],
      [0, 0, 0, "Unexpected any. Specify a different type.", "6"],
      [0, 0, 0, "Unexpected any. Specify a different type.", "7"],
      [0, 0, 0, "Do not use any type assertions.", "8"],
      [0, 0, 0, "Unexpected any. Specify a different type.", "9"],
      [0, 0, 0, "Unexpected any. Specify a different type.", "10"],
      [0, 0, 0, "Unexpected any. Specify a different type.", "11"],
      [0, 0, 0, "Do not use any type assertions.", "12"],
      [0, 0, 0, "Unexpected any. Specify a different type.", "13"],
      [0, 0, 0, "Do not use any type assertions.", "14"],
      [0, 0, 0, "Unexpected any. Specify a different type.", "15"],
      [0, 0, 0, "Unexpected any. Specify a different type.", "16"],
      [0, 0, 0, "Do not use any type assertions.", "17"],
      [0, 0, 0, "Unexpected any. Specify a different type.", "18"],
      [0, 0, 0, "Do not use any type assertions.", "19"],
      [0, 0, 0, "Unexpected any. Specify a different type.", "20"],
      [0, 0, 0, "Unexpected any. Specify a different type.", "21"]
    ],
    "public/app/features/dashboard/state/TimeModel.ts:5381": [
      [0, 0, 0, "Unexpected any. Specify a different type.", "0"],
      [0, 0, 0, "Unexpected any. Specify a different type.", "1"]
    ],
    "public/app/features/dashboard/state/actions.ts:5381": [
      [0, 0, 0, "Unexpected any. Specify a different type.", "0"]
    ],
    "public/app/features/dashboard/state/getPanelPluginToMigrateTo.ts:5381": [
      [0, 0, 0, "Unexpected any. Specify a different type.", "0"]
    ],
    "public/app/features/dashboard/state/index.ts:5381": [
      [0, 0, 0, "Do not re-export imported variable (\`./DashboardModel\`)", "0"],
      [0, 0, 0, "Do not re-export imported variable (\`./PanelModel\`)", "1"]
    ],
    "public/app/features/dashboard/state/initDashboard.test.ts:5381": [
      [0, 0, 0, "Unexpected any. Specify a different type.", "0"]
    ],
    "public/app/features/dashboard/utils/getPanelMenu.test.ts:5381": [
      [0, 0, 0, "Unexpected any. Specify a different type.", "0"]
    ],
    "public/app/features/dashboard/utils/getPanelMenu.ts:5381": [
      [0, 0, 0, "Do not use any type assertions.", "0"],
      [0, 0, 0, "Unexpected any. Specify a different type.", "1"]
    ],
    "public/app/features/dashboard/utils/panelMerge.ts:5381": [
      [0, 0, 0, "Do not use any type assertions.", "0"],
      [0, 0, 0, "Unexpected any. Specify a different type.", "1"],
      [0, 0, 0, "Do not use any type assertions.", "2"],
      [0, 0, 0, "Unexpected any. Specify a different type.", "3"]
    ],
    "public/app/features/dataframe-import/index.ts:5381": [
      [0, 0, 0, "Do not use export all (\`export * from ...\`)", "0"],
      [0, 0, 0, "Do not use export all (\`export * from ...\`)", "1"]
    ],
    "public/app/features/datasources/__mocks__/index.ts:5381": [
      [0, 0, 0, "Do not use export all (\`export * from ...\`)", "0"],
      [0, 0, 0, "Do not use export all (\`export * from ...\`)", "1"]
    ],
    "public/app/features/datasources/components/ButtonRow.tsx:5381": [
      [0, 0, 0, "No untranslated strings. Wrap text with <Trans />", "0"],
      [0, 0, 0, "No untranslated strings. Wrap text with <Trans />", "1"],
      [0, 0, 0, "No untranslated strings. Wrap text with <Trans />", "2"]
    ],
    "public/app/features/datasources/components/CloudInfoBox.tsx:5381": [
      [0, 0, 0, "No untranslated strings. Wrap text with <Trans />", "0"],
      [0, 0, 0, "No untranslated strings. Wrap text with <Trans />", "1"],
      [0, 0, 0, "No untranslated strings. Wrap text with <Trans />", "2"],
      [0, 0, 0, "No untranslated strings. Wrap text with <Trans />", "3"],
      [0, 0, 0, "No untranslated strings. Wrap text with <Trans />", "4"]
    ],
    "public/app/features/datasources/components/DashboardsTable.tsx:5381": [
      [0, 0, 0, "No untranslated strings. Wrap text with <Trans />", "0"]
    ],
    "public/app/features/datasources/components/DataSourceCategories.tsx:5381": [
      [0, 0, 0, "No untranslated strings. Wrap text with <Trans />", "0"]
    ],
    "public/app/features/datasources/components/DataSourceLoadError.tsx:5381": [
      [0, 0, 0, "No untranslated strings. Wrap text with <Trans />", "0"],
      [0, 0, 0, "No untranslated strings. Wrap text with <Trans />", "1"]
    ],
    "public/app/features/datasources/components/DataSourcePluginConfigPage.tsx:5381": [
      [0, 0, 0, "No untranslated strings. Wrap text with <Trans />", "0"]
    ],
    "public/app/features/datasources/components/DataSourcePluginState.tsx:5381": [
      [0, 0, 0, "No untranslated strings. Wrap text with <Trans />", "0"]
    ],
    "public/app/features/datasources/components/DataSourceTypeCard.tsx:5381": [
      [0, 0, 0, "Use data-testid for E2E selectors instead of aria-label", "0"]
    ],
    "public/app/features/datasources/components/DataSourcesListCard.tsx:5381": [
      [0, 0, 0, "No untranslated strings. Wrap text with <Trans />", "0"],
      [0, 0, 0, "No untranslated strings. Wrap text with <Trans />", "1"]
    ],
    "public/app/features/datasources/components/EditDataSourceActions.tsx:5381": [
      [0, 0, 0, "No untranslated strings. Wrap text with <Trans />", "0"],
      [0, 0, 0, "No untranslated strings. Wrap text with <Trans />", "1"]
    ],
    "public/app/features/datasources/components/NewDataSource.tsx:5381": [
      [0, 0, 0, "No untranslated strings. Wrap text with <Trans />", "0"]
    ],
    "public/app/features/datasources/components/picker/DataSourcePicker.tsx:5381": [
      [0, 0, 0, "No untranslated strings. Wrap text with <Trans />", "0"]
    ],
    "public/app/features/datasources/state/actions.test.ts:5381": [
      [0, 0, 0, "Unexpected any. Specify a different type.", "0"],
      [0, 0, 0, "Unexpected any. Specify a different type.", "1"]
    ],
    "public/app/features/datasources/state/actions.ts:5381": [
      [0, 0, 0, "Unexpected any. Specify a different type.", "0"],
      [0, 0, 0, "Do not use any type assertions.", "1"]
    ],
    "public/app/features/datasources/state/index.ts:5381": [
      [0, 0, 0, "Do not use export all (\`export * from ...\`)", "0"],
      [0, 0, 0, "Do not use export all (\`export * from ...\`)", "1"],
      [0, 0, 0, "Do not use export all (\`export * from ...\`)", "2"],
      [0, 0, 0, "Do not use export all (\`export * from ...\`)", "3"],
      [0, 0, 0, "Do not use export all (\`export * from ...\`)", "4"],
      [0, 0, 0, "Do not use export all (\`export * from ...\`)", "5"]
    ],
    "public/app/features/datasources/state/navModel.ts:5381": [
      [0, 0, 0, "Do not use any type assertions.", "0"],
      [0, 0, 0, "Unexpected any. Specify a different type.", "1"]
    ],
    "public/app/features/datasources/state/reducers.ts:5381": [
      [0, 0, 0, "Do not use any type assertions.", "0"],
      [0, 0, 0, "Do not use any type assertions.", "1"]
    ],
    "public/app/features/datasources/state/selectors.ts:5381": [
      [0, 0, 0, "Do not use any type assertions.", "0"],
      [0, 0, 0, "Do not use any type assertions.", "1"]
    ],
    "public/app/features/dimensions/editors/FileUploader.tsx:5381": [
      [0, 0, 0, "No untranslated strings. Wrap text with <Trans />", "0"]
    ],
    "public/app/features/dimensions/editors/FolderPickerTab.tsx:5381": [
      [0, 0, 0, "Do not use any type assertions.", "0"]
    ],
    "public/app/features/dimensions/editors/ResourceDimensionEditor.tsx:5381": [
      [0, 0, 0, "Do not use any type assertions.", "0"],
      [0, 0, 0, "No untranslated strings. Wrap text with <Trans />", "1"]
    ],
    "public/app/features/dimensions/editors/ResourcePicker.tsx:5381": [
      [0, 0, 0, "No untranslated strings. Wrap text with <Trans />", "0"]
    ],
    "public/app/features/dimensions/editors/ResourcePickerPopover.tsx:5381": [
      [0, 0, 0, "No untranslated strings. Wrap text with <Trans />", "0"],
      [0, 0, 0, "No untranslated strings. Wrap text with <Trans />", "1"],
      [0, 0, 0, "No untranslated strings. Wrap text with <Trans />", "2"],
      [0, 0, 0, "No untranslated strings. Wrap text with <Trans />", "3"]
    ],
    "public/app/features/dimensions/editors/TextDimensionEditor.tsx:5381": [
      [0, 0, 0, "Do not use any type assertions.", "0"],
      [0, 0, 0, "Do not use any type assertions.", "1"]
    ],
    "public/app/features/dimensions/editors/ThresholdsEditor/ThresholdsEditor.tsx:5381": [
      [0, 0, 0, "Do not use any type assertions.", "0"],
      [0, 0, 0, "No untranslated strings. Wrap text with <Trans />", "1"],
      [0, 0, 0, "No untranslated strings. Wrap text with <Trans />", "2"],
      [0, 0, 0, "No untranslated strings. Wrap text with <Trans />", "3"]
    ],
    "public/app/features/dimensions/editors/ValueMappingsEditor/ValueMappingEditRow.tsx:5381": [
      [0, 0, 0, "\'HorizontalGroup\' import from \'@grafana/ui\' is restricted from being used by a pattern. Use Stack component instead.", "0"],
      [0, 0, 0, "No untranslated strings. Wrap text with <Trans />", "1"]
    ],
    "public/app/features/dimensions/editors/ValueMappingsEditor/ValueMappingsEditor.tsx:5381": [
      [0, 0, 0, "\'VerticalGroup\' import from \'@grafana/ui\' is restricted from being used by a pattern. Use Stack component instead.", "0"],
      [0, 0, 0, "No untranslated strings. Wrap text with <Trans />", "1"],
      [0, 0, 0, "No untranslated strings. Wrap text with <Trans />", "2"],
      [0, 0, 0, "No untranslated strings. Wrap text with <Trans />", "3"],
      [0, 0, 0, "No untranslated strings. Wrap text with <Trans />", "4"],
      [0, 0, 0, "No untranslated strings. Wrap text with <Trans />", "5"]
    ],
    "public/app/features/dimensions/editors/ValueMappingsEditor/ValueMappingsEditorModal.tsx:5381": [
      [0, 0, 0, "No untranslated strings. Wrap text with <Trans />", "0"],
      [0, 0, 0, "No untranslated strings. Wrap text with <Trans />", "1"],
      [0, 0, 0, "No untranslated strings. Wrap text with <Trans />", "2"],
      [0, 0, 0, "No untranslated strings. Wrap text with <Trans />", "3"],
      [0, 0, 0, "No untranslated strings. Wrap text with <Trans />", "4"],
      [0, 0, 0, "No untranslated strings. Wrap text with <Trans />", "5"]
    ],
    "public/app/features/dimensions/editors/index.ts:5381": [
      [0, 0, 0, "Do not use export all (\`export * from ...\`)", "0"],
      [0, 0, 0, "Do not use export all (\`export * from ...\`)", "1"],
      [0, 0, 0, "Do not use export all (\`export * from ...\`)", "2"],
      [0, 0, 0, "Do not use export all (\`export * from ...\`)", "3"],
      [0, 0, 0, "Do not use export all (\`export * from ...\`)", "4"],
      [0, 0, 0, "Do not use export all (\`export * from ...\`)", "5"]
    ],
    "public/app/features/dimensions/index.ts:5381": [
      [0, 0, 0, "Do not use export all (\`export * from ...\`)", "0"],
      [0, 0, 0, "Do not use export all (\`export * from ...\`)", "1"],
      [0, 0, 0, "Do not use export all (\`export * from ...\`)", "2"],
      [0, 0, 0, "Do not use export all (\`export * from ...\`)", "3"],
      [0, 0, 0, "Do not use export all (\`export * from ...\`)", "4"],
      [0, 0, 0, "Do not use export all (\`export * from ...\`)", "5"],
      [0, 0, 0, "Do not use export all (\`export * from ...\`)", "6"],
      [0, 0, 0, "Do not use export all (\`export * from ...\`)", "7"]
    ],
    "public/app/features/dimensions/scale.ts:5381": [
      [0, 0, 0, "Do not use any type assertions.", "0"]
    ],
    "public/app/features/dimensions/types.ts:5381": [
      [0, 0, 0, "Unexpected any. Specify a different type.", "0"]
    ],
    "public/app/features/dimensions/utils.ts:5381": [
      [0, 0, 0, "Do not use any type assertions.", "0"]
    ],
    "public/app/features/explore/CorrelationEditorModeBar.tsx:5381": [
      [0, 0, 0, "No untranslated strings. Wrap text with <Trans />", "0"],
      [0, 0, 0, "No untranslated strings. Wrap text with <Trans />", "1"]
    ],
    "public/app/features/explore/CorrelationHelper.tsx:5381": [
      [0, 0, 0, "No untranslated strings. Wrap text with <Trans />", "0"],
      [0, 0, 0, "No untranslated strings. Wrap text with <Trans />", "1"],
      [0, 0, 0, "No untranslated strings. Wrap text with <Trans />", "2"],
      [0, 0, 0, "No untranslated strings. Wrap text with <Trans />", "3"],
      [0, 0, 0, "No untranslated strings. Wrap text with <Trans />", "4"],
      [0, 0, 0, "No untranslated strings. Wrap text with <Trans />", "5"],
      [0, 0, 0, "No untranslated strings. Wrap text with <Trans />", "6"]
    ],
    "public/app/features/explore/CorrelationTransformationAddModal.tsx:5381": [
      [0, 0, 0, "No untranslated strings. Wrap text with <Trans />", "0"],
      [0, 0, 0, "No untranslated strings. Wrap text with <Trans />", "1"],
      [0, 0, 0, "No untranslated strings. Wrap text with <Trans />", "2"]
    ],
    "public/app/features/explore/CorrelationUnsavedChangesModal.tsx:5381": [
      [0, 0, 0, "No untranslated strings. Wrap text with <Trans />", "0"],
      [0, 0, 0, "No untranslated strings. Wrap text with <Trans />", "1"],
      [0, 0, 0, "No untranslated strings. Wrap text with <Trans />", "2"]
    ],
    "public/app/features/explore/ExploreToolbar.tsx:5381": [
      [0, 0, 0, "No untranslated strings. Wrap text with <Trans />", "0"]
    ],
    "public/app/features/explore/FeatureTogglePage.tsx:5381": [
      [0, 0, 0, "No untranslated strings. Wrap text with <Trans />", "0"],
      [0, 0, 0, "No untranslated strings. Wrap text with <Trans />", "1"]
    ],
    "public/app/features/explore/LiveTailButton.tsx:5381": [
      [0, 0, 0, "No untranslated strings. Wrap text with <Trans />", "0"],
      [0, 0, 0, "No untranslated strings. Wrap text with <Trans />", "1"],
      [0, 0, 0, "No untranslated strings. Wrap text with <Trans />", "2"]
    ],
    "public/app/features/explore/Logs/LiveLogs.tsx:5381": [
      [0, 0, 0, "No untranslated strings. Wrap text with <Trans />", "0"],
      [0, 0, 0, "No untranslated strings. Wrap text with <Trans />", "1"],
      [0, 0, 0, "No untranslated strings. Wrap text with <Trans />", "2"],
      [0, 0, 0, "No untranslated strings. Wrap text with <Trans />", "3"]
    ],
    "public/app/features/explore/Logs/Logs.tsx:5381": [
      [0, 0, 0, "Unexpected any. Specify a different type.", "0"],
      [0, 0, 0, "No untranslated strings. Wrap text with <Trans />", "1"]
    ],
    "public/app/features/explore/Logs/LogsFeedback.tsx:5381": [
      [0, 0, 0, "No untranslated strings. Wrap text with <Trans />", "0"]
    ],
    "public/app/features/explore/Logs/LogsMetaRow.tsx:5381": [
      [0, 0, 0, "No untranslated strings. Wrap text with <Trans />", "0"],
      [0, 0, 0, "No untranslated strings. Wrap text with <Trans />", "1"]
    ],
    "public/app/features/explore/Logs/LogsNavigation.tsx:5381": [
      [0, 0, 0, "No untranslated strings. Wrap text with <Trans />", "0"]
    ],
    "public/app/features/explore/Logs/LogsSamplePanel.tsx:5381": [
      [0, 0, 0, "No untranslated strings. Wrap text with <Trans />", "0"],
      [0, 0, 0, "No untranslated strings. Wrap text with <Trans />", "1"],
      [0, 0, 0, "No untranslated strings. Wrap text with <Trans />", "2"],
      [0, 0, 0, "No untranslated strings. Wrap text with <Trans />", "3"]
    ],
    "public/app/features/explore/Logs/LogsTableEmptyFields.tsx:5381": [
      [0, 0, 0, "No untranslated strings. Wrap text with <Trans />", "0"]
    ],
    "public/app/features/explore/Logs/LogsTableMultiSelect.tsx:5381": [
      [0, 0, 0, "No untranslated strings. Wrap text with <Trans />", "0"],
      [0, 0, 0, "No untranslated strings. Wrap text with <Trans />", "1"],
      [0, 0, 0, "No untranslated strings. Wrap text with <Trans />", "2"]
    ],
    "public/app/features/explore/Logs/LogsTableNavField.tsx:5381": [
      [0, 0, 0, "No untranslated strings. Wrap text with <Trans />", "0"]
    ],
    "public/app/features/explore/Logs/LogsVolumePanelList.tsx:5381": [
      [0, 0, 0, "No untranslated strings. Wrap text with <Trans />", "0"],
      [0, 0, 0, "No untranslated strings. Wrap text with <Trans />", "1"]
    ],
    "public/app/features/explore/MetaInfoText.tsx:5381": [
      [0, 0, 0, "No untranslated strings. Wrap text with <Trans />", "0"]
    ],
    "public/app/features/explore/NoDataSourceCallToAction.tsx:5381": [
      [0, 0, 0, "No untranslated strings. Wrap text with <Trans />", "0"],
      [0, 0, 0, "No untranslated strings. Wrap text with <Trans />", "1"],
      [0, 0, 0, "No untranslated strings. Wrap text with <Trans />", "2"]
    ],
    "public/app/features/explore/NodeGraph/NodeGraphContainer.tsx:5381": [
      [0, 0, 0, "No untranslated strings. Wrap text with <Trans />", "0"],
      [0, 0, 0, "No untranslated strings. Wrap text with <Trans />", "1"]
    ],
    "public/app/features/explore/PrometheusListView/RawListContainer.tsx:5381": [
      [0, 0, 0, "No untranslated strings. Wrap text with <Trans />", "0"]
    ],
    "public/app/features/explore/PrometheusListView/RawListItemAttributes.tsx:5381": [
      [0, 0, 0, "No untranslated strings. Wrap text with <Trans />", "0"],
      [0, 0, 0, "No untranslated strings. Wrap text with <Trans />", "1"],
      [0, 0, 0, "No untranslated strings. Wrap text with <Trans />", "2"],
      [0, 0, 0, "No untranslated strings. Wrap text with <Trans />", "3"]
    ],
    "public/app/features/explore/QueryLibrary/QueryTemplatesTable/QueryDescriptionCell.tsx:5381": [
      [0, 0, 0, "No untranslated strings. Wrap text with <Trans />", "0"]
    ],
    "public/app/features/explore/RichHistory/RichHistoryStarredTab.tsx:5381": [
      [0, 0, 0, "No untranslated strings. Wrap text with <Trans />", "0"]
    ],
    "public/app/features/explore/SupplementaryResultError.tsx:5381": [
      [0, 0, 0, "No untranslated strings. Wrap text with <Trans />", "0"]
    ],
    "public/app/features/explore/TraceView/TraceView.tsx:5381": [
      [0, 0, 0, "No untranslated strings. Wrap text with <Trans />", "0"],
      [0, 0, 0, "Do not use any type assertions.", "1"],
      [0, 0, 0, "Do not use any type assertions.", "2"]
    ],
    "public/app/features/explore/TraceView/components/TracePageHeader/Actions/TracePageActions.tsx:5381": [
      [0, 0, 0, "No untranslated strings. Wrap text with <Trans />", "0"]
    ],
    "public/app/features/explore/TraceView/components/TracePageHeader/SearchBar/NextPrevResult.tsx:5381": [
      [0, 0, 0, "No untranslated strings. Wrap text with <Trans />", "0"],
      [0, 0, 0, "No untranslated strings. Wrap text with <Trans />", "1"],
      [0, 0, 0, "No untranslated strings. Wrap text with <Trans />", "2"],
      [0, 0, 0, "No untranslated strings. Wrap text with <Trans />", "3"],
      [0, 0, 0, "No untranslated strings. Wrap text with <Trans />", "4"],
      [0, 0, 0, "No untranslated strings. Wrap text with <Trans />", "5"],
      [0, 0, 0, "No untranslated strings. Wrap text with <Trans />", "6"],
      [0, 0, 0, "No untranslated strings. Wrap text with <Trans />", "7"]
    ],
    "public/app/features/explore/TraceView/components/TracePageHeader/SearchBar/TracePageSearchBar.tsx:5381": [
      [0, 0, 0, "No untranslated strings. Wrap text with <Trans />", "0"],
      [0, 0, 0, "No untranslated strings. Wrap text with <Trans />", "1"],
      [0, 0, 0, "No untranslated strings. Wrap text with <Trans />", "2"]
    ],
    "public/app/features/explore/TraceView/components/TracePageHeader/SpanFilters/SpanFilters.tsx:5381": [
      [0, 0, 0, "\'HorizontalGroup\' import from \'@grafana/ui\' is restricted from being used by a pattern. Use Stack component instead.", "0"],
      [0, 0, 0, "No untranslated strings. Wrap text with <Trans />", "1"]
    ],
    "public/app/features/explore/TraceView/components/TracePageHeader/SpanGraph/ViewingLayer.tsx:5381": [
      [0, 0, 0, "No untranslated strings. Wrap text with <Trans />", "0"]
    ],
    "public/app/features/explore/TraceView/components/TracePageHeader/TracePageHeader.tsx:5381": [
      [0, 0, 0, "No untranslated strings. Wrap text with <Trans />", "0"],
      [0, 0, 0, "No untranslated strings. Wrap text with <Trans />", "1"],
      [0, 0, 0, "No untranslated strings. Wrap text with <Trans />", "2"]
    ],
    "public/app/features/explore/TraceView/components/TracePageHeader/index.tsx:5381": [
      [0, 0, 0, "Do not re-export imported variable (\`./TracePageHeader\`)", "0"]
    ],
    "public/app/features/explore/TraceView/components/TraceTimelineViewer/SpanBar.tsx:5381": [
      [0, 0, 0, "No untranslated strings. Wrap text with <Trans />", "0"],
      [0, 0, 0, "No untranslated strings. Wrap text with <Trans />", "1"],
      [0, 0, 0, "No untranslated strings. Wrap text with <Trans />", "2"]
    ],
    "public/app/features/explore/TraceView/components/TraceTimelineViewer/SpanDetail/AccordianKeyValues.tsx:5381": [
      [0, 0, 0, "No untranslated strings. Wrap text with <Trans />", "0"]
    ],
    "public/app/features/explore/TraceView/components/TraceTimelineViewer/SpanDetail/AccordianLogs.tsx:5381": [
      [0, 0, 0, "No untranslated strings. Wrap text with <Trans />", "0"],
      [0, 0, 0, "No untranslated strings. Wrap text with <Trans />", "1"],
      [0, 0, 0, "No untranslated strings. Wrap text with <Trans />", "2"],
      [0, 0, 0, "No untranslated strings. Wrap text with <Trans />", "3"],
      [0, 0, 0, "No untranslated strings. Wrap text with <Trans />", "4"],
      [0, 0, 0, "No untranslated strings. Wrap text with <Trans />", "5"]
    ],
    "public/app/features/explore/TraceView/components/TraceTimelineViewer/SpanDetail/AccordianReferences.tsx:5381": [
      [0, 0, 0, "No untranslated strings. Wrap text with <Trans />", "0"],
      [0, 0, 0, "No untranslated strings. Wrap text with <Trans />", "1"],
      [0, 0, 0, "No untranslated strings. Wrap text with <Trans />", "2"],
      [0, 0, 0, "No untranslated strings. Wrap text with <Trans />", "3"]
    ],
    "public/app/features/explore/TraceView/components/TraceTimelineViewer/SpanDetail/AccordianText.tsx:5381": [
      [0, 0, 0, "No untranslated strings. Wrap text with <Trans />", "0"],
      [0, 0, 0, "No untranslated strings. Wrap text with <Trans />", "1"]
    ],
    "public/app/features/explore/TraceView/components/TraceTimelineViewer/SpanDetail/SpanFlameGraph.tsx:5381": [
      [0, 0, 0, "No untranslated strings. Wrap text with <Trans />", "0"]
    ],
    "public/app/features/explore/TraceView/components/TraceTimelineViewer/SpanDetail/index.tsx:5381": [
      [0, 0, 0, "No untranslated strings. Wrap text with <Trans />", "0"]
    ],
    "public/app/features/explore/TraceView/components/TraceTimelineViewer/TimelineHeaderRow/TimelineHeaderRow.tsx:5381": [
      [0, 0, 0, "No untranslated strings. Wrap text with <Trans />", "0"]
    ],
    "public/app/features/explore/TraceView/components/TraceTimelineViewer/TimelineHeaderRow/index.tsx:5381": [
      [0, 0, 0, "Do not re-export imported variable (\`./TimelineHeaderRow\`)", "0"]
    ],
    "public/app/features/explore/TraceView/components/TraceTimelineViewer/utils.tsx:5381": [
      [0, 0, 0, "Do not re-export imported variable (\`../utils/date\`)", "0"]
    ],
    "public/app/features/explore/TraceView/components/demo/trace-generators.ts:5381": [
      [0, 0, 0, "Do not use any type assertions.", "0"]
    ],
    "public/app/features/explore/TraceView/components/index.ts:5381": [
      [0, 0, 0, "Do not re-export imported variable (\`./TraceTimelineViewer\`)", "0"],
      [0, 0, 0, "Do not re-export imported variable (\`./TracePageHeader\`)", "1"],
      [0, 0, 0, "Do not re-export imported variable (\`./settings/SpanBarSettings\`)", "2"],
      [0, 0, 0, "Do not use export all (\`export * from ...\`)", "3"],
      [0, 0, 0, "Do not use export all (\`export * from ...\`)", "4"],
      [0, 0, 0, "Do not re-export imported variable (\`./TraceTimelineViewer/SpanDetail/DetailState\`)", "5"],
      [0, 0, 0, "Do not re-export imported variable (\`./model/transform-trace-data\`)", "6"],
      [0, 0, 0, "Do not re-export imported variable (\`./utils/filter-spans\`)", "7"],
      [0, 0, 0, "Do not use export all (\`export * from ...\`)", "8"]
    ],
    "public/app/features/explore/TraceView/components/model/ddg/types.tsx:5381": [
      [0, 0, 0, "Do not re-export imported variable (\`./PathElem\`)", "0"]
    ],
    "public/app/features/explore/TraceView/components/model/link-patterns.tsx:5381": [
      [0, 0, 0, "Unexpected any. Specify a different type.", "0"],
      [0, 0, 0, "Unexpected any. Specify a different type.", "1"],
      [0, 0, 0, "Unexpected any. Specify a different type.", "2"],
      [0, 0, 0, "Unexpected any. Specify a different type.", "3"],
      [0, 0, 0, "Unexpected any. Specify a different type.", "4"],
      [0, 0, 0, "Unexpected any. Specify a different type.", "5"],
      [0, 0, 0, "Unexpected any. Specify a different type.", "6"],
      [0, 0, 0, "Unexpected any. Specify a different type.", "7"],
      [0, 0, 0, "Unexpected any. Specify a different type.", "8"],
      [0, 0, 0, "Do not use any type assertions.", "9"],
      [0, 0, 0, "Unexpected any. Specify a different type.", "10"],
      [0, 0, 0, "Do not use any type assertions.", "11"]
    ],
    "public/app/features/explore/TraceView/components/model/transform-trace-data.tsx:5381": [
      [0, 0, 0, "Do not use any type assertions.", "0"]
    ],
    "public/app/features/explore/TraceView/components/types/index.tsx:5381": [
      [0, 0, 0, "Do not re-export imported variable (\`./trace\`)", "0"],
      [0, 0, 0, "Do not re-export imported variable (\`../settings/SpanBarSettings\`)", "1"],
      [0, 0, 0, "Do not re-export imported variable (\`./TTraceTimeline\`)", "2"],
      [0, 0, 0, "Do not re-export imported variable (\`./TNil\`)", "3"],
      [0, 0, 0, "Do not re-export imported variable (\`./links\`)", "4"]
    ],
    "public/app/features/explore/TraceView/components/utils/DraggableManager/demo/DraggableManagerDemo.tsx:5381": [
      [0, 0, 0, "No untranslated strings. Wrap text with <Trans />", "0"],
      [0, 0, 0, "No untranslated strings. Wrap text with <Trans />", "1"],
      [0, 0, 0, "No untranslated strings. Wrap text with <Trans />", "2"],
      [0, 0, 0, "No untranslated strings. Wrap text with <Trans />", "3"],
      [0, 0, 0, "No untranslated strings. Wrap text with <Trans />", "4"],
      [0, 0, 0, "No untranslated strings. Wrap text with <Trans />", "5"],
      [0, 0, 0, "No untranslated strings. Wrap text with <Trans />", "6"]
    ],
    "public/app/features/explore/TraceView/components/utils/DraggableManager/demo/index.tsx:5381": [
      [0, 0, 0, "Do not re-export imported variable (\`./DraggableManagerDemo\`)", "0"]
    ],
    "public/app/features/explore/TraceView/components/utils/DraggableManager/index.tsx:5381": [
      [0, 0, 0, "Do not use export all (\`export * from ...\`)", "0"],
      [0, 0, 0, "Do not re-export imported variable (\`./EUpdateTypes\`)", "1"],
      [0, 0, 0, "Do not re-export imported variable (\`./DraggableManager\`)", "2"]
    ],
    "public/app/features/explore/TraceView/createSpanLink.tsx:5381": [
      [0, 0, 0, "Do not use any type assertions.", "0"],
      [0, 0, 0, "Do not use any type assertions.", "1"]
    ],
    "public/app/features/explore/extensions/ConfirmNavigationModal.tsx:5381": [
      [0, 0, 0, "No untranslated strings. Wrap text with <Trans />", "0"],
      [0, 0, 0, "No untranslated strings. Wrap text with <Trans />", "1"],
      [0, 0, 0, "No untranslated strings. Wrap text with <Trans />", "2"],
      [0, 0, 0, "No untranslated strings. Wrap text with <Trans />", "3"]
    ],
    "public/app/features/explore/extensions/ToolbarExtensionPoint.tsx:5381": [
      [0, 0, 0, "No untranslated strings. Wrap text with <Trans />", "0"]
    ],
    "public/app/features/explore/hooks/useStateSync/index.ts:5381": [
      [0, 0, 0, "Do not re-export imported variable (\`./external.utils\`)", "0"]
    ],
    "public/app/features/explore/spec/helper/setup.tsx:5381": [
      [0, 0, 0, "Do not use any type assertions.", "0"],
      [0, 0, 0, "No untranslated strings. Wrap text with <Trans />", "1"],
      [0, 0, 0, "Unexpected any. Specify a different type.", "2"]
    ],
    "public/app/features/explore/state/time.test.ts:5381": [
      [0, 0, 0, "Unexpected any. Specify a different type.", "0"]
    ],
    "public/app/features/explore/state/utils.ts:5381": [
      [0, 0, 0, "Do not use any type assertions.", "0"],
      [0, 0, 0, "Unexpected any. Specify a different type.", "1"],
      [0, 0, 0, "Do not use any type assertions.", "2"],
      [0, 0, 0, "Unexpected any. Specify a different type.", "3"],
      [0, 0, 0, "Do not use any type assertions.", "4"],
      [0, 0, 0, "Do not use any type assertions.", "5"]
    ],
    "public/app/features/expressions/ExpressionDatasource.ts:5381": [
      [0, 0, 0, "Do not use any type assertions.", "0"],
      [0, 0, 0, "Do not use any type assertions.", "1"]
    ],
    "public/app/features/expressions/components/Condition.tsx:5381": [
      [0, 0, 0, "No untranslated strings. Wrap text with <Trans />", "0"],
      [0, 0, 0, "No untranslated strings. Wrap text with <Trans />", "1"],
      [0, 0, 0, "No untranslated strings. Wrap text with <Trans />", "2"]
    ],
    "public/app/features/expressions/components/Math.tsx:5381": [
      [0, 0, 0, "No untranslated strings. Wrap text with <Trans />", "0"],
      [0, 0, 0, "No untranslated strings. Wrap text with <Trans />", "1"],
      [0, 0, 0, "No untranslated strings. Wrap text with <Trans />", "2"],
      [0, 0, 0, "No untranslated strings. Wrap text with <Trans />", "3"],
      [0, 0, 0, "No untranslated strings. Wrap text with <Trans />", "4"],
      [0, 0, 0, "No untranslated strings. Wrap text with <Trans />", "5"],
      [0, 0, 0, "No untranslated strings. Wrap text with <Trans />", "6"],
      [0, 0, 0, "No untranslated strings. Wrap text with <Trans />", "7"],
      [0, 0, 0, "No untranslated strings. Wrap text with <Trans />", "8"],
      [0, 0, 0, "No untranslated strings. Wrap text with <Trans />", "9"]
    ],
    "public/app/features/expressions/guards.ts:5381": [
      [0, 0, 0, "Do not use any type assertions.", "0"]
    ],
    "public/app/features/geo/editor/GazetteerPathEditor.tsx:5381": [
      [0, 0, 0, "No untranslated strings. Wrap text with <Trans />", "0"],
      [0, 0, 0, "No untranslated strings. Wrap text with <Trans />", "1"],
      [0, 0, 0, "No untranslated strings. Wrap text with <Trans />", "2"]
    ],
    "public/app/features/geo/editor/locationModeEditor.tsx:5381": [
      [0, 0, 0, "\'HorizontalGroup\' import from \'@grafana/ui\' is restricted from being used by a pattern. Use Stack component instead.", "0"]
    ],
    "public/app/features/geo/gazetteer/gazetteer.ts:5381": [
      [0, 0, 0, "Unexpected any. Specify a different type.", "0"],
      [0, 0, 0, "Do not use any type assertions.", "1"]
    ],
    "public/app/features/geo/utils/frameVectorSource.ts:5381": [
      [0, 0, 0, "Do not use any type assertions.", "0"],
      [0, 0, 0, "Do not use any type assertions.", "1"]
    ],
    "public/app/features/gops/configuration-tracker/components/ConfigureIRM.tsx:5381": [
      [0, 0, 0, "No untranslated strings. Wrap text with <Trans />", "0"],
      [0, 0, 0, "No untranslated strings. Wrap text with <Trans />", "1"]
    ],
    "public/app/features/gops/configuration-tracker/components/Essentials.tsx:5381": [
      [0, 0, 0, "No untranslated strings. Wrap text with <Trans />", "0"]
    ],
    "public/app/features/gops/configuration-tracker/components/ProgressBar.tsx:5381": [
      [0, 0, 0, "No untranslated strings. Wrap text with <Trans />", "0"]
    ],
    "public/app/features/inspector/InspectDataOptions.tsx:5381": [
      [0, 0, 0, "\'HorizontalGroup\' import from \'@grafana/ui\' is restricted from being used by a pattern. Use Stack component instead.", "0"],
      [0, 0, 0, "\'VerticalGroup\' import from \'@grafana/ui\' is restricted from being used by a pattern. Use Stack component instead.", "1"],
      [0, 0, 0, "Do not use any type assertions.", "2"]
    ],
    "public/app/features/inspector/InspectDataTab.tsx:5381": [
      [0, 0, 0, "No untranslated strings. Wrap text with <Trans />", "0"],
      [0, 0, 0, "No untranslated strings. Wrap text with <Trans />", "1"],
      [0, 0, 0, "Use data-testid for E2E selectors instead of aria-label", "2"]
    ],
    "public/app/features/inspector/InspectErrorTab.tsx:5381": [
      [0, 0, 0, "No untranslated strings. Wrap text with <Trans />", "0"],
      [0, 0, 0, "No untranslated strings. Wrap text with <Trans />", "1"],
      [0, 0, 0, "No untranslated strings. Wrap text with <Trans />", "2"],
      [0, 0, 0, "No untranslated strings. Wrap text with <Trans />", "3"],
      [0, 0, 0, "No untranslated strings. Wrap text with <Trans />", "4"]
    ],
    "public/app/features/inspector/InspectJSONTab.tsx:5381": [
      [0, 0, 0, "No untranslated strings. Wrap text with <Trans />", "0"],
      [0, 0, 0, "No untranslated strings. Wrap text with <Trans />", "1"]
    ],
    "public/app/features/inspector/InspectStatsTab.tsx:5381": [
      [0, 0, 0, "Use data-testid for E2E selectors instead of aria-label", "0"]
    ],
    "public/app/features/inspector/QueryInspector.tsx:5381": [
      [0, 0, 0, "Unexpected any. Specify a different type.", "0"],
      [0, 0, 0, "No untranslated strings. Wrap text with <Trans />", "1"],
      [0, 0, 0, "No untranslated strings. Wrap text with <Trans />", "2"],
      [0, 0, 0, "No untranslated strings. Wrap text with <Trans />", "3"],
      [0, 0, 0, "Use data-testid for E2E selectors instead of aria-label", "4"],
      [0, 0, 0, "No untranslated strings. Wrap text with <Trans />", "5"],
      [0, 0, 0, "Use data-testid for E2E selectors instead of aria-label", "6"]
    ],
    "public/app/features/invites/InviteeRow.tsx:5381": [
      [0, 0, 0, "No untranslated strings. Wrap text with <Trans />", "0"]
    ],
    "public/app/features/invites/InviteesTable.tsx:5381": [
      [0, 0, 0, "No untranslated strings. Wrap text with <Trans />", "0"],
      [0, 0, 0, "No untranslated strings. Wrap text with <Trans />", "1"]
    ],
    "public/app/features/invites/SignupInvited.tsx:5381": [
      [0, 0, 0, "No untranslated strings. Wrap text with <Trans />", "0"],
      [0, 0, 0, "No untranslated strings. Wrap text with <Trans />", "1"],
      [0, 0, 0, "No untranslated strings. Wrap text with <Trans />", "2"],
      [0, 0, 0, "No untranslated strings. Wrap text with <Trans />", "3"],
      [0, 0, 0, "No untranslated strings. Wrap text with <Trans />", "4"]
    ],
    "public/app/features/library-panels/components/DeleteLibraryPanelModal/DeleteLibraryPanelModal.tsx:5381": [
      [0, 0, 0, "No untranslated strings. Wrap text with <Trans />", "0"],
      [0, 0, 0, "No untranslated strings. Wrap text with <Trans />", "1"],
      [0, 0, 0, "No untranslated strings. Wrap text with <Trans />", "2"],
      [0, 0, 0, "No untranslated strings. Wrap text with <Trans />", "3"],
      [0, 0, 0, "No untranslated strings. Wrap text with <Trans />", "4"]
    ],
    "public/app/features/library-panels/components/LibraryPanelCard/LibraryPanelCard.tsx:5381": [
      [0, 0, 0, "No untranslated strings. Wrap text with <Trans />", "0"]
    ],
    "public/app/features/library-panels/components/LibraryPanelInfo/LibraryPanelInfo.tsx:5381": [
      [0, 0, 0, "No untranslated strings. Wrap text with <Trans />", "0"],
      [0, 0, 0, "No untranslated strings. Wrap text with <Trans />", "1"]
    ],
    "public/app/features/library-panels/components/LibraryPanelsSearch/LibraryPanelsSearch.tsx:5381": [
      [0, 0, 0, "\'VerticalGroup\' import from \'@grafana/ui\' is restricted from being used by a pattern. Use Stack component instead.", "0"]
    ],
    "public/app/features/library-panels/components/PanelLibraryOptionsGroup/PanelLibraryOptionsGroup.tsx:5381": [
      [0, 0, 0, "\'VerticalGroup\' import from \'@grafana/ui\' is restricted from being used by a pattern. Use Stack component instead.", "0"],
      [0, 0, 0, "No untranslated strings. Wrap text with <Trans />", "1"]
    ],
    "public/app/features/library-panels/components/SaveLibraryPanelModal/SaveLibraryPanelModal.tsx:5381": [
      [0, 0, 0, "No untranslated strings. Wrap text with <Trans />", "0"],
      [0, 0, 0, "No untranslated strings. Wrap text with <Trans />", "1"],
      [0, 0, 0, "No untranslated strings. Wrap text with <Trans />", "2"],
      [0, 0, 0, "No untranslated strings. Wrap text with <Trans />", "3"],
      [0, 0, 0, "No untranslated strings. Wrap text with <Trans />", "4"],
      [0, 0, 0, "No untranslated strings. Wrap text with <Trans />", "5"],
      [0, 0, 0, "No untranslated strings. Wrap text with <Trans />", "6"]
    ],
    "public/app/features/live/centrifuge/LiveDataStream.ts:5381": [
      [0, 0, 0, "Do not use any type assertions.", "0"]
    ],
    "public/app/features/live/centrifuge/channel.ts:5381": [
      [0, 0, 0, "Unexpected any. Specify a different type.", "0"]
    ],
    "public/app/features/live/centrifuge/serviceWorkerProxy.ts:5381": [
      [0, 0, 0, "Do not use any type assertions.", "0"]
    ],
    "public/app/features/live/dashboard/DashboardChangedModal.tsx:5381": [
      [0, 0, 0, "No untranslated strings. Wrap text with <Trans />", "0"],
      [0, 0, 0, "No untranslated strings. Wrap text with <Trans />", "1"],
      [0, 0, 0, "No untranslated strings. Wrap text with <Trans />", "2"]
    ],
    "public/app/features/logs/components/InfiniteScroll.tsx:5381": [
      [0, 0, 0, "No untranslated strings. Wrap text with <Trans />", "0"]
    ],
    "public/app/features/logs/components/LogDetails.tsx:5381": [
      [0, 0, 0, "No untranslated strings. Wrap text with <Trans />", "0"],
      [0, 0, 0, "No untranslated strings. Wrap text with <Trans />", "1"],
      [0, 0, 0, "No untranslated strings. Wrap text with <Trans />", "2"]
    ],
    "public/app/features/logs/components/LogLabelStats.tsx:5381": [
      [0, 0, 0, "No untranslated strings. Wrap text with <Trans />", "0"],
      [0, 0, 0, "No untranslated strings. Wrap text with <Trans />", "1"],
      [0, 0, 0, "No untranslated strings. Wrap text with <Trans />", "2"]
    ],
    "public/app/features/logs/components/LogRows.tsx:5381": [
      [0, 0, 0, "No untranslated strings. Wrap text with <Trans />", "0"],
      [0, 0, 0, "No untranslated strings. Wrap text with <Trans />", "1"]
    ],
    "public/app/features/logs/components/log-context/LogContextButtons.tsx:5381": [
      [0, 0, 0, "No untranslated strings. Wrap text with <Trans />", "0"]
    ],
    "public/app/features/logs/components/log-context/LogRowContextModal.tsx:5381": [
      [0, 0, 0, "No untranslated strings. Wrap text with <Trans />", "0"],
      [0, 0, 0, "No untranslated strings. Wrap text with <Trans />", "1"],
      [0, 0, 0, "No untranslated strings. Wrap text with <Trans />", "2"],
      [0, 0, 0, "No untranslated strings. Wrap text with <Trans />", "3"],
      [0, 0, 0, "No untranslated strings. Wrap text with <Trans />", "4"]
    ],
    "public/app/features/logs/utils.ts:5381": [
      [0, 0, 0, "Do not use any type assertions.", "0"]
    ],
    "public/app/features/manage-dashboards/DashboardImportPage.tsx:5381": [
      [0, 0, 0, "No untranslated strings. Wrap text with <Trans />", "0"]
    ],
    "public/app/features/manage-dashboards/components/ImportDashboardForm.tsx:5381": [
      [0, 0, 0, "No untranslated strings. Wrap text with <Trans />", "0"],
      [0, 0, 0, "No untranslated strings. Wrap text with <Trans />", "1"],
      [0, 0, 0, "No untranslated strings. Wrap text with <Trans />", "2"]
    ],
    "public/app/features/manage-dashboards/components/ImportDashboardLibraryPanelsList.tsx:5381": [
      [0, 0, 0, "Do not use any type assertions.", "0"]
    ],
    "public/app/features/manage-dashboards/components/ImportDashboardOverview.tsx:5381": [
      [0, 0, 0, "No untranslated strings. Wrap text with <Trans />", "0"],
      [0, 0, 0, "No untranslated strings. Wrap text with <Trans />", "1"],
      [0, 0, 0, "No untranslated strings. Wrap text with <Trans />", "2"],
      [0, 0, 0, "No untranslated strings. Wrap text with <Trans />", "3"]
    ],
    "public/app/features/manage-dashboards/components/PublicDashboardListTable/PublicDashboardListTable.tsx:5381": [
      [0, 0, 0, "\'HorizontalGroup\' import from \'@grafana/ui\' is restricted from being used by a pattern. Use Stack component instead.", "0"]
    ],
    "public/app/features/manage-dashboards/state/actions.ts:5381": [
      [0, 0, 0, "Unexpected any. Specify a different type.", "0"],
      [0, 0, 0, "Unexpected any. Specify a different type.", "1"],
      [0, 0, 0, "Unexpected any. Specify a different type.", "2"],
      [0, 0, 0, "Unexpected any. Specify a different type.", "3"],
      [0, 0, 0, "Do not use any type assertions.", "4"],
      [0, 0, 0, "Unexpected any. Specify a different type.", "5"],
      [0, 0, 0, "Unexpected any. Specify a different type.", "6"],
      [0, 0, 0, "Unexpected any. Specify a different type.", "7"],
      [0, 0, 0, "Unexpected any. Specify a different type.", "8"]
    ],
    "public/app/features/manage-dashboards/state/reducers.ts:5381": [
      [0, 0, 0, "Unexpected any. Specify a different type.", "0"],
      [0, 0, 0, "Do not use any type assertions.", "1"],
      [0, 0, 0, "Unexpected any. Specify a different type.", "2"],
      [0, 0, 0, "Unexpected any. Specify a different type.", "3"],
      [0, 0, 0, "Unexpected any. Specify a different type.", "4"]
    ],
    "public/app/features/migrate-to-cloud/api/index.ts:5381": [
      [0, 0, 0, "Do not use export all (\`export * from ...\`)", "0"]
    ],
    "public/app/features/migrate-to-cloud/onprem/NameCell.tsx:5381": [
      [0, 0, 0, "No untranslated strings. Wrap text with <Trans />", "0"],
      [0, 0, 0, "No untranslated strings. Wrap text with <Trans />", "1"],
      [0, 0, 0, "No untranslated strings. Wrap text with <Trans />", "2"]
    ],
    "public/app/features/notifications/StoredNotifications.tsx:5381": [
      [0, 0, 0, "No untranslated strings. Wrap text with <Trans />", "0"]
    ],
    "public/app/features/org/NewOrgPage.tsx:5381": [
      [0, 0, 0, "No untranslated strings. Wrap text with <Trans />", "0"],
      [0, 0, 0, "No untranslated strings. Wrap text with <Trans />", "1"]
    ],
    "public/app/features/org/OrgProfile.tsx:5381": [
      [0, 0, 0, "No untranslated strings. Wrap text with <Trans />", "0"]
    ],
    "public/app/features/org/SelectOrgPage.tsx:5381": [
      [0, 0, 0, "No untranslated strings. Wrap text with <Trans />", "0"]
    ],
    "public/app/features/org/UserInviteForm.tsx:5381": [
      [0, 0, 0, "No untranslated strings. Wrap text with <Trans />", "0"],
      [0, 0, 0, "No untranslated strings. Wrap text with <Trans />", "1"],
      [0, 0, 0, "No untranslated strings. Wrap text with <Trans />", "2"],
      [0, 0, 0, "No untranslated strings. Wrap text with <Trans />", "3"],
      [0, 0, 0, "No untranslated strings. Wrap text with <Trans />", "4"],
      [0, 0, 0, "No untranslated strings. Wrap text with <Trans />", "5"]
    ],
    "public/app/features/org/UserInvitePage.tsx:5381": [
      [0, 0, 0, "No untranslated strings. Wrap text with <Trans />", "0"]
    ],
    "public/app/features/org/state/actions.ts:5381": [
      [0, 0, 0, "Unexpected any. Specify a different type.", "0"]
    ],
    "public/app/features/org/state/reducers.ts:5381": [
      [0, 0, 0, "Do not use any type assertions.", "0"]
    ],
    "public/app/features/panel/components/PanelDataErrorView.tsx:5381": [
      [0, 0, 0, "No untranslated strings. Wrap text with <Trans />", "0"],
      [0, 0, 0, "No untranslated strings. Wrap text with <Trans />", "1"]
    ],
    "public/app/features/panel/components/PanelPluginError.tsx:5381": [
      [0, 0, 0, "No untranslated strings. Wrap text with <Trans />", "0"],
      [0, 0, 0, "No untranslated strings. Wrap text with <Trans />", "1"]
    ],
    "public/app/features/panel/components/PanelRenderer.tsx:5381": [
      [0, 0, 0, "No untranslated strings. Wrap text with <Trans />", "0"],
      [0, 0, 0, "No untranslated strings. Wrap text with <Trans />", "1"],
      [0, 0, 0, "No untranslated strings. Wrap text with <Trans />", "2"],
      [0, 0, 0, "No untranslated strings. Wrap text with <Trans />", "3"]
    ],
    "public/app/features/panel/components/VizTypePicker/PanelTypeCard.tsx:5381": [
      [0, 0, 0, "Use data-testid for E2E selectors instead of aria-label", "0"]
    ],
    "public/app/features/panel/components/VizTypePicker/VisualizationSuggestions.tsx:5381": [
      [0, 0, 0, "No untranslated strings. Wrap text with <Trans />", "0"],
      [0, 0, 0, "No untranslated strings. Wrap text with <Trans />", "1"]
    ],
    "public/app/features/panel/components/VizTypePicker/VizTypePicker.tsx:5381": [
      [0, 0, 0, "No untranslated strings. Wrap text with <Trans />", "0"]
    ],
    "public/app/features/panel/panellinks/linkSuppliers.ts:5381": [
      [0, 0, 0, "Unexpected any. Specify a different type.", "0"]
    ],
    "public/app/features/panel/panellinks/link_srv.ts:5381": [
      [0, 0, 0, "Unexpected any. Specify a different type.", "0"]
    ],
    "public/app/features/playlist/PlaylistForm.tsx:5381": [
      [0, 0, 0, "Use data-testid for E2E selectors instead of aria-label", "0"],
      [0, 0, 0, "Use data-testid for E2E selectors instead of aria-label", "1"]
    ],
    "public/app/features/playlist/PlaylistTableRows.tsx:5381": [
      [0, 0, 0, "No untranslated strings. Wrap text with <Trans />", "0"],
      [0, 0, 0, "No untranslated strings. Wrap text with <Trans />", "1"],
      [0, 0, 0, "No untranslated strings. Wrap text with <Trans />", "2"]
    ],
    "public/app/features/playlist/StartModal.tsx:5381": [
      [0, 0, 0, "No untranslated strings. Wrap text with <Trans />", "0"]
    ],
    "public/app/features/plugins/admin/__mocks__/index.ts:5381": [
      [0, 0, 0, "Do not re-export imported variable (\`./remotePlugin.mock\`)", "0"],
      [0, 0, 0, "Do not re-export imported variable (\`./localPlugin.mock\`)", "1"],
      [0, 0, 0, "Do not use export all (\`export * from ...\`)", "2"]
    ],
    "public/app/features/plugins/admin/components/AppConfigWrapper.tsx:5381": [
      [0, 0, 0, "No untranslated strings. Wrap text with <Trans />", "0"],
      [0, 0, 0, "No untranslated strings. Wrap text with <Trans />", "1"],
      [0, 0, 0, "No untranslated strings. Wrap text with <Trans />", "2"]
    ],
    "public/app/features/plugins/admin/components/Badges/PluginUpdateAvailableBadge.tsx:5381": [
      [0, 0, 0, "No untranslated strings. Wrap text with <Trans />", "0"]
    ],
    "public/app/features/plugins/admin/components/Badges/index.ts:5381": [
      [0, 0, 0, "Do not re-export imported variable (\`./PluginDisabledBadge\`)", "0"],
      [0, 0, 0, "Do not re-export imported variable (\`./PluginInstallBadge\`)", "1"],
      [0, 0, 0, "Do not re-export imported variable (\`./PluginEnterpriseBadge\`)", "2"],
      [0, 0, 0, "Do not re-export imported variable (\`./PluginUpdateAvailableBadge\`)", "3"],
      [0, 0, 0, "Do not re-export imported variable (\`./PluginAngularBadge\`)", "4"],
      [0, 0, 0, "Do not re-export imported variable (\`./PluginDeprecatedBadge\`)", "5"]
    ],
    "public/app/features/plugins/admin/components/GetStartedWithPlugin/GetStartedWithApp.tsx:5381": [
      [0, 0, 0, "No untranslated strings. Wrap text with <Trans />", "0"],
      [0, 0, 0, "No untranslated strings. Wrap text with <Trans />", "1"]
    ],
    "public/app/features/plugins/admin/components/GetStartedWithPlugin/GetStartedWithDataSource.tsx:5381": [
      [0, 0, 0, "Do not use any type assertions.", "0"],
      [0, 0, 0, "No untranslated strings. Wrap text with <Trans />", "1"]
    ],
    "public/app/features/plugins/admin/components/GetStartedWithPlugin/index.ts:5381": [
      [0, 0, 0, "Do not re-export imported variable (\`./GetStartedWithPlugin\`)", "0"]
    ],
    "public/app/features/plugins/admin/components/InstallControls/ExternallyManagedButton.tsx:5381": [
      [0, 0, 0, "No untranslated strings. Wrap text with <Trans />", "0"],
      [0, 0, 0, "No untranslated strings. Wrap text with <Trans />", "1"],
      [0, 0, 0, "No untranslated strings. Wrap text with <Trans />", "2"],
      [0, 0, 0, "No untranslated strings. Wrap text with <Trans />", "3"]
    ],
    "public/app/features/plugins/admin/components/InstallControls/InstallControlsWarning.tsx:5381": [
      [0, 0, 0, "\'HorizontalGroup\' import from \'@grafana/ui\' is restricted from being used by a pattern. Use Stack component instead.", "0"],
      [0, 0, 0, "No untranslated strings. Wrap text with <Trans />", "1"],
      [0, 0, 0, "No untranslated strings. Wrap text with <Trans />", "2"],
      [0, 0, 0, "No untranslated strings. Wrap text with <Trans />", "3"],
      [0, 0, 0, "No untranslated strings. Wrap text with <Trans />", "4"],
      [0, 0, 0, "No untranslated strings. Wrap text with <Trans />", "5"]
    ],
    "public/app/features/plugins/admin/components/InstallControls/index.tsx:5381": [
      [0, 0, 0, "Do not re-export imported variable (\`./InstallControlsWarning\`)", "0"],
      [0, 0, 0, "Do not re-export imported variable (\`./InstallControlsButton\`)", "1"]
    ],
    "public/app/features/plugins/admin/components/PluginActions.tsx:5381": [
      [0, 0, 0, "No untranslated strings. Wrap text with <Trans />", "0"]
    ],
    "public/app/features/plugins/admin/components/PluginDashboards.tsx:5381": [
      [0, 0, 0, "No untranslated strings. Wrap text with <Trans />", "0"],
      [0, 0, 0, "No untranslated strings. Wrap text with <Trans />", "1"]
    ],
    "public/app/features/plugins/admin/components/PluginDetailsBody.tsx:5381": [
      [0, 0, 0, "Do not use any type assertions.", "0"],
      [0, 0, 0, "No untranslated strings. Wrap text with <Trans />", "1"],
      [0, 0, 0, "No untranslated strings. Wrap text with <Trans />", "2"],
      [0, 0, 0, "No untranslated strings. Wrap text with <Trans />", "3"]
    ],
    "public/app/features/plugins/admin/components/PluginDetailsDeprecatedWarning.tsx:5381": [
      [0, 0, 0, "No untranslated strings. Wrap text with <Trans />", "0"],
      [0, 0, 0, "No untranslated strings. Wrap text with <Trans />", "1"],
      [0, 0, 0, "No untranslated strings. Wrap text with <Trans />", "2"],
      [0, 0, 0, "No untranslated strings. Wrap text with <Trans />", "3"]
    ],
    "public/app/features/plugins/admin/components/PluginDetailsDisabledError.tsx:5381": [
      [0, 0, 0, "No untranslated strings. Wrap text with <Trans />", "0"],
      [0, 0, 0, "No untranslated strings. Wrap text with <Trans />", "1"],
      [0, 0, 0, "No untranslated strings. Wrap text with <Trans />", "2"],
      [0, 0, 0, "No untranslated strings. Wrap text with <Trans />", "3"],
      [0, 0, 0, "No untranslated strings. Wrap text with <Trans />", "4"],
      [0, 0, 0, "No untranslated strings. Wrap text with <Trans />", "5"],
      [0, 0, 0, "No untranslated strings. Wrap text with <Trans />", "6"]
    ],
    "public/app/features/plugins/admin/components/PluginDetailsHeaderDependencies.tsx:5381": [
      [0, 0, 0, "No untranslated strings. Wrap text with <Trans />", "0"]
    ],
    "public/app/features/plugins/admin/components/PluginDetailsPage.tsx:5381": [
      [0, 0, 0, "Do not use any type assertions.", "0"],
      [0, 0, 0, "No untranslated strings. Wrap text with <Trans />", "1"],
      [0, 0, 0, "No untranslated strings. Wrap text with <Trans />", "2"],
      [0, 0, 0, "No untranslated strings. Wrap text with <Trans />", "3"],
      [0, 0, 0, "No untranslated strings. Wrap text with <Trans />", "4"]
    ],
    "public/app/features/plugins/admin/components/PluginDetailsSignature.tsx:5381": [
      [0, 0, 0, "No untranslated strings. Wrap text with <Trans />", "0"],
      [0, 0, 0, "No untranslated strings. Wrap text with <Trans />", "1"]
    ],
    "public/app/features/plugins/admin/components/PluginListItem.tsx:5381": [
      [0, 0, 0, "No untranslated strings. Wrap text with <Trans />", "0"]
    ],
    "public/app/features/plugins/admin/components/PluginSignatureDetailsBadge.tsx:5381": [
      [0, 0, 0, "No untranslated strings. Wrap text with <Trans />", "0"],
      [0, 0, 0, "No untranslated strings. Wrap text with <Trans />", "1"]
    ],
    "public/app/features/plugins/admin/components/PluginUsage.tsx:5381": [
      [0, 0, 0, "No untranslated strings. Wrap text with <Trans />", "0"],
      [0, 0, 0, "No untranslated strings. Wrap text with <Trans />", "1"],
      [0, 0, 0, "No untranslated strings. Wrap text with <Trans />", "2"]
    ],
    "public/app/features/plugins/admin/components/VersionList.tsx:5381": [
      [0, 0, 0, "No untranslated strings. Wrap text with <Trans />", "0"],
      [0, 0, 0, "No untranslated strings. Wrap text with <Trans />", "1"],
      [0, 0, 0, "No untranslated strings. Wrap text with <Trans />", "2"],
      [0, 0, 0, "No untranslated strings. Wrap text with <Trans />", "3"],
      [0, 0, 0, "No untranslated strings. Wrap text with <Trans />", "4"],
      [0, 0, 0, "No untranslated strings. Wrap text with <Trans />", "5"]
    ],
    "public/app/features/plugins/admin/pages/Browse.tsx:5381": [
      [0, 0, 0, "Do not use any type assertions.", "0"],
      [0, 0, 0, "Do not use any type assertions.", "1"],
      [0, 0, 0, "No untranslated strings. Wrap text with <Trans />", "2"],
      [0, 0, 0, "No untranslated strings. Wrap text with <Trans />", "3"],
      [0, 0, 0, "No untranslated strings. Wrap text with <Trans />", "4"]
    ],
    "public/app/features/plugins/admin/state/actions.ts:5381": [
      [0, 0, 0, "Do not use any type assertions.", "0"]
    ],
    "public/app/features/plugins/admin/types.ts:5381": [
      [0, 0, 0, "Unexpected any. Specify a different type.", "0"]
    ],
    "public/app/features/plugins/angularDeprecation/AngularDeprecationNotice.tsx:5381": [
      [0, 0, 0, "No untranslated strings. Wrap text with <Trans />", "0"],
      [0, 0, 0, "No untranslated strings. Wrap text with <Trans />", "1"]
    ],
    "public/app/features/plugins/angularDeprecation/AngularDeprecationPluginNotice.tsx:5381": [
      [0, 0, 0, "No untranslated strings. Wrap text with <Trans />", "0"],
      [0, 0, 0, "No untranslated strings. Wrap text with <Trans />", "1"]
    ],
    "public/app/features/plugins/angularDeprecation/AngularMigrationNotice.tsx:5381": [
      [0, 0, 0, "No untranslated strings. Wrap text with <Trans />", "0"],
      [0, 0, 0, "No untranslated strings. Wrap text with <Trans />", "1"]
    ],
    "public/app/features/plugins/components/AppRootPage.tsx:5381": [
      [0, 0, 0, "No untranslated strings. Wrap text with <Trans />", "0"],
      [0, 0, 0, "No untranslated strings. Wrap text with <Trans />", "1"]
    ],
    "public/app/features/plugins/components/PluginsErrorsInfo.tsx:5381": [
      [0, 0, 0, "No untranslated strings. Wrap text with <Trans />", "0"],
      [0, 0, 0, "No untranslated strings. Wrap text with <Trans />", "1"]
    ],
    "public/app/features/plugins/datasource_srv.ts:5381": [
      [0, 0, 0, "Do not use any type assertions.", "0"],
      [0, 0, 0, "Unexpected any. Specify a different type.", "1"],
      [0, 0, 0, "Do not use any type assertions.", "2"],
      [0, 0, 0, "Unexpected any. Specify a different type.", "3"],
      [0, 0, 0, "Do not use any type assertions.", "4"],
      [0, 0, 0, "Unexpected any. Specify a different type.", "5"],
      [0, 0, 0, "Do not use any type assertions.", "6"]
    ],
    "public/app/features/plugins/extensions/usePluginComponents.tsx:5381": [
      [0, 0, 0, "Do not use any type assertions.", "0"]
    ],
    "public/app/features/plugins/loader/sharedDependencies.ts:5381": [
      [0, 0, 0, "* import is invalid because \'Layout,HorizontalGroup,VerticalGroup\' from \'@grafana/ui\' is restricted from being used by a pattern. Use Stack component instead.", "0"]
    ],
    "public/app/features/plugins/sandbox/distortion_map.ts:5381": [
      [0, 0, 0, "Do not use any type assertions.", "0"]
    ],
    "public/app/features/plugins/sandbox/sandbox_plugin_loader.ts:5381": [
      [0, 0, 0, "Do not use any type assertions.", "0"],
      [0, 0, 0, "Do not use any type assertions.", "1"],
      [0, 0, 0, "Do not use any type assertions.", "2"]
    ],
    "public/app/features/plugins/tests/datasource_srv.test.ts:5381": [
      [0, 0, 0, "Unexpected any. Specify a different type.", "0"],
      [0, 0, 0, "Unexpected any. Specify a different type.", "1"],
      [0, 0, 0, "Unexpected any. Specify a different type.", "2"]
    ],
    "public/app/features/plugins/utils.ts:5381": [
      [0, 0, 0, "Do not use any type assertions.", "0"],
      [0, 0, 0, "Do not use any type assertions.", "1"],
      [0, 0, 0, "Do not use any type assertions.", "2"],
      [0, 0, 0, "Do not use any type assertions.", "3"]
    ],
    "public/app/features/profile/FeatureTogglePage.tsx:5381": [
      [0, 0, 0, "No untranslated strings. Wrap text with <Trans />", "0"],
      [0, 0, 0, "No untranslated strings. Wrap text with <Trans />", "1"]
    ],
    "public/app/features/profile/UserSessions.tsx:5381": [
      [0, 0, 0, "No untranslated strings. Wrap text with <Trans />", "0"],
      [0, 0, 0, "No untranslated strings. Wrap text with <Trans />", "1"],
      [0, 0, 0, "No untranslated strings. Wrap text with <Trans />", "2"]
    ],
    "public/app/features/profile/UserTeams.tsx:5381": [
      [0, 0, 0, "No untranslated strings. Wrap text with <Trans />", "0"],
      [0, 0, 0, "No untranslated strings. Wrap text with <Trans />", "1"],
      [0, 0, 0, "No untranslated strings. Wrap text with <Trans />", "2"],
      [0, 0, 0, "No untranslated strings. Wrap text with <Trans />", "3"]
    ],
    "public/app/features/query/components/QueryEditorRow.tsx:5381": [
      [0, 0, 0, "Do not use any type assertions.", "0"],
      [0, 0, 0, "Do not use any type assertions.", "1"],
      [0, 0, 0, "Do not use any type assertions.", "2"],
      [0, 0, 0, "Do not use any type assertions.", "3"],
      [0, 0, 0, "Use data-testid for E2E selectors instead of aria-label", "4"]
    ],
    "public/app/features/query/components/QueryEditorRowHeader.tsx:5381": [
      [0, 0, 0, "Use data-testid for E2E selectors instead of aria-label", "0"],
      [0, 0, 0, "No untranslated strings. Wrap text with <Trans />", "1"],
      [0, 0, 0, "No untranslated strings. Wrap text with <Trans />", "2"],
      [0, 0, 0, "No untranslated strings. Wrap text with <Trans />", "3"]
    ],
    "public/app/features/query/components/QueryErrorAlert.tsx:5381": [
      [0, 0, 0, "No untranslated strings. Wrap text with <Trans />", "0"],
      [0, 0, 0, "No untranslated strings. Wrap text with <Trans />", "1"]
    ],
    "public/app/features/query/components/QueryGroup.tsx:5381": [
      [0, 0, 0, "\'HorizontalGroup\' import from \'@grafana/ui\' is restricted from being used by a pattern. Use Stack component instead.", "0"],
      [0, 0, 0, "Use data-testid for E2E selectors instead of aria-label", "1"],
      [0, 0, 0, "No untranslated strings. Wrap text with <Trans />", "2"],
      [0, 0, 0, "No untranslated strings. Wrap text with <Trans />", "3"],
      [0, 0, 0, "No untranslated strings. Wrap text with <Trans />", "4"],
      [0, 0, 0, "Use data-testid for E2E selectors instead of aria-label", "5"],
      [0, 0, 0, "No untranslated strings. Wrap text with <Trans />", "6"]
    ],
    "public/app/features/query/components/QueryGroupOptions.tsx:5381": [
      [0, 0, 0, "No untranslated strings. Wrap text with <Trans />", "0"],
      [0, 0, 0, "No untranslated strings. Wrap text with <Trans />", "1"],
      [0, 0, 0, "No untranslated strings. Wrap text with <Trans />", "2"],
      [0, 0, 0, "No untranslated strings. Wrap text with <Trans />", "3"],
      [0, 0, 0, "No untranslated strings. Wrap text with <Trans />", "4"],
      [0, 0, 0, "No untranslated strings. Wrap text with <Trans />", "5"],
      [0, 0, 0, "No untranslated strings. Wrap text with <Trans />", "6"],
      [0, 0, 0, "No untranslated strings. Wrap text with <Trans />", "7"],
      [0, 0, 0, "No untranslated strings. Wrap text with <Trans />", "8"],
      [0, 0, 0, "No untranslated strings. Wrap text with <Trans />", "9"],
      [0, 0, 0, "No untranslated strings. Wrap text with <Trans />", "10"],
      [0, 0, 0, "No untranslated strings. Wrap text with <Trans />", "11"],
      [0, 0, 0, "No untranslated strings. Wrap text with <Trans />", "12"],
      [0, 0, 0, "No untranslated strings. Wrap text with <Trans />", "13"],
      [0, 0, 0, "No untranslated strings. Wrap text with <Trans />", "14"],
      [0, 0, 0, "No untranslated strings. Wrap text with <Trans />", "15"],
      [0, 0, 0, "No untranslated strings. Wrap text with <Trans />", "16"],
      [0, 0, 0, "No untranslated strings. Wrap text with <Trans />", "17"],
      [0, 0, 0, "No untranslated strings. Wrap text with <Trans />", "18"],
      [0, 0, 0, "No untranslated strings. Wrap text with <Trans />", "19"],
      [0, 0, 0, "No untranslated strings. Wrap text with <Trans />", "20"],
      [0, 0, 0, "No untranslated strings. Wrap text with <Trans />", "21"],
      [0, 0, 0, "No untranslated strings. Wrap text with <Trans />", "22"],
      [0, 0, 0, "No untranslated strings. Wrap text with <Trans />", "23"],
      [0, 0, 0, "No untranslated strings. Wrap text with <Trans />", "24"],
      [0, 0, 0, "No untranslated strings. Wrap text with <Trans />", "25"],
      [0, 0, 0, "No untranslated strings. Wrap text with <Trans />", "26"],
      [0, 0, 0, "No untranslated strings. Wrap text with <Trans />", "27"],
      [0, 0, 0, "No untranslated strings. Wrap text with <Trans />", "28"],
      [0, 0, 0, "No untranslated strings. Wrap text with <Trans />", "29"],
      [0, 0, 0, "No untranslated strings. Wrap text with <Trans />", "30"],
      [0, 0, 0, "No untranslated strings. Wrap text with <Trans />", "31"],
      [0, 0, 0, "No untranslated strings. Wrap text with <Trans />", "32"],
      [0, 0, 0, "No untranslated strings. Wrap text with <Trans />", "33"],
      [0, 0, 0, "No untranslated strings. Wrap text with <Trans />", "34"],
      [0, 0, 0, "No untranslated strings. Wrap text with <Trans />", "35"],
      [0, 0, 0, "No untranslated strings. Wrap text with <Trans />", "36"],
      [0, 0, 0, "No untranslated strings. Wrap text with <Trans />", "37"],
      [0, 0, 0, "No untranslated strings. Wrap text with <Trans />", "38"]
    ],
    "public/app/features/query/state/DashboardQueryRunner/AnnotationsQueryRunner.ts:5381": [
      [0, 0, 0, "Do not use any type assertions.", "0"]
    ],
    "public/app/features/query/state/DashboardQueryRunner/DashboardQueryRunner.ts:5381": [
      [0, 0, 0, "Unexpected any. Specify a different type.", "0"]
    ],
    "public/app/features/query/state/DashboardQueryRunner/PublicAnnotationsDataSource.ts:5381": [
      [0, 0, 0, "Do not use any type assertions.", "0"]
    ],
    "public/app/features/query/state/DashboardQueryRunner/testHelpers.ts:5381": [
      [0, 0, 0, "Unexpected any. Specify a different type.", "0"],
      [0, 0, 0, "Unexpected any. Specify a different type.", "1"],
      [0, 0, 0, "Do not use any type assertions.", "2"]
    ],
    "public/app/features/query/state/DashboardQueryRunner/utils.ts:5381": [
      [0, 0, 0, "Unexpected any. Specify a different type.", "0"],
      [0, 0, 0, "Unexpected any. Specify a different type.", "1"],
      [0, 0, 0, "Unexpected any. Specify a different type.", "2"],
      [0, 0, 0, "Unexpected any. Specify a different type.", "3"]
    ],
    "public/app/features/query/state/PanelQueryRunner.ts:5381": [
      [0, 0, 0, "Do not use any type assertions.", "0"],
      [0, 0, 0, "Do not use any type assertions.", "1"]
    ],
    "public/app/features/query/state/runRequest.ts:5381": [
      [0, 0, 0, "Do not use any type assertions.", "0"]
    ],
    "public/app/features/query/state/updateQueries.test.ts:5381": [
      [0, 0, 0, "Unexpected any. Specify a different type.", "0"],
      [0, 0, 0, "Unexpected any. Specify a different type.", "1"],
      [0, 0, 0, "Unexpected any. Specify a different type.", "2"],
      [0, 0, 0, "Unexpected any. Specify a different type.", "3"],
      [0, 0, 0, "Unexpected any. Specify a different type.", "4"],
      [0, 0, 0, "Unexpected any. Specify a different type.", "5"],
      [0, 0, 0, "Unexpected any. Specify a different type.", "6"],
      [0, 0, 0, "Unexpected any. Specify a different type.", "7"],
      [0, 0, 0, "Unexpected any. Specify a different type.", "8"]
    ],
    "public/app/features/sandbox/TestStuffPage.tsx:5381": [
      [0, 0, 0, "No untranslated strings. Wrap text with <Trans />", "0"],
      [0, 0, 0, "No untranslated strings. Wrap text with <Trans />", "1"],
      [0, 0, 0, "No untranslated strings. Wrap text with <Trans />", "2"],
      [0, 0, 0, "No untranslated strings. Wrap text with <Trans />", "3"]
    ],
    "public/app/features/scopes/index.ts:5381": [
      [0, 0, 0, "Do not re-export imported variable (\`./instance\`)", "0"],
      [0, 0, 0, "Do not re-export imported variable (\`./ScopesDashboards\`)", "1"]
    ],
    "public/app/features/search/page/components/ActionRow.tsx:5381": [
      [0, 0, 0, "No untranslated strings. Wrap text with <Trans />", "0"]
    ],
    "public/app/features/search/page/components/SearchResultsTable.tsx:5381": [
      [0, 0, 0, "No untranslated strings. Wrap text with <Trans />", "0"]
    ],
    "public/app/features/search/page/components/columns.tsx:5381": [
      [0, 0, 0, "Do not use any type assertions.", "0"],
      [0, 0, 0, "No untranslated strings. Wrap text with <Trans />", "1"]
    ],
    "public/app/features/search/service/bluge.ts:5381": [
      [0, 0, 0, "Do not use any type assertions.", "0"],
      [0, 0, 0, "Do not use any type assertions.", "1"]
    ],
    "public/app/features/search/service/index.ts:5381": [
      [0, 0, 0, "Do not use export all (\`export * from ...\`)", "0"],
      [0, 0, 0, "Do not re-export imported variable (\`./searcher\`)", "1"]
    ],
    "public/app/features/search/service/sql.ts:5381": [
      [0, 0, 0, "Unexpected any. Specify a different type.", "0"]
    ],
    "public/app/features/search/service/unified.ts:5381": [
      [0, 0, 0, "Do not use any type assertions.", "0"],
      [0, 0, 0, "Do not use any type assertions.", "1"]
    ],
    "public/app/features/search/service/utils.ts:5381": [
      [0, 0, 0, "Do not use any type assertions.", "0"]
    ],
    "public/app/features/search/state/SearchStateManager.ts:5381": [
      [0, 0, 0, "Do not use any type assertions.", "0"]
    ],
    "public/app/features/search/types.ts:5381": [
      [0, 0, 0, "Unexpected any. Specify a different type.", "0"]
    ],
    "public/app/features/search/utils.ts:5381": [
      [0, 0, 0, "Do not use any type assertions.", "0"]
    ],
    "public/app/features/serviceaccounts/ServiceAccountPage.tsx:5381": [
      [0, 0, 0, "No untranslated strings. Wrap text with <Trans />", "0"],
      [0, 0, 0, "No untranslated strings. Wrap text with <Trans />", "1"],
      [0, 0, 0, "No untranslated strings. Wrap text with <Trans />", "2"],
      [0, 0, 0, "No untranslated strings. Wrap text with <Trans />", "3"],
      [0, 0, 0, "No untranslated strings. Wrap text with <Trans />", "4"]
    ],
    "public/app/features/serviceaccounts/ServiceAccountTable.tsx:5381": [
      [0, 0, 0, "No untranslated strings. Wrap text with <Trans />", "0"],
      [0, 0, 0, "No untranslated strings. Wrap text with <Trans />", "1"],
      [0, 0, 0, "No untranslated strings. Wrap text with <Trans />", "2"]
    ],
    "public/app/features/serviceaccounts/ServiceAccountsListPage.tsx:5381": [
      [0, 0, 0, "No untranslated strings. Wrap text with <Trans />", "0"],
      [0, 0, 0, "No untranslated strings. Wrap text with <Trans />", "1"],
      [0, 0, 0, "No untranslated strings. Wrap text with <Trans />", "2"]
    ],
    "public/app/features/serviceaccounts/components/CreateTokenModal.tsx:5381": [
      [0, 0, 0, "No untranslated strings. Wrap text with <Trans />", "0"],
      [0, 0, 0, "No untranslated strings. Wrap text with <Trans />", "1"],
      [0, 0, 0, "No untranslated strings. Wrap text with <Trans />", "2"],
      [0, 0, 0, "No untranslated strings. Wrap text with <Trans />", "3"]
    ],
    "public/app/features/serviceaccounts/components/ServiceAccountProfile.tsx:5381": [
      [0, 0, 0, "No untranslated strings. Wrap text with <Trans />", "0"],
      [0, 0, 0, "No untranslated strings. Wrap text with <Trans />", "1"]
    ],
    "public/app/features/serviceaccounts/components/ServiceAccountProfileRow.tsx:5381": [
      [0, 0, 0, "No untranslated strings. Wrap text with <Trans />", "0"]
    ],
    "public/app/features/serviceaccounts/components/ServiceAccountTokensTable.tsx:5381": [
      [0, 0, 0, "No untranslated strings. Wrap text with <Trans />", "0"],
      [0, 0, 0, "No untranslated strings. Wrap text with <Trans />", "1"],
      [0, 0, 0, "No untranslated strings. Wrap text with <Trans />", "2"],
      [0, 0, 0, "No untranslated strings. Wrap text with <Trans />", "3"],
      [0, 0, 0, "No untranslated strings. Wrap text with <Trans />", "4"],
      [0, 0, 0, "No untranslated strings. Wrap text with <Trans />", "5"],
      [0, 0, 0, "No untranslated strings. Wrap text with <Trans />", "6"]
    ],
    "public/app/features/serviceaccounts/components/ServiceAccountsListItem.tsx:5381": [
      [0, 0, 0, "No untranslated strings. Wrap text with <Trans />", "0"],
      [0, 0, 0, "No untranslated strings. Wrap text with <Trans />", "1"],
      [0, 0, 0, "No untranslated strings. Wrap text with <Trans />", "2"]
    ],
    "public/app/features/serviceaccounts/state/reducers.ts:5381": [
      [0, 0, 0, "Do not use any type assertions.", "0"]
    ],
    "public/app/features/support-bundles/SupportBundles.tsx:5381": [
      [0, 0, 0, "No untranslated strings. Wrap text with <Trans />", "0"],
      [0, 0, 0, "No untranslated strings. Wrap text with <Trans />", "1"],
      [0, 0, 0, "No untranslated strings. Wrap text with <Trans />", "2"],
      [0, 0, 0, "No untranslated strings. Wrap text with <Trans />", "3"],
      [0, 0, 0, "No untranslated strings. Wrap text with <Trans />", "4"],
      [0, 0, 0, "No untranslated strings. Wrap text with <Trans />", "5"]
    ],
    "public/app/features/support-bundles/SupportBundlesCreate.tsx:5381": [
      [0, 0, 0, "No untranslated strings. Wrap text with <Trans />", "0"],
      [0, 0, 0, "No untranslated strings. Wrap text with <Trans />", "1"],
      [0, 0, 0, "No untranslated strings. Wrap text with <Trans />", "2"]
    ],
    "public/app/features/teams/CreateTeam.tsx:5381": [
      [0, 0, 0, "No untranslated strings. Wrap text with <Trans />", "0"]
    ],
    "public/app/features/teams/TeamGroupSync.tsx:5381": [
      [0, 0, 0, "Unexpected any. Specify a different type.", "0"],
      [0, 0, 0, "Unexpected any. Specify a different type.", "1"],
      [0, 0, 0, "No untranslated strings. Wrap text with <Trans />", "2"],
      [0, 0, 0, "No untranslated strings. Wrap text with <Trans />", "3"],
      [0, 0, 0, "No untranslated strings. Wrap text with <Trans />", "4"],
      [0, 0, 0, "No untranslated strings. Wrap text with <Trans />", "5"]
    ],
    "public/app/features/teams/TeamList.tsx:5381": [
      [0, 0, 0, "No untranslated strings. Wrap text with <Trans />", "0"]
    ],
    "public/app/features/teams/TeamSettings.tsx:5381": [
      [0, 0, 0, "No untranslated strings. Wrap text with <Trans />", "0"]
    ],
    "public/app/features/teams/state/reducers.ts:5381": [
      [0, 0, 0, "Do not use any type assertions.", "0"]
    ],
    "public/app/features/templating/fieldAccessorCache.ts:5381": [
      [0, 0, 0, "Unexpected any. Specify a different type.", "0"]
    ],
    "public/app/features/templating/formatVariableValue.ts:5381": [
      [0, 0, 0, "Unexpected any. Specify a different type.", "0"],
      [0, 0, 0, "Unexpected any. Specify a different type.", "1"],
      [0, 0, 0, "Unexpected any. Specify a different type.", "2"]
    ],
    "public/app/features/templating/templateProxies.ts:5381": [
      [0, 0, 0, "Unexpected any. Specify a different type.", "0"]
    ],
    "public/app/features/templating/template_srv.mock.ts:5381": [
      [0, 0, 0, "Do not use any type assertions.", "0"],
      [0, 0, 0, "Do not use any type assertions.", "1"],
      [0, 0, 0, "Do not use any type assertions.", "2"],
      [0, 0, 0, "Do not use any type assertions.", "3"]
    ],
    "public/app/features/templating/template_srv.ts:5381": [
      [0, 0, 0, "Unexpected any. Specify a different type.", "0"],
      [0, 0, 0, "Unexpected any. Specify a different type.", "1"],
      [0, 0, 0, "Unexpected any. Specify a different type.", "2"],
      [0, 0, 0, "Unexpected any. Specify a different type.", "3"],
      [0, 0, 0, "Unexpected any. Specify a different type.", "4"],
      [0, 0, 0, "Unexpected any. Specify a different type.", "5"],
      [0, 0, 0, "Unexpected any. Specify a different type.", "6"],
      [0, 0, 0, "Unexpected any. Specify a different type.", "7"],
      [0, 0, 0, "Unexpected any. Specify a different type.", "8"],
      [0, 0, 0, "Do not use any type assertions.", "9"],
      [0, 0, 0, "Do not use any type assertions.", "10"],
      [0, 0, 0, "Do not use any type assertions.", "11"]
    ],
    "public/app/features/trails/Breakdown/AddToFiltersGraphAction.tsx:5381": [
      [0, 0, 0, "No untranslated strings. Wrap text with <Trans />", "0"]
    ],
    "public/app/features/trails/Breakdown/types.ts:5381": [
      [0, 0, 0, "Do not use any type assertions.", "0"]
    ],
    "public/app/features/trails/Breakdown/utils.ts:5381": [
      [0, 0, 0, "Unexpected any. Specify a different type.", "0"]
    ],
    "public/app/features/trails/DataTrailCard.tsx:5381": [
      [0, 0, 0, "No untranslated strings. Wrap text with <Trans />", "0"]
    ],
    "public/app/features/trails/DataTrailSettings.tsx:5381": [
      [0, 0, 0, "No untranslated strings. Wrap text with <Trans />", "0"]
    ],
    "public/app/features/trails/DataTrailsHistory.tsx:5381": [
      [0, 0, 0, "No untranslated strings. Wrap text with <Trans />", "0"]
    ],
    "public/app/features/trails/MetricScene.tsx:5381": [
      [0, 0, 0, "No untranslated strings. Wrap text with <Trans />", "0"],
      [0, 0, 0, "No untranslated strings. Wrap text with <Trans />", "1"]
    ],
    "public/app/features/trails/MetricSelect/MetricSelectScene.tsx:5381": [
      [0, 0, 0, "No untranslated strings. Wrap text with <Trans />", "0"],
      [0, 0, 0, "No untranslated strings. Wrap text with <Trans />", "1"],
      [0, 0, 0, "No untranslated strings. Wrap text with <Trans />", "2"],
      [0, 0, 0, "No untranslated strings. Wrap text with <Trans />", "3"]
    ],
    "public/app/features/trails/MetricsHeader.tsx:5381": [
      [0, 0, 0, "No untranslated strings. Wrap text with <Trans />", "0"],
      [0, 0, 0, "No untranslated strings. Wrap text with <Trans />", "1"]
    ],
    "public/app/features/trails/TrailStore/utils.tsx:5381": [
      [0, 0, 0, "No untranslated strings. Wrap text with <Trans />", "0"],
      [0, 0, 0, "No untranslated strings. Wrap text with <Trans />", "1"],
      [0, 0, 0, "No untranslated strings. Wrap text with <Trans />", "2"]
    ],
    "public/app/features/transformers/FilterByValueTransformer/FilterByValueTransformerEditor.tsx:5381": [
      [0, 0, 0, "No untranslated strings. Wrap text with <Trans />", "0"]
    ],
    "public/app/features/transformers/FilterByValueTransformer/ValueMatchers/BasicMatcherEditor.tsx:5381": [
      [0, 0, 0, "Unexpected any. Specify a different type.", "0"]
    ],
    "public/app/features/transformers/FilterByValueTransformer/ValueMatchers/NoopMatcherEditor.tsx:5381": [
      [0, 0, 0, "Unexpected any. Specify a different type.", "0"]
    ],
    "public/app/features/transformers/FilterByValueTransformer/ValueMatchers/RangeMatcherEditor.tsx:5381": [
      [0, 0, 0, "Unexpected any. Specify a different type.", "0"],
      [0, 0, 0, "No untranslated strings. Wrap text with <Trans />", "1"],
      [0, 0, 0, "No untranslated strings. Wrap text with <Trans />", "2"]
    ],
    "public/app/features/transformers/FilterByValueTransformer/ValueMatchers/types.ts:5381": [
      [0, 0, 0, "Unexpected any. Specify a different type.", "0"],
      [0, 0, 0, "Unexpected any. Specify a different type.", "1"],
      [0, 0, 0, "Unexpected any. Specify a different type.", "2"]
    ],
    "public/app/features/transformers/FilterByValueTransformer/ValueMatchers/utils.ts:5381": [
      [0, 0, 0, "Unexpected any. Specify a different type.", "0"]
    ],
    "public/app/features/transformers/FilterByValueTransformer/ValueMatchers/valueMatchersUI.ts:5381": [
      [0, 0, 0, "Unexpected any. Specify a different type.", "0"]
    ],
    "public/app/features/transformers/calculateHeatmap/editor/AxisEditor.tsx:5381": [
      [0, 0, 0, "\'HorizontalGroup\' import from \'@grafana/ui\' is restricted from being used by a pattern. Use Stack component instead.", "0"]
    ],
    "public/app/features/transformers/calculateHeatmap/editor/helper.ts:5381": [
      [0, 0, 0, "Unexpected any. Specify a different type.", "0"]
    ],
    "public/app/features/transformers/calculateHeatmap/heatmap.ts:5381": [
      [0, 0, 0, "Do not use any type assertions.", "0"],
      [0, 0, 0, "Do not use any type assertions.", "1"]
    ],
    "public/app/features/transformers/editors/CalculateFieldTransformerEditor/CumulativeOptionsEditor.tsx:5381": [
      [0, 0, 0, "Do not use any type assertions.", "0"]
    ],
    "public/app/features/transformers/editors/CalculateFieldTransformerEditor/ReduceRowOptionsEditor.tsx:5381": [
      [0, 0, 0, "\'HorizontalGroup\' import from \'@grafana/ui\' is restricted from being used by a pattern. Use Stack component instead.", "0"],
      [0, 0, 0, "Do not use any type assertions.", "1"]
    ],
    "public/app/features/transformers/editors/CalculateFieldTransformerEditor/UnaryOperationEditor.tsx:5381": [
      [0, 0, 0, "No untranslated strings. Wrap text with <Trans />", "0"]
    ],
    "public/app/features/transformers/editors/CalculateFieldTransformerEditor/WindowOptionsEditor.tsx:5381": [
      [0, 0, 0, "Do not use any type assertions.", "0"]
    ],
    "public/app/features/transformers/editors/CalculateFieldTransformerEditor/index.ts:5381": [
      [0, 0, 0, "Do not re-export imported variable (\`CalculateFieldTransformerEditor\`)", "0"],
      [0, 0, 0, "Do not re-export imported variable (\`calculateFieldTransformRegistryItem\`)", "1"]
    ],
    "public/app/features/transformers/editors/ConvertFieldTypeTransformerEditor.tsx:5381": [
      [0, 0, 0, "Do not use any type assertions.", "0"]
    ],
    "public/app/features/transformers/editors/EnumMappingEditor.tsx:5381": [
      [0, 0, 0, "\'HorizontalGroup\' import from \'@grafana/ui\' is restricted from being used by a pattern. Use Stack component instead.", "0"],
      [0, 0, 0, "\'VerticalGroup\' import from \'@grafana/ui\' is restricted from being used by a pattern. Use Stack component instead.", "1"],
      [0, 0, 0, "No untranslated strings. Wrap text with <Trans />", "2"],
      [0, 0, 0, "No untranslated strings. Wrap text with <Trans />", "3"]
    ],
    "public/app/features/transformers/editors/EnumMappingRow.tsx:5381": [
      [0, 0, 0, "\'HorizontalGroup\' import from \'@grafana/ui\' is restricted from being used by a pattern. Use Stack component instead.", "0"]
    ],
    "public/app/features/transformers/editors/FilterByRefIdTransformerEditor.tsx:5381": [
      [0, 0, 0, "\'HorizontalGroup\' import from \'@grafana/ui\' is restricted from being used by a pattern. Use Stack component instead.", "0"],
      [0, 0, 0, "No untranslated strings. Wrap text with <Trans />", "1"]
    ],
    "public/app/features/transformers/editors/FormatTimeTransformerEditor.tsx:5381": [
      [0, 0, 0, "No untranslated strings. Wrap text with <Trans />", "0"],
      [0, 0, 0, "No untranslated strings. Wrap text with <Trans />", "1"],
      [0, 0, 0, "No untranslated strings. Wrap text with <Trans />", "2"]
    ],
    "public/app/features/transformers/editors/GroupByTransformerEditor.tsx:5381": [
      [0, 0, 0, "Do not use any type assertions.", "0"]
    ],
    "public/app/features/transformers/editors/MergeTransformerEditor.tsx:5381": [
      [0, 0, 0, "No untranslated strings. Wrap text with <Trans />", "0"]
    ],
    "public/app/features/transformers/editors/OrganizeFieldsTransformerEditor.tsx:5381": [
      [0, 0, 0, "No untranslated strings. Wrap text with <Trans />", "0"]
    ],
    "public/app/features/transformers/editors/ReduceTransformerEditor.tsx:5381": [
      [0, 0, 0, "Do not use any type assertions.", "0"]
    ],
    "public/app/features/transformers/editors/SortByTransformerEditor.tsx:5381": [
      [0, 0, 0, "Do not use any type assertions.", "0"]
    ],
    "public/app/features/transformers/extractFields/ExtractFieldsTransformerEditor.tsx:5381": [
      [0, 0, 0, "Do not use any type assertions.", "0"],
      [0, 0, 0, "Unexpected any. Specify a different type.", "1"],
      [0, 0, 0, "Do not use any type assertions.", "2"],
      [0, 0, 0, "Unexpected any. Specify a different type.", "3"]
    ],
    "public/app/features/transformers/extractFields/components/JSONPathEditor.tsx:5381": [
      [0, 0, 0, "No untranslated strings. Wrap text with <Trans />", "0"],
      [0, 0, 0, "No untranslated strings. Wrap text with <Trans />", "1"],
      [0, 0, 0, "No untranslated strings. Wrap text with <Trans />", "2"],
      [0, 0, 0, "No untranslated strings. Wrap text with <Trans />", "3"]
    ],
    "public/app/features/transformers/extractFields/extractFields.ts:5381": [
      [0, 0, 0, "Unexpected any. Specify a different type.", "0"],
      [0, 0, 0, "Do not use any type assertions.", "1"]
    ],
    "public/app/features/transformers/extractFields/fieldExtractors.ts:5381": [
      [0, 0, 0, "Unexpected any. Specify a different type.", "0"]
    ],
    "public/app/features/transformers/fieldToConfigMapping/FieldToConfigMappingEditor.tsx:5381": [
      [0, 0, 0, "Do not use any type assertions.", "0"],
      [0, 0, 0, "No untranslated strings. Wrap text with <Trans />", "1"],
      [0, 0, 0, "No untranslated strings. Wrap text with <Trans />", "2"],
      [0, 0, 0, "No untranslated strings. Wrap text with <Trans />", "3"],
      [0, 0, 0, "No untranslated strings. Wrap text with <Trans />", "4"],
      [0, 0, 0, "Do not use any type assertions.", "5"]
    ],
    "public/app/features/transformers/fieldToConfigMapping/fieldToConfigMapping.ts:5381": [
      [0, 0, 0, "Do not use any type assertions.", "0"],
      [0, 0, 0, "Unexpected any. Specify a different type.", "1"],
      [0, 0, 0, "Unexpected any. Specify a different type.", "2"],
      [0, 0, 0, "Unexpected any. Specify a different type.", "3"],
      [0, 0, 0, "Unexpected any. Specify a different type.", "4"]
    ],
    "public/app/features/transformers/joinByLabels/JoinByLabelsTransformerEditor.tsx:5381": [
      [0, 0, 0, "\'HorizontalGroup\' import from \'@grafana/ui\' is restricted from being used by a pattern. Use Stack component instead.", "0"],
      [0, 0, 0, "No untranslated strings. Wrap text with <Trans />", "1"],
      [0, 0, 0, "No untranslated strings. Wrap text with <Trans />", "2"]
    ],
    "public/app/features/transformers/lookupGazetteer/FieldLookupTransformerEditor.tsx:5381": [
      [0, 0, 0, "Do not use any type assertions.", "0"]
    ],
    "public/app/features/transformers/lookupGazetteer/fieldLookup.ts:5381": [
      [0, 0, 0, "Unexpected any. Specify a different type.", "0"]
    ],
    "public/app/features/transformers/partitionByValues/PartitionByValuesEditor.tsx:5381": [
      [0, 0, 0, "\'HorizontalGroup\' import from \'@grafana/ui\' is restricted from being used by a pattern. Use Stack component instead.", "0"],
      [0, 0, 0, "No untranslated strings. Wrap text with <Trans />", "1"]
    ],
    "public/app/features/transformers/prepareTimeSeries/PrepareTimeSeriesEditor.tsx:5381": [
      [0, 0, 0, "No untranslated strings. Wrap text with <Trans />", "0"],
      [0, 0, 0, "No untranslated strings. Wrap text with <Trans />", "1"],
      [0, 0, 0, "No untranslated strings. Wrap text with <Trans />", "2"],
      [0, 0, 0, "No untranslated strings. Wrap text with <Trans />", "3"],
      [0, 0, 0, "No untranslated strings. Wrap text with <Trans />", "4"],
      [0, 0, 0, "No untranslated strings. Wrap text with <Trans />", "5"],
      [0, 0, 0, "No untranslated strings. Wrap text with <Trans />", "6"],
      [0, 0, 0, "No untranslated strings. Wrap text with <Trans />", "7"],
      [0, 0, 0, "No untranslated strings. Wrap text with <Trans />", "8"],
      [0, 0, 0, "No untranslated strings. Wrap text with <Trans />", "9"],
      [0, 0, 0, "No untranslated strings. Wrap text with <Trans />", "10"],
      [0, 0, 0, "No untranslated strings. Wrap text with <Trans />", "11"],
      [0, 0, 0, "No untranslated strings. Wrap text with <Trans />", "12"],
      [0, 0, 0, "No untranslated strings. Wrap text with <Trans />", "13"]
    ],
    "public/app/features/transformers/prepareTimeSeries/prepareTimeSeries.test.ts:5381": [
      [0, 0, 0, "Unexpected any. Specify a different type.", "0"]
    ],
    "public/app/features/transformers/prepareTimeSeries/prepareTimeSeries.ts:5381": [
      [0, 0, 0, "Unexpected any. Specify a different type.", "0"],
      [0, 0, 0, "Unexpected any. Specify a different type.", "1"]
    ],
    "public/app/features/transformers/spatial/optionsHelper.tsx:5381": [
      [0, 0, 0, "Unexpected any. Specify a different type.", "0"],
      [0, 0, 0, "Do not use any type assertions.", "1"],
      [0, 0, 0, "Unexpected any. Specify a different type.", "2"],
      [0, 0, 0, "Unexpected any. Specify a different type.", "3"],
      [0, 0, 0, "Do not use any type assertions.", "4"],
      [0, 0, 0, "Do not use any type assertions.", "5"]
    ],
    "public/app/features/transformers/suggestionsInput/SuggestionsInput.tsx:5381": [
      [0, 0, 0, "Do not use any type assertions.", "0"],
      [0, 0, 0, "Do not use any type assertions.", "1"],
      [0, 0, 0, "Do not use any type assertions.", "2"],
      [0, 0, 0, "Do not use any type assertions.", "3"]
    ],
    "public/app/features/users/TokenRevokedModal.tsx:5381": [
      [0, 0, 0, "No untranslated strings. Wrap text with <Trans />", "0"],
      [0, 0, 0, "No untranslated strings. Wrap text with <Trans />", "1"],
      [0, 0, 0, "No untranslated strings. Wrap text with <Trans />", "2"],
      [0, 0, 0, "No untranslated strings. Wrap text with <Trans />", "3"],
      [0, 0, 0, "No untranslated strings. Wrap text with <Trans />", "4"]
    ],
    "public/app/features/users/UsersActionBar.tsx:5381": [
      [0, 0, 0, "No untranslated strings. Wrap text with <Trans />", "0"]
    ],
    "public/app/features/variables/adapters.ts:5381": [
      [0, 0, 0, "Unexpected any. Specify a different type.", "0"],
      [0, 0, 0, "Unexpected any. Specify a different type.", "1"],
      [0, 0, 0, "Unexpected any. Specify a different type.", "2"]
    ],
    "public/app/features/variables/adhoc/picker/AdHocFilterRenderer.tsx:5381": [
      [0, 0, 0, "Unexpected any. Specify a different type.", "0"]
    ],
    "public/app/features/variables/constant/reducer.ts:5381": [
      [0, 0, 0, "Do not use any type assertions.", "0"]
    ],
    "public/app/features/variables/custom/reducer.ts:5381": [
      [0, 0, 0, "Do not use any type assertions.", "0"]
    ],
    "public/app/features/variables/datasource/actions.ts:5381": [
      [0, 0, 0, "Unexpected any. Specify a different type.", "0"]
    ],
    "public/app/features/variables/editor/VariableEditorContainer.tsx:5381": [
      [0, 0, 0, "Do not use any type assertions.", "0"],
      [0, 0, 0, "Do not use any type assertions.", "1"]
    ],
    "public/app/features/variables/editor/VariableEditorEditor.tsx:5381": [
      [0, 0, 0, "\'HorizontalGroup\' import from \'@grafana/ui\' is restricted from being used by a pattern. Use Stack component instead.", "0"],
      [0, 0, 0, "Unexpected any. Specify a different type.", "1"],
      [0, 0, 0, "No untranslated strings. Wrap text with <Trans />", "2"],
      [0, 0, 0, "No untranslated strings. Wrap text with <Trans />", "3"],
      [0, 0, 0, "No untranslated strings. Wrap text with <Trans />", "4"],
      [0, 0, 0, "No untranslated strings. Wrap text with <Trans />", "5"]
    ],
    "public/app/features/variables/editor/VariableEditorList.tsx:5381": [
      [0, 0, 0, "Use data-testid for E2E selectors instead of aria-label", "0"],
      [0, 0, 0, "No untranslated strings. Wrap text with <Trans />", "1"],
      [0, 0, 0, "No untranslated strings. Wrap text with <Trans />", "2"],
      [0, 0, 0, "Use data-testid for E2E selectors instead of aria-label", "3"],
      [0, 0, 0, "No untranslated strings. Wrap text with <Trans />", "4"]
    ],
    "public/app/features/variables/editor/VariableEditorListRow.tsx:5381": [
      [0, 0, 0, "Use data-testid for E2E selectors instead of aria-label", "0"],
      [0, 0, 0, "Use data-testid for E2E selectors instead of aria-label", "1"],
      [0, 0, 0, "Use data-testid for E2E selectors instead of aria-label", "2"],
      [0, 0, 0, "Use data-testid for E2E selectors instead of aria-label", "3"]
    ],
    "public/app/features/variables/editor/getVariableQueryEditor.tsx:5381": [
      [0, 0, 0, "Unexpected any. Specify a different type.", "0"],
      [0, 0, 0, "Unexpected any. Specify a different type.", "1"]
    ],
    "public/app/features/variables/editor/reducer.ts:5381": [
      [0, 0, 0, "Unexpected any. Specify a different type.", "0"]
    ],
    "public/app/features/variables/editor/types.ts:5381": [
      [0, 0, 0, "Unexpected any. Specify a different type.", "0"]
    ],
    "public/app/features/variables/guard.ts:5381": [
      [0, 0, 0, "Unexpected any. Specify a different type.", "0"],
      [0, 0, 0, "Unexpected any. Specify a different type.", "1"]
    ],
    "public/app/features/variables/inspect/NetworkGraph.tsx:5381": [
      [0, 0, 0, "Unexpected any. Specify a different type.", "0"],
      [0, 0, 0, "Unexpected any. Specify a different type.", "1"],
      [0, 0, 0, "Unexpected any. Specify a different type.", "2"],
      [0, 0, 0, "Unexpected any. Specify a different type.", "3"],
      [0, 0, 0, "Unexpected any. Specify a different type.", "4"],
      [0, 0, 0, "Unexpected any. Specify a different type.", "5"],
      [0, 0, 0, "Unexpected any. Specify a different type.", "6"]
    ],
    "public/app/features/variables/inspect/VariablesDependenciesButton.tsx:5381": [
      [0, 0, 0, "No untranslated strings. Wrap text with <Trans />", "0"]
    ],
    "public/app/features/variables/inspect/VariablesUnknownTable.tsx:5381": [
      [0, 0, 0, "\'HorizontalGroup\' import from \'@grafana/ui\' is restricted from being used by a pattern. Use Stack component instead.", "0"],
      [0, 0, 0, "\'VerticalGroup\' import from \'@grafana/ui\' is restricted from being used by a pattern. Use Stack component instead.", "1"],
      [0, 0, 0, "No untranslated strings. Wrap text with <Trans />", "2"],
      [0, 0, 0, "No untranslated strings. Wrap text with <Trans />", "3"],
      [0, 0, 0, "No untranslated strings. Wrap text with <Trans />", "4"],
      [0, 0, 0, "No untranslated strings. Wrap text with <Trans />", "5"]
    ],
    "public/app/features/variables/inspect/utils.ts:5381": [
      [0, 0, 0, "Unexpected any. Specify a different type.", "0"],
      [0, 0, 0, "Unexpected any. Specify a different type.", "1"],
      [0, 0, 0, "Unexpected any. Specify a different type.", "2"],
      [0, 0, 0, "Unexpected any. Specify a different type.", "3"],
      [0, 0, 0, "Unexpected any. Specify a different type.", "4"],
      [0, 0, 0, "Do not use any type assertions.", "5"],
      [0, 0, 0, "Do not use any type assertions.", "6"],
      [0, 0, 0, "Unexpected any. Specify a different type.", "7"]
    ],
    "public/app/features/variables/pickers/OptionsPicker/actions.ts:5381": [
      [0, 0, 0, "Unexpected any. Specify a different type.", "0"],
      [0, 0, 0, "Unexpected any. Specify a different type.", "1"]
    ],
    "public/app/features/variables/pickers/PickerRenderer.tsx:5381": [
      [0, 0, 0, "No untranslated strings. Wrap text with <Trans />", "0"]
    ],
    "public/app/features/variables/pickers/index.ts:5381": [
      [0, 0, 0, "Do not re-export imported variable (\`./OptionsPicker/OptionsPicker\`)", "0"]
    ],
    "public/app/features/variables/pickers/shared/VariableOptions.tsx:5381": [
      [0, 0, 0, "Use data-testid for E2E selectors instead of aria-label", "0"],
      [0, 0, 0, "No untranslated strings. Wrap text with <Trans />", "1"],
      [0, 0, 0, "No untranslated strings. Wrap text with <Trans />", "2"]
    ],
    "public/app/features/variables/query/QueryVariableEditor.tsx:5381": [
      [0, 0, 0, "Unexpected any. Specify a different type.", "0"],
      [0, 0, 0, "Unexpected any. Specify a different type.", "1"]
    ],
    "public/app/features/variables/query/VariableQueryRunner.ts:5381": [
      [0, 0, 0, "Unexpected any. Specify a different type.", "0"],
      [0, 0, 0, "Do not use any type assertions.", "1"]
    ],
    "public/app/features/variables/query/actions.test.tsx:5381": [
      [0, 0, 0, "Unexpected any. Specify a different type.", "0"]
    ],
    "public/app/features/variables/query/actions.ts:5381": [
      [0, 0, 0, "Unexpected any. Specify a different type.", "0"],
      [0, 0, 0, "Unexpected any. Specify a different type.", "1"],
      [0, 0, 0, "Unexpected any. Specify a different type.", "2"],
      [0, 0, 0, "Unexpected any. Specify a different type.", "3"],
      [0, 0, 0, "Unexpected any. Specify a different type.", "4"]
    ],
    "public/app/features/variables/query/operators.ts:5381": [
      [0, 0, 0, "Unexpected any. Specify a different type.", "0"],
      [0, 0, 0, "Unexpected any. Specify a different type.", "1"]
    ],
    "public/app/features/variables/query/queryRunners.test.ts:5381": [
      [0, 0, 0, "Unexpected any. Specify a different type.", "0"]
    ],
    "public/app/features/variables/query/queryRunners.ts:5381": [
      [0, 0, 0, "Unexpected any. Specify a different type.", "0"],
      [0, 0, 0, "Unexpected any. Specify a different type.", "1"]
    ],
    "public/app/features/variables/query/reducer.ts:5381": [
      [0, 0, 0, "Unexpected any. Specify a different type.", "0"],
      [0, 0, 0, "Unexpected any. Specify a different type.", "1"]
    ],
    "public/app/features/variables/query/variableQueryObserver.ts:5381": [
      [0, 0, 0, "Unexpected any. Specify a different type.", "0"],
      [0, 0, 0, "Unexpected any. Specify a different type.", "1"]
    ],
    "public/app/features/variables/shared/formatVariable.ts:5381": [
      [0, 0, 0, "Do not use any type assertions.", "0"],
      [0, 0, 0, "Do not use any type assertions.", "1"]
    ],
    "public/app/features/variables/shared/testing/optionsVariableBuilder.ts:5381": [
      [0, 0, 0, "Do not use any type assertions.", "0"],
      [0, 0, 0, "Do not use any type assertions.", "1"]
    ],
    "public/app/features/variables/shared/testing/variableBuilder.ts:5381": [
      [0, 0, 0, "Do not use any type assertions.", "0"]
    ],
    "public/app/features/variables/state/actions.ts:5381": [
      [0, 0, 0, "Do not use any type assertions.", "0"],
      [0, 0, 0, "Do not use any type assertions.", "1"],
      [0, 0, 0, "Do not use any type assertions.", "2"],
      [0, 0, 0, "Do not use any type assertions.", "3"],
      [0, 0, 0, "Do not use any type assertions.", "4"],
      [0, 0, 0, "Do not use any type assertions.", "5"],
      [0, 0, 0, "Do not use any type assertions.", "6"]
    ],
    "public/app/features/variables/state/keyedVariablesReducer.ts:5381": [
      [0, 0, 0, "Unexpected any. Specify a different type.", "0"],
      [0, 0, 0, "Unexpected any. Specify a different type.", "1"]
    ],
    "public/app/features/variables/state/sharedReducer.ts:5381": [
      [0, 0, 0, "Unexpected any. Specify a different type.", "0"],
      [0, 0, 0, "Do not use any type assertions.", "1"],
      [0, 0, 0, "Unexpected any. Specify a different type.", "2"]
    ],
    "public/app/features/variables/state/types.ts:5381": [
      [0, 0, 0, "Unexpected any. Specify a different type.", "0"]
    ],
    "public/app/features/variables/state/upgradeLegacyQueries.test.ts:5381": [
      [0, 0, 0, "Unexpected any. Specify a different type.", "0"],
      [0, 0, 0, "Unexpected any. Specify a different type.", "1"]
    ],
    "public/app/features/variables/system/adapter.ts:5381": [
      [0, 0, 0, "Unexpected any. Specify a different type.", "0"],
      [0, 0, 0, "Unexpected any. Specify a different type.", "1"],
      [0, 0, 0, "Do not use any type assertions.", "2"],
      [0, 0, 0, "Do not use any type assertions.", "3"],
      [0, 0, 0, "Unexpected any. Specify a different type.", "4"],
      [0, 0, 0, "Do not use any type assertions.", "5"],
      [0, 0, 0, "Do not use any type assertions.", "6"],
      [0, 0, 0, "Unexpected any. Specify a different type.", "7"]
    ],
    "public/app/features/variables/textbox/TextBoxVariableEditor.tsx:5381": [
      [0, 0, 0, "No untranslated strings. Wrap text with <Trans />", "0"]
    ],
    "public/app/features/variables/types.ts:5381": [
      [0, 0, 0, "Do not re-export imported variable (\`@grafana/data\`)", "0"],
      [0, 0, 0, "Do not re-export imported variable (\`VariableModel\`)", "1"],
      [0, 0, 0, "Unexpected any. Specify a different type.", "2"],
      [0, 0, 0, "Unexpected any. Specify a different type.", "3"],
      [0, 0, 0, "Unexpected any. Specify a different type.", "4"],
      [0, 0, 0, "Unexpected any. Specify a different type.", "5"],
      [0, 0, 0, "Unexpected any. Specify a different type.", "6"]
    ],
    "public/app/features/variables/utils.ts:5381": [
      [0, 0, 0, "Unexpected any. Specify a different type.", "0"],
      [0, 0, 0, "Unexpected any. Specify a different type.", "1"],
      [0, 0, 0, "Unexpected any. Specify a different type.", "2"],
      [0, 0, 0, "Unexpected any. Specify a different type.", "3"],
      [0, 0, 0, "Unexpected any. Specify a different type.", "4"],
      [0, 0, 0, "Unexpected any. Specify a different type.", "5"],
      [0, 0, 0, "Do not use any type assertions.", "6"]
    ],
    "public/app/features/visualization/data-hover/DataHoverRows.tsx:5381": [
      [0, 0, 0, "No untranslated strings. Wrap text with <Trans />", "0"],
      [0, 0, 0, "No untranslated strings. Wrap text with <Trans />", "1"]
    ],
    "public/app/features/visualization/data-hover/DataHoverView.tsx:5381": [
      [0, 0, 0, "No untranslated strings. Wrap text with <Trans />", "0"]
    ],
    "public/app/plugins/datasource/alertmanager/DataSource.ts:5381": [
      [0, 0, 0, "Unexpected any. Specify a different type.", "0"]
    ],
    "public/app/plugins/datasource/alertmanager/types.ts:5381": [
      [0, 0, 0, "Unexpected any. Specify a different type.", "0"],
      [0, 0, 0, "Unexpected any. Specify a different type.", "1"]
    ],
    "public/app/plugins/datasource/azuremonitor/azureMetadata/index.ts:5381": [
      [0, 0, 0, "Do not use export all (\`export * from ...\`)", "0"],
      [0, 0, 0, "Do not use export all (\`export * from ...\`)", "1"]
    ],
    "public/app/plugins/datasource/azuremonitor/azure_monitor/azure_monitor_datasource.ts:5381": [
      [0, 0, 0, "Do not use any type assertions.", "0"]
    ],
    "public/app/plugins/datasource/azuremonitor/components/ArgQueryEditor/index.tsx:5381": [
      [0, 0, 0, "Do not re-export imported variable (\`./ArgQueryEditor\`)", "0"]
    ],
    "public/app/plugins/datasource/azuremonitor/components/LogsQueryEditor/index.tsx:5381": [
      [0, 0, 0, "Do not re-export imported variable (\`./LogsQueryEditor\`)", "0"]
    ],
    "public/app/plugins/datasource/azuremonitor/components/MetricsQueryEditor/DimensionFields.tsx:5381": [
      [0, 0, 0, "\'HorizontalGroup\' import from \'@grafana/ui\' is restricted from being used by a pattern. Use Stack component instead.", "0"]
    ],
    "public/app/plugins/datasource/azuremonitor/components/QueryEditor/QueryEditor.test.tsx:5381": [
      [0, 0, 0, "* import is invalid because \'Layout,HorizontalGroup,VerticalGroup\' from \'@grafana/ui\' is restricted from being used by a pattern. Use Stack component instead.", "0"]
    ],
    "public/app/plugins/datasource/azuremonitor/components/QueryEditor/QueryEditor.tsx:5381": [
      [0, 0, 0, "Do not use any type assertions.", "0"]
    ],
    "public/app/plugins/datasource/azuremonitor/components/QueryEditor/index.tsx:5381": [
      [0, 0, 0, "Do not re-export imported variable (\`./QueryEditor\`)", "0"]
    ],
    "public/app/plugins/datasource/azuremonitor/components/ResourceField/index.tsx:5381": [
      [0, 0, 0, "Do not re-export imported variable (\`./ResourceField\`)", "0"]
    ],
    "public/app/plugins/datasource/azuremonitor/components/ResourcePicker/index.tsx:5381": [
      [0, 0, 0, "Do not re-export imported variable (\`./ResourcePicker\`)", "0"]
    ],
    "public/app/plugins/datasource/azuremonitor/components/TracesQueryEditor/Filter.tsx:5381": [
      [0, 0, 0, "\'HorizontalGroup\' import from \'@grafana/ui\' is restricted from being used by a pattern. Use Stack component instead.", "0"]
    ],
    "public/app/plugins/datasource/azuremonitor/components/TracesQueryEditor/index.tsx:5381": [
      [0, 0, 0, "Do not re-export imported variable (\`./TracesQueryEditor\`)", "0"]
    ],
    "public/app/plugins/datasource/azuremonitor/components/VariableEditor/VariableEditor.test.tsx:5381": [
      [0, 0, 0, "* import is invalid because \'Layout,HorizontalGroup,VerticalGroup\' from \'@grafana/ui\' is restricted from being used by a pattern. Use Stack component instead.", "0"]
    ],
    "public/app/plugins/datasource/azuremonitor/types/index.ts:5381": [
      [0, 0, 0, "Do not use export all (\`export * from ...\`)", "0"],
      [0, 0, 0, "Do not use export all (\`export * from ...\`)", "1"],
      [0, 0, 0, "Do not use export all (\`export * from ...\`)", "2"]
    ],
    "public/app/plugins/datasource/azuremonitor/types/query.ts:5381": [
      [0, 0, 0, "Do not re-export imported variable (\`AzureQueryType\`)", "0"],
      [0, 0, 0, "Do not re-export imported variable (\`../dataquery.gen\`)", "1"],
      [0, 0, 0, "Do not re-export imported variable (\`../dataquery.gen\`)", "2"]
    ],
    "public/app/plugins/datasource/azuremonitor/types/templateVariables.ts:5381": [
      [0, 0, 0, "Do not re-export imported variable (\`../dataquery.gen\`)", "0"]
    ],
    "public/app/plugins/datasource/azuremonitor/utils/messageFromError.ts:5381": [
      [0, 0, 0, "Unexpected any. Specify a different type.", "0"]
    ],
    "public/app/plugins/datasource/cloud-monitoring/CloudMonitoringMetricFindQuery.ts:5381": [
      [0, 0, 0, "Do not use any type assertions.", "0"],
      [0, 0, 0, "Unexpected any. Specify a different type.", "1"]
    ],
    "public/app/plugins/datasource/cloud-monitoring/annotationSupport.ts:5381": [
      [0, 0, 0, "Do not use any type assertions.", "0"],
      [0, 0, 0, "Do not use any type assertions.", "1"]
    ],
    "public/app/plugins/datasource/cloud-monitoring/components/Aggregation.tsx:5381": [
      [0, 0, 0, "Do not use any type assertions.", "0"]
    ],
    "public/app/plugins/datasource/cloud-monitoring/components/GraphPeriod.tsx:5381": [
      [0, 0, 0, "\'HorizontalGroup\' import from \'@grafana/ui\' is restricted from being used by a pattern. Use Stack component instead.", "0"]
    ],
    "public/app/plugins/datasource/cloud-monitoring/components/LabelFilter.tsx:5381": [
      [0, 0, 0, "\'HorizontalGroup\' import from \'@grafana/ui\' is restricted from being used by a pattern. Use Stack component instead.", "0"]
    ],
    "public/app/plugins/datasource/cloud-monitoring/components/VariableQueryEditor.tsx:5381": [
      [0, 0, 0, "Do not use any type assertions.", "0"]
    ],
    "public/app/plugins/datasource/cloud-monitoring/components/index.ts:5381": [
      [0, 0, 0, "Do not re-export imported variable (\`./Project\`)", "0"],
      [0, 0, 0, "Do not re-export imported variable (\`./GroupBy\`)", "1"],
      [0, 0, 0, "Do not re-export imported variable (\`./Alignment\`)", "2"],
      [0, 0, 0, "Do not re-export imported variable (\`./LabelFilter\`)", "3"],
      [0, 0, 0, "Do not re-export imported variable (\`./AnnotationsHelp\`)", "4"],
      [0, 0, 0, "Do not re-export imported variable (\`./AlignmentFunction\`)", "5"],
      [0, 0, 0, "Do not re-export imported variable (\`./AliasBy\`)", "6"],
      [0, 0, 0, "Do not re-export imported variable (\`./Aggregation\`)", "7"],
      [0, 0, 0, "Do not re-export imported variable (\`./MetricQueryEditor\`)", "8"],
      [0, 0, 0, "Do not re-export imported variable (\`./SLOQueryEditor\`)", "9"],
      [0, 0, 0, "Do not re-export imported variable (\`./MQLQueryEditor\`)", "10"],
      [0, 0, 0, "Do not re-export imported variable (\`./Fields\`)", "11"],
      [0, 0, 0, "Do not re-export imported variable (\`./VisualMetricQueryEditor\`)", "12"],
      [0, 0, 0, "Do not re-export imported variable (\`./PeriodSelect\`)", "13"],
      [0, 0, 0, "Do not re-export imported variable (\`./Preprocessor\`)", "14"]
    ],
    "public/app/plugins/datasource/cloud-monitoring/datasource.ts:5381": [
      [0, 0, 0, "Do not use any type assertions.", "0"],
      [0, 0, 0, "Unexpected any. Specify a different type.", "1"],
      [0, 0, 0, "Do not use any type assertions.", "2"],
      [0, 0, 0, "Unexpected any. Specify a different type.", "3"],
      [0, 0, 0, "Do not use any type assertions.", "4"]
    ],
    "public/app/plugins/datasource/cloud-monitoring/functions.ts:5381": [
      [0, 0, 0, "Do not use any type assertions.", "0"],
      [0, 0, 0, "Do not use any type assertions.", "1"]
    ],
    "public/app/plugins/datasource/cloud-monitoring/types/query.ts:5381": [
      [0, 0, 0, "Do not re-export imported variable (\`QueryType\`)", "0"],
      [0, 0, 0, "Do not re-export imported variable (\`../dataquery.gen\`)", "1"],
      [0, 0, 0, "Do not re-export imported variable (\`../dataquery.gen\`)", "2"]
    ],
    "public/app/plugins/datasource/cloud-monitoring/types/types.ts:5381": [
      [0, 0, 0, "Unexpected any. Specify a different type.", "0"]
    ],
    "public/app/plugins/datasource/cloud-monitoring/webpack.config.ts:5381": [
      [0, 0, 0, "Do not re-export imported variable (\`config\`)", "0"]
    ],
    "public/app/plugins/datasource/cloudwatch/__mocks__/cloudwatch-logs-test-data/index.ts:5381": [
      [0, 0, 0, "Do not re-export imported variable (\`./empty\`)", "0"],
      [0, 0, 0, "Do not re-export imported variable (\`./whitespaceQuery\`)", "1"],
      [0, 0, 0, "Do not re-export imported variable (\`./commentOnlyQuery\`)", "2"],
      [0, 0, 0, "Do not re-export imported variable (\`./singleLineFullQuery\`)", "3"],
      [0, 0, 0, "Do not re-export imported variable (\`./multiLineFullQuery\`)", "4"],
      [0, 0, 0, "Do not re-export imported variable (\`./filterQuery\`)", "5"],
      [0, 0, 0, "Do not re-export imported variable (\`./newCommandQuery\`)", "6"],
      [0, 0, 0, "Do not re-export imported variable (\`./sortQuery\`)", "7"]
    ],
    "public/app/plugins/datasource/cloudwatch/__mocks__/cloudwatch-sql-test-data/index.ts:5381": [
      [0, 0, 0, "Do not re-export imported variable (\`./multiLineFullQuery\`)", "0"],
      [0, 0, 0, "Do not re-export imported variable (\`./singleLineFullQuery\`)", "1"],
      [0, 0, 0, "Do not re-export imported variable (\`./singleLineEmptyQuery\`)", "2"],
      [0, 0, 0, "Do not re-export imported variable (\`./singleLineTwoQueries\`)", "3"],
      [0, 0, 0, "Do not re-export imported variable (\`./multiLineIncompleteQueryWithoutNamespace\`)", "4"]
    ],
    "public/app/plugins/datasource/cloudwatch/__mocks__/dynamic-label-test-data/index.ts:5381": [
      [0, 0, 0, "Do not re-export imported variable (\`./afterLabelValue\`)", "0"],
      [0, 0, 0, "Do not re-export imported variable (\`./insideLabelValue\`)", "1"]
    ],
    "public/app/plugins/datasource/cloudwatch/__mocks__/metric-math-test-data/index.ts:5381": [
      [0, 0, 0, "Do not re-export imported variable (\`./singleLineEmptyQuery\`)", "0"],
      [0, 0, 0, "Do not re-export imported variable (\`./afterFunctionQuery\`)", "1"],
      [0, 0, 0, "Do not re-export imported variable (\`./secondArgQuery\`)", "2"],
      [0, 0, 0, "Do not re-export imported variable (\`./secondArgAfterSearchQuery\`)", "3"],
      [0, 0, 0, "Do not re-export imported variable (\`./thirdArgAfterSearchQuery\`)", "4"],
      [0, 0, 0, "Do not re-export imported variable (\`./withinStringQuery\`)", "5"]
    ],
    "public/app/plugins/datasource/cloudwatch/components/QueryEditor/MetricsQueryEditor/MetricsQueryEditor.test.tsx:5381": [
      [0, 0, 0, "* import is invalid because \'Layout,HorizontalGroup,VerticalGroup\' from \'@grafana/ui\' is restricted from being used by a pattern. Use Stack component instead.", "0"]
    ],
    "public/app/plugins/datasource/cloudwatch/components/QueryEditor/MetricsQueryEditor/SQLBuilderEditor/index.tsx:5381": [
      [0, 0, 0, "Do not re-export imported variable (\`./SQLBuilderEditor\`)", "0"]
    ],
    "public/app/plugins/datasource/cloudwatch/components/QueryEditor/QueryEditor.test.tsx:5381": [
      [0, 0, 0, "Do not re-export imported variable (\`./MetricsQueryEditor/SQLCodeEditor\`)", "0"]
    ],
    "public/app/plugins/datasource/cloudwatch/components/shared/MetricStatEditor/index.ts:5381": [
      [0, 0, 0, "Do not re-export imported variable (\`./MetricStatEditor\`)", "0"]
    ],
    "public/app/plugins/datasource/cloudwatch/datasource.ts:5381": [
      [0, 0, 0, "Unexpected any. Specify a different type.", "0"]
    ],
    "public/app/plugins/datasource/cloudwatch/expressions.ts:5381": [
      [0, 0, 0, "Do not re-export imported variable (\`./dataquery.gen\`)", "0"]
    ],
    "public/app/plugins/datasource/cloudwatch/guards.ts:5381": [
      [0, 0, 0, "Do not use any type assertions.", "0"]
    ],
    "public/app/plugins/datasource/cloudwatch/language/cloudwatch-logs/CloudWatchLogsLanguageProvider.ts:5381": [
      [0, 0, 0, "Unexpected any. Specify a different type.", "0"],
      [0, 0, 0, "Unexpected any. Specify a different type.", "1"],
      [0, 0, 0, "Unexpected any. Specify a different type.", "2"]
    ],
    "public/app/plugins/datasource/cloudwatch/types.ts:5381": [
      [0, 0, 0, "Do not use export all (\`export * from ...\`)", "0"],
      [0, 0, 0, "Unexpected any. Specify a different type.", "1"],
      [0, 0, 0, "Unexpected any. Specify a different type.", "2"],
      [0, 0, 0, "Unexpected any. Specify a different type.", "3"],
      [0, 0, 0, "Unexpected any. Specify a different type.", "4"],
      [0, 0, 0, "Unexpected any. Specify a different type.", "5"],
      [0, 0, 0, "Unexpected any. Specify a different type.", "6"],
      [0, 0, 0, "Unexpected any. Specify a different type.", "7"]
    ],
    "public/app/plugins/datasource/cloudwatch/utils/datalinks.ts:5381": [
      [0, 0, 0, "Do not use any type assertions.", "0"],
      [0, 0, 0, "Do not use any type assertions.", "1"]
    ],
    "public/app/plugins/datasource/dashboard/datasource.ts:5381": [
      [0, 0, 0, "Do not use any type assertions.", "0"]
    ],
    "public/app/plugins/datasource/dashboard/index.ts:5381": [
      [0, 0, 0, "Do not re-export imported variable (\`./runSharedRequest\`)", "0"],
      [0, 0, 0, "Do not re-export imported variable (\`./DashboardQueryEditor\`)", "1"],
      [0, 0, 0, "Do not re-export imported variable (\`./types\`)", "2"]
    ],
    "public/app/plugins/datasource/dashboard/runSharedRequest.ts:5381": [
      [0, 0, 0, "Do not use any type assertions.", "0"],
      [0, 0, 0, "Do not use any type assertions.", "1"]
    ],
    "public/app/plugins/datasource/elasticsearch/ElasticResponse.ts:5381": [
      [0, 0, 0, "Unexpected any. Specify a different type.", "0"],
      [0, 0, 0, "Unexpected any. Specify a different type.", "1"],
      [0, 0, 0, "Unexpected any. Specify a different type.", "2"],
      [0, 0, 0, "Unexpected any. Specify a different type.", "3"],
      [0, 0, 0, "Unexpected any. Specify a different type.", "4"],
      [0, 0, 0, "Unexpected any. Specify a different type.", "5"],
      [0, 0, 0, "Unexpected any. Specify a different type.", "6"],
      [0, 0, 0, "Unexpected any. Specify a different type.", "7"],
      [0, 0, 0, "Do not use any type assertions.", "8"],
      [0, 0, 0, "Unexpected any. Specify a different type.", "9"],
      [0, 0, 0, "Unexpected any. Specify a different type.", "10"],
      [0, 0, 0, "Unexpected any. Specify a different type.", "11"],
      [0, 0, 0, "Unexpected any. Specify a different type.", "12"],
      [0, 0, 0, "Unexpected any. Specify a different type.", "13"],
      [0, 0, 0, "Unexpected any. Specify a different type.", "14"],
      [0, 0, 0, "Unexpected any. Specify a different type.", "15"],
      [0, 0, 0, "Do not use any type assertions.", "16"],
      [0, 0, 0, "Unexpected any. Specify a different type.", "17"],
      [0, 0, 0, "Unexpected any. Specify a different type.", "18"],
      [0, 0, 0, "Unexpected any. Specify a different type.", "19"],
      [0, 0, 0, "Unexpected any. Specify a different type.", "20"],
      [0, 0, 0, "Unexpected any. Specify a different type.", "21"],
      [0, 0, 0, "Unexpected any. Specify a different type.", "22"],
      [0, 0, 0, "Unexpected any. Specify a different type.", "23"],
      [0, 0, 0, "Unexpected any. Specify a different type.", "24"],
      [0, 0, 0, "Unexpected any. Specify a different type.", "25"],
      [0, 0, 0, "Unexpected any. Specify a different type.", "26"],
      [0, 0, 0, "Unexpected any. Specify a different type.", "27"],
      [0, 0, 0, "Unexpected any. Specify a different type.", "28"],
      [0, 0, 0, "Unexpected any. Specify a different type.", "29"],
      [0, 0, 0, "Unexpected any. Specify a different type.", "30"],
      [0, 0, 0, "Unexpected any. Specify a different type.", "31"]
    ],
    "public/app/plugins/datasource/elasticsearch/LanguageProvider.ts:5381": [
      [0, 0, 0, "Unexpected any. Specify a different type.", "0"],
      [0, 0, 0, "Unexpected any. Specify a different type.", "1"],
      [0, 0, 0, "Unexpected any. Specify a different type.", "2"],
      [0, 0, 0, "Unexpected any. Specify a different type.", "3"]
    ],
    "public/app/plugins/datasource/elasticsearch/QueryBuilder.ts:5381": [
      [0, 0, 0, "Unexpected any. Specify a different type.", "0"],
      [0, 0, 0, "Unexpected any. Specify a different type.", "1"],
      [0, 0, 0, "Unexpected any. Specify a different type.", "2"],
      [0, 0, 0, "Unexpected any. Specify a different type.", "3"],
      [0, 0, 0, "Unexpected any. Specify a different type.", "4"],
      [0, 0, 0, "Unexpected any. Specify a different type.", "5"],
      [0, 0, 0, "Do not use any type assertions.", "6"],
      [0, 0, 0, "Unexpected any. Specify a different type.", "7"],
      [0, 0, 0, "Unexpected any. Specify a different type.", "8"]
    ],
    "public/app/plugins/datasource/elasticsearch/components/QueryEditor/BucketAggregationsEditor/BucketAggregationEditor.tsx:5381": [
      [0, 0, 0, "Do not use any type assertions.", "0"]
    ],
    "public/app/plugins/datasource/elasticsearch/components/QueryEditor/BucketAggregationsEditor/SettingsEditor/DateHistogramSettingsEditor.tsx:5381": [
      [0, 0, 0, "Do not use any type assertions.", "0"]
    ],
    "public/app/plugins/datasource/elasticsearch/components/QueryEditor/BucketAggregationsEditor/SettingsEditor/TermsSettingsEditor.tsx:5381": [
      [0, 0, 0, "Do not use any type assertions.", "0"]
    ],
    "public/app/plugins/datasource/elasticsearch/components/QueryEditor/BucketAggregationsEditor/aggregations.ts:5381": [
      [0, 0, 0, "Do not use any type assertions.", "0"]
    ],
    "public/app/plugins/datasource/elasticsearch/components/QueryEditor/BucketAggregationsEditor/state/reducer.ts:5381": [
      [0, 0, 0, "Do not use any type assertions.", "0"]
    ],
    "public/app/plugins/datasource/elasticsearch/components/QueryEditor/MetricAggregationsEditor/MetricEditor.tsx:5381": [
      [0, 0, 0, "Do not use any type assertions.", "0"]
    ],
    "public/app/plugins/datasource/elasticsearch/components/QueryEditor/MetricAggregationsEditor/SettingsEditor/SettingField.tsx:5381": [
      [0, 0, 0, "Do not use any type assertions.", "0"],
      [0, 0, 0, "Do not use any type assertions.", "1"]
    ],
    "public/app/plugins/datasource/elasticsearch/components/QueryEditor/MetricAggregationsEditor/aggregations.ts:5381": [
      [0, 0, 0, "Do not use any type assertions.", "0"]
    ],
    "public/app/plugins/datasource/elasticsearch/components/QueryEditor/MetricAggregationsEditor/state/reducer.ts:5381": [
      [0, 0, 0, "Do not use any type assertions.", "0"]
    ],
    "public/app/plugins/datasource/elasticsearch/datasource.ts:5381": [
      [0, 0, 0, "Unexpected any. Specify a different type.", "0"],
      [0, 0, 0, "Unexpected any. Specify a different type.", "1"],
      [0, 0, 0, "Unexpected any. Specify a different type.", "2"],
      [0, 0, 0, "Unexpected any. Specify a different type.", "3"],
      [0, 0, 0, "Unexpected any. Specify a different type.", "4"]
    ],
    "public/app/plugins/datasource/elasticsearch/hooks/useStatelessReducer.ts:5381": [
      [0, 0, 0, "Do not use any type assertions.", "0"]
    ],
    "public/app/plugins/datasource/elasticsearch/test-helpers/render.tsx:5381": [
      [0, 0, 0, "Do not use any type assertions.", "0"]
    ],
    "public/app/plugins/datasource/elasticsearch/types.ts:5381": [
      [0, 0, 0, "Do not use export all (\`export * from ...\`)", "0"],
      [0, 0, 0, "Do not re-export imported variable (\`./dataquery.gen\`)", "1"],
      [0, 0, 0, "Do not re-export imported variable (\`ElasticsearchQuery\`)", "2"]
    ],
    "public/app/plugins/datasource/grafana-pyroscope-datasource/utils.ts:5381": [
      [0, 0, 0, "Do not use any type assertions.", "0"]
    ],
    "public/app/plugins/datasource/grafana-testdata-datasource/QueryEditor.tsx:5381": [
      [0, 0, 0, "Unexpected any. Specify a different type.", "0"],
      [0, 0, 0, "Do not use any type assertions.", "1"],
      [0, 0, 0, "Do not use any type assertions.", "2"],
      [0, 0, 0, "Do not use any type assertions.", "3"],
      [0, 0, 0, "Unexpected any. Specify a different type.", "4"]
    ],
    "public/app/plugins/datasource/grafana-testdata-datasource/components/RandomWalkEditor.tsx:5381": [
      [0, 0, 0, "Do not use any type assertions.", "0"],
      [0, 0, 0, "Unexpected any. Specify a different type.", "1"],
      [0, 0, 0, "Do not use any type assertions.", "2"]
    ],
    "public/app/plugins/datasource/grafana-testdata-datasource/components/SimulationQueryEditor.tsx:5381": [
      [0, 0, 0, "Do not use any type assertions.", "0"],
      [0, 0, 0, "Unexpected any. Specify a different type.", "1"],
      [0, 0, 0, "Unexpected any. Specify a different type.", "2"]
    ],
    "public/app/plugins/datasource/grafana-testdata-datasource/components/SimulationSchemaForm.tsx:5381": [
      [0, 0, 0, "Unexpected any. Specify a different type.", "0"]
    ],
    "public/app/plugins/datasource/grafana-testdata-datasource/components/index.ts:5381": [
      [0, 0, 0, "Do not re-export imported variable (\`./StreamingClientEditor\`)", "0"],
      [0, 0, 0, "Do not re-export imported variable (\`./RandomWalkEditor\`)", "1"]
    ],
    "public/app/plugins/datasource/grafana-testdata-datasource/datasource.ts:5381": [
      [0, 0, 0, "Do not use any type assertions.", "0"],
      [0, 0, 0, "Unexpected any. Specify a different type.", "1"]
    ],
    "public/app/plugins/datasource/grafana-testdata-datasource/webpack.config.ts:5381": [
      [0, 0, 0, "Do not re-export imported variable (\`config\`)", "0"]
    ],
    "public/app/plugins/datasource/grafana/components/AnnotationQueryEditor.tsx:5381": [
      [0, 0, 0, "Do not use any type assertions.", "0"]
    ],
    "public/app/plugins/datasource/grafana/components/QueryEditor.tsx:5381": [
      [0, 0, 0, "Do not use any type assertions.", "0"],
      [0, 0, 0, "Unexpected any. Specify a different type.", "1"],
      [0, 0, 0, "Do not use any type assertions.", "2"]
    ],
    "public/app/plugins/datasource/grafana/datasource.ts:5381": [
      [0, 0, 0, "Do not use any type assertions.", "0"],
      [0, 0, 0, "Do not use any type assertions.", "1"],
      [0, 0, 0, "Do not use any type assertions.", "2"],
      [0, 0, 0, "Unexpected any. Specify a different type.", "3"],
      [0, 0, 0, "Do not use any type assertions.", "4"],
      [0, 0, 0, "Do not use any type assertions.", "5"],
      [0, 0, 0, "Do not use any type assertions.", "6"],
      [0, 0, 0, "Unexpected any. Specify a different type.", "7"],
      [0, 0, 0, "Do not use any type assertions.", "8"]
    ],
    "public/app/plugins/datasource/graphite/datasource.test.ts:5381": [
      [0, 0, 0, "Unexpected any. Specify a different type.", "0"],
      [0, 0, 0, "Unexpected any. Specify a different type.", "1"],
      [0, 0, 0, "Unexpected any. Specify a different type.", "2"]
    ],
    "public/app/plugins/datasource/graphite/datasource.ts:5381": [
      [0, 0, 0, "Unexpected any. Specify a different type.", "0"],
      [0, 0, 0, "Do not use any type assertions.", "1"],
      [0, 0, 0, "Do not use any type assertions.", "2"],
      [0, 0, 0, "Do not use any type assertions.", "3"],
      [0, 0, 0, "Do not use any type assertions.", "4"],
      [0, 0, 0, "Unexpected any. Specify a different type.", "5"],
      [0, 0, 0, "Unexpected any. Specify a different type.", "6"],
      [0, 0, 0, "Unexpected any. Specify a different type.", "7"],
      [0, 0, 0, "Unexpected any. Specify a different type.", "8"],
      [0, 0, 0, "Unexpected any. Specify a different type.", "9"],
      [0, 0, 0, "Unexpected any. Specify a different type.", "10"],
      [0, 0, 0, "Unexpected any. Specify a different type.", "11"],
      [0, 0, 0, "Unexpected any. Specify a different type.", "12"],
      [0, 0, 0, "Unexpected any. Specify a different type.", "13"],
      [0, 0, 0, "Unexpected any. Specify a different type.", "14"],
      [0, 0, 0, "Unexpected any. Specify a different type.", "15"],
      [0, 0, 0, "Unexpected any. Specify a different type.", "16"],
      [0, 0, 0, "Unexpected any. Specify a different type.", "17"],
      [0, 0, 0, "Unexpected any. Specify a different type.", "18"],
      [0, 0, 0, "Unexpected any. Specify a different type.", "19"]
    ],
    "public/app/plugins/datasource/graphite/gfunc.ts:5381": [
      [0, 0, 0, "Do not use any type assertions.", "0"],
      [0, 0, 0, "Do not use any type assertions.", "1"],
      [0, 0, 0, "Unexpected any. Specify a different type.", "2"]
    ],
    "public/app/plugins/datasource/graphite/graphite_query.ts:5381": [
      [0, 0, 0, "Unexpected any. Specify a different type.", "0"],
      [0, 0, 0, "Unexpected any. Specify a different type.", "1"],
      [0, 0, 0, "Unexpected any. Specify a different type.", "2"],
      [0, 0, 0, "Unexpected any. Specify a different type.", "3"],
      [0, 0, 0, "Unexpected any. Specify a different type.", "4"],
      [0, 0, 0, "Unexpected any. Specify a different type.", "5"],
      [0, 0, 0, "Unexpected any. Specify a different type.", "6"],
      [0, 0, 0, "Unexpected any. Specify a different type.", "7"],
      [0, 0, 0, "Unexpected any. Specify a different type.", "8"],
      [0, 0, 0, "Unexpected any. Specify a different type.", "9"],
      [0, 0, 0, "Do not use any type assertions.", "10"]
    ],
    "public/app/plugins/datasource/graphite/lexer.ts:5381": [
      [0, 0, 0, "Unexpected any. Specify a different type.", "0"],
      [0, 0, 0, "Unexpected any. Specify a different type.", "1"],
      [0, 0, 0, "Unexpected any. Specify a different type.", "2"]
    ],
    "public/app/plugins/datasource/graphite/migrations.ts:5381": [
      [0, 0, 0, "Unexpected any. Specify a different type.", "0"]
    ],
    "public/app/plugins/datasource/graphite/specs/graphite_query.test.ts:5381": [
      [0, 0, 0, "Unexpected any. Specify a different type.", "0"]
    ],
    "public/app/plugins/datasource/graphite/specs/store.test.ts:5381": [
      [0, 0, 0, "Unexpected any. Specify a different type.", "0"],
      [0, 0, 0, "Unexpected any. Specify a different type.", "1"]
    ],
    "public/app/plugins/datasource/graphite/state/context.tsx:5381": [
      [0, 0, 0, "Do not use any type assertions.", "0"],
      [0, 0, 0, "Do not use any type assertions.", "1"]
    ],
    "public/app/plugins/datasource/graphite/state/store.ts:5381": [
      [0, 0, 0, "Do not use any type assertions.", "0"],
      [0, 0, 0, "Do not use any type assertions.", "1"]
    ],
    "public/app/plugins/datasource/graphite/types.ts:5381": [
      [0, 0, 0, "Unexpected any. Specify a different type.", "0"],
      [0, 0, 0, "Unexpected any. Specify a different type.", "1"]
    ],
    "public/app/plugins/datasource/graphite/utils.ts:5381": [
      [0, 0, 0, "Unexpected any. Specify a different type.", "0"]
    ],
    "public/app/plugins/datasource/influxdb/components/editor/config/ConfigEditor.tsx:5381": [
      [0, 0, 0, "Do not use any type assertions.", "0"]
    ],
    "public/app/plugins/datasource/influxdb/datasource.ts:5381": [
      [0, 0, 0, "Do not use any type assertions.", "0"],
      [0, 0, 0, "Unexpected any. Specify a different type.", "1"],
      [0, 0, 0, "Unexpected any. Specify a different type.", "2"],
      [0, 0, 0, "Unexpected any. Specify a different type.", "3"],
      [0, 0, 0, "Unexpected any. Specify a different type.", "4"],
      [0, 0, 0, "Unexpected any. Specify a different type.", "5"],
      [0, 0, 0, "Unexpected any. Specify a different type.", "6"],
      [0, 0, 0, "Unexpected any. Specify a different type.", "7"],
      [0, 0, 0, "Unexpected any. Specify a different type.", "8"],
      [0, 0, 0, "Unexpected any. Specify a different type.", "9"],
      [0, 0, 0, "Unexpected any. Specify a different type.", "10"],
      [0, 0, 0, "Unexpected any. Specify a different type.", "11"],
      [0, 0, 0, "Do not use any type assertions.", "12"]
    ],
    "public/app/plugins/datasource/influxdb/influx_query_model.ts:5381": [
      [0, 0, 0, "Unexpected any. Specify a different type.", "0"]
    ],
    "public/app/plugins/datasource/influxdb/influx_series.ts:5381": [
      [0, 0, 0, "Unexpected any. Specify a different type.", "0"],
      [0, 0, 0, "Unexpected any. Specify a different type.", "1"],
      [0, 0, 0, "Unexpected any. Specify a different type.", "2"],
      [0, 0, 0, "Unexpected any. Specify a different type.", "3"],
      [0, 0, 0, "Unexpected any. Specify a different type.", "4"],
      [0, 0, 0, "Unexpected any. Specify a different type.", "5"],
      [0, 0, 0, "Unexpected any. Specify a different type.", "6"],
      [0, 0, 0, "Unexpected any. Specify a different type.", "7"],
      [0, 0, 0, "Unexpected any. Specify a different type.", "8"]
    ],
    "public/app/plugins/datasource/influxdb/query_part.ts:5381": [
      [0, 0, 0, "Unexpected any. Specify a different type.", "0"],
      [0, 0, 0, "Unexpected any. Specify a different type.", "1"],
      [0, 0, 0, "Unexpected any. Specify a different type.", "2"],
      [0, 0, 0, "Unexpected any. Specify a different type.", "3"],
      [0, 0, 0, "Unexpected any. Specify a different type.", "4"],
      [0, 0, 0, "Unexpected any. Specify a different type.", "5"],
      [0, 0, 0, "Unexpected any. Specify a different type.", "6"],
      [0, 0, 0, "Unexpected any. Specify a different type.", "7"],
      [0, 0, 0, "Unexpected any. Specify a different type.", "8"],
      [0, 0, 0, "Unexpected any. Specify a different type.", "9"],
      [0, 0, 0, "Unexpected any. Specify a different type.", "10"],
      [0, 0, 0, "Unexpected any. Specify a different type.", "11"],
      [0, 0, 0, "Unexpected any. Specify a different type.", "12"],
      [0, 0, 0, "Unexpected any. Specify a different type.", "13"]
    ],
    "public/app/plugins/datasource/influxdb/response_parser.ts:5381": [
      [0, 0, 0, "Unexpected any. Specify a different type.", "0"]
    ],
    "public/app/plugins/datasource/jaeger/_importedDependencies/model/transform-trace-data.tsx:5381": [
      [0, 0, 0, "Do not use any type assertions.", "0"]
    ],
    "public/app/plugins/datasource/jaeger/_importedDependencies/types/index.tsx:5381": [
      [0, 0, 0, "Do not re-export imported variable (\`./trace\`)", "0"]
    ],
    "public/app/plugins/datasource/jaeger/components/QueryEditor.tsx:5381": [
      [0, 0, 0, "\'HorizontalGroup\' import from \'@grafana/ui\' is restricted from being used by a pattern. Use Stack component instead.", "0"]
    ],
    "public/app/plugins/datasource/jaeger/datasource.ts:5381": [
      [0, 0, 0, "Do not use any type assertions.", "0"],
      [0, 0, 0, "Unexpected any. Specify a different type.", "1"]
    ],
    "public/app/plugins/datasource/loki/LanguageProvider.ts:5381": [
      [0, 0, 0, "Unexpected any. Specify a different type.", "0"]
    ],
    "public/app/plugins/datasource/loki/configuration/ConfigEditor.tsx:5381": [
      [0, 0, 0, "Unexpected any. Specify a different type.", "0"]
    ],
    "public/app/plugins/datasource/loki/datasource.ts:5381": [
      [0, 0, 0, "Unexpected any. Specify a different type.", "0"],
      [0, 0, 0, "Unexpected any. Specify a different type.", "1"]
    ],
    "public/app/plugins/datasource/loki/querybuilder/components/LokiQueryBuilder.tsx:5381": [
      [0, 0, 0, "Do not use any type assertions.", "0"]
    ],
    "public/app/plugins/datasource/loki/types.ts:5381": [
      [0, 0, 0, "Do not re-export imported variable (\`LokiQueryDirection\`)", "0"],
      [0, 0, 0, "Do not re-export imported variable (\`LokiQueryType\`)", "1"],
      [0, 0, 0, "Do not re-export imported variable (\`SupportingQueryType\`)", "2"]
    ],
    "public/app/plugins/datasource/mixed/module.ts:5381": [
      [0, 0, 0, "Do not re-export imported variable (\`MixedDatasource\`)", "0"],
      [0, 0, 0, "Do not re-export imported variable (\`Datasource\`)", "1"]
    ],
    "public/app/plugins/datasource/opentsdb/datasource.d.ts:5381": [
      [0, 0, 0, "Unexpected any. Specify a different type.", "0"]
    ],
    "public/app/plugins/datasource/opentsdb/datasource.ts:5381": [
      [0, 0, 0, "Unexpected any. Specify a different type.", "0"],
      [0, 0, 0, "Unexpected any. Specify a different type.", "1"],
      [0, 0, 0, "Unexpected any. Specify a different type.", "2"],
      [0, 0, 0, "Unexpected any. Specify a different type.", "3"],
      [0, 0, 0, "Unexpected any. Specify a different type.", "4"],
      [0, 0, 0, "Unexpected any. Specify a different type.", "5"],
      [0, 0, 0, "Unexpected any. Specify a different type.", "6"],
      [0, 0, 0, "Unexpected any. Specify a different type.", "7"],
      [0, 0, 0, "Unexpected any. Specify a different type.", "8"],
      [0, 0, 0, "Unexpected any. Specify a different type.", "9"],
      [0, 0, 0, "Unexpected any. Specify a different type.", "10"],
      [0, 0, 0, "Unexpected any. Specify a different type.", "11"],
      [0, 0, 0, "Unexpected any. Specify a different type.", "12"],
      [0, 0, 0, "Unexpected any. Specify a different type.", "13"],
      [0, 0, 0, "Unexpected any. Specify a different type.", "14"],
      [0, 0, 0, "Unexpected any. Specify a different type.", "15"],
      [0, 0, 0, "Unexpected any. Specify a different type.", "16"],
      [0, 0, 0, "Unexpected any. Specify a different type.", "17"]
    ],
    "public/app/plugins/datasource/parca/webpack.config.ts:5381": [
      [0, 0, 0, "Do not re-export imported variable (\`config\`)", "0"]
    ],
    "public/app/plugins/datasource/prometheus/configuration/AzureCredentialsConfig.ts:5381": [
      [0, 0, 0, "Unexpected any. Specify a different type.", "0"],
      [0, 0, 0, "Unexpected any. Specify a different type.", "1"],
      [0, 0, 0, "Unexpected any. Specify a different type.", "2"],
      [0, 0, 0, "Unexpected any. Specify a different type.", "3"],
      [0, 0, 0, "Unexpected any. Specify a different type.", "4"],
      [0, 0, 0, "Unexpected any. Specify a different type.", "5"],
      [0, 0, 0, "Do not use any type assertions.", "6"],
      [0, 0, 0, "Unexpected any. Specify a different type.", "7"],
      [0, 0, 0, "Unexpected any. Specify a different type.", "8"],
      [0, 0, 0, "Unexpected any. Specify a different type.", "9"],
      [0, 0, 0, "Unexpected any. Specify a different type.", "10"],
      [0, 0, 0, "Unexpected any. Specify a different type.", "11"],
      [0, 0, 0, "Unexpected any. Specify a different type.", "12"],
      [0, 0, 0, "Unexpected any. Specify a different type.", "13"],
      [0, 0, 0, "Unexpected any. Specify a different type.", "14"],
      [0, 0, 0, "Unexpected any. Specify a different type.", "15"],
      [0, 0, 0, "Unexpected any. Specify a different type.", "16"],
      [0, 0, 0, "Unexpected any. Specify a different type.", "17"],
      [0, 0, 0, "Unexpected any. Specify a different type.", "18"]
    ],
    "public/app/plugins/datasource/tempo/QueryField.tsx:5381": [
      [0, 0, 0, "\'HorizontalGroup\' import from \'@grafana/ui\' is restricted from being used by a pattern. Use Stack component instead.", "0"]
    ],
    "public/app/plugins/datasource/tempo/SearchTraceQLEditor/DurationInput.tsx:5381": [
      [0, 0, 0, "\'HorizontalGroup\' import from \'@grafana/ui\' is restricted from being used by a pattern. Use Stack component instead.", "0"]
    ],
    "public/app/plugins/datasource/tempo/SearchTraceQLEditor/GroupByField.tsx:5381": [
      [0, 0, 0, "\'HorizontalGroup\' import from \'@grafana/ui\' is restricted from being used by a pattern. Use Stack component instead.", "0"]
    ],
    "public/app/plugins/datasource/tempo/SearchTraceQLEditor/SearchField.tsx:5381": [
      [0, 0, 0, "\'HorizontalGroup\' import from \'@grafana/ui\' is restricted from being used by a pattern. Use Stack component instead.", "0"]
    ],
    "public/app/plugins/datasource/tempo/SearchTraceQLEditor/TraceQLSearch.tsx:5381": [
      [0, 0, 0, "\'HorizontalGroup\' import from \'@grafana/ui\' is restricted from being used by a pattern. Use Stack component instead.", "0"]
    ],
    "public/app/plugins/datasource/tempo/ServiceGraphSection.tsx:5381": [
      [0, 0, 0, "Do not use any type assertions.", "0"]
    ],
    "public/app/plugins/datasource/tempo/_importedDependencies/components/AdHocFilter/AdHocFilterRenderer.tsx:5381": [
      [0, 0, 0, "Unexpected any. Specify a different type.", "0"]
    ],
    "public/app/plugins/datasource/tempo/_importedDependencies/datasources/prometheus/language_utils.ts:5381": [
      [0, 0, 0, "Do not use any type assertions.", "0"]
    ],
    "public/app/plugins/datasource/tempo/_importedDependencies/datasources/prometheus/types.ts:5381": [
      [0, 0, 0, "Unexpected any. Specify a different type.", "0"],
      [0, 0, 0, "Unexpected any. Specify a different type.", "1"],
      [0, 0, 0, "Unexpected any. Specify a different type.", "2"]
    ],
    "public/app/plugins/datasource/tempo/configuration/TraceQLSearchSettings.tsx:5381": [
      [0, 0, 0, "Do not use any type assertions.", "0"]
    ],
    "public/app/plugins/datasource/tempo/datasource.ts:5381": [
      [0, 0, 0, "Unexpected any. Specify a different type.", "0"],
      [0, 0, 0, "Do not use any type assertions.", "1"],
      [0, 0, 0, "Unexpected any. Specify a different type.", "2"]
    ],
    "public/app/plugins/datasource/tempo/language_provider.ts:5381": [
      [0, 0, 0, "Unexpected any. Specify a different type.", "0"]
    ],
    "public/app/plugins/datasource/tempo/resultTransformer.ts:5381": [
      [0, 0, 0, "Unexpected any. Specify a different type.", "0"],
      [0, 0, 0, "Do not use any type assertions.", "1"],
      [0, 0, 0, "Do not use any type assertions.", "2"],
      [0, 0, 0, "Unexpected any. Specify a different type.", "3"]
    ],
    "public/app/plugins/datasource/tempo/webpack.config.ts:5381": [
      [0, 0, 0, "Do not re-export imported variable (\`config\`)", "0"]
    ],
    "public/app/plugins/datasource/zipkin/QueryField.tsx:5381": [
      [0, 0, 0, "\'HorizontalGroup\' import from \'@grafana/ui\' is restricted from being used by a pattern. Use Stack component instead.", "0"],
      [0, 0, 0, "Do not use any type assertions.", "1"],
      [0, 0, 0, "Unexpected any. Specify a different type.", "2"]
    ],
    "public/app/plugins/datasource/zipkin/datasource.ts:5381": [
      [0, 0, 0, "Do not use any type assertions.", "0"],
      [0, 0, 0, "Unexpected any. Specify a different type.", "1"]
    ],
    "public/app/plugins/datasource/zipkin/utils/transforms.ts:5381": [
      [0, 0, 0, "Unexpected any. Specify a different type.", "0"]
    ],
    "public/app/plugins/datasource/zipkin/webpack.config.ts:5381": [
      [0, 0, 0, "Do not re-export imported variable (\`config\`)", "0"]
    ],
    "public/app/plugins/panel/annolist/AnnoListPanel.tsx:5381": [
      [0, 0, 0, "Do not use any type assertions.", "0"]
    ],
    "public/app/plugins/panel/barchart/TickSpacingEditor.tsx:5381": [
      [0, 0, 0, "\'HorizontalGroup\' import from \'@grafana/ui\' is restricted from being used by a pattern. Use Stack component instead.", "0"]
    ],
    "public/app/plugins/panel/barchart/bars.ts:5381": [
      [0, 0, 0, "Do not use any type assertions.", "0"]
    ],
    "public/app/plugins/panel/barchart/quadtree.ts:5381": [
      [0, 0, 0, "Unexpected any. Specify a different type.", "0"]
    ],
    "public/app/plugins/panel/candlestick/CandlestickPanel.tsx:5381": [
      [0, 0, 0, "Do not use any type assertions.", "0"],
      [0, 0, 0, "Unexpected any. Specify a different type.", "1"]
    ],
    "public/app/plugins/panel/candlestick/types.ts:5381": [
      [0, 0, 0, "Do not re-export imported variable (\`Options\`)", "0"],
      [0, 0, 0, "Do not re-export imported variable (\`CandlestickColors\`)", "1"],
      [0, 0, 0, "Do not re-export imported variable (\`defaultCandlestickColors\`)", "2"],
      [0, 0, 0, "Do not re-export imported variable (\`CandleStyle\`)", "3"],
      [0, 0, 0, "Do not re-export imported variable (\`ColorStrategy\`)", "4"],
      [0, 0, 0, "Do not re-export imported variable (\`VizDisplayMode\`)", "5"],
      [0, 0, 0, "Do not re-export imported variable (\`CandlestickFieldMap\`)", "6"],
      [0, 0, 0, "Do not re-export imported variable (\`FieldConfig\`)", "7"]
    ],
    "public/app/plugins/panel/debug/CursorView.tsx:5381": [
      [0, 0, 0, "Do not use any type assertions.", "0"],
      [0, 0, 0, "Unexpected any. Specify a different type.", "1"]
    ],
    "public/app/plugins/panel/debug/EventBusLogger.tsx:5381": [
      [0, 0, 0, "Unexpected any. Specify a different type.", "0"],
      [0, 0, 0, "Unexpected any. Specify a different type.", "1"]
    ],
    "public/app/plugins/panel/gauge/GaugeMigrations.ts:5381": [
      [0, 0, 0, "Unexpected any. Specify a different type.", "0"]
    ],
    "public/app/plugins/panel/geomap/components/MarkersLegend.tsx:5381": [
      [0, 0, 0, "Do not use any type assertions.", "0"],
      [0, 0, 0, "Do not use any type assertions.", "1"],
      [0, 0, 0, "Unexpected any. Specify a different type.", "2"]
    ],
    "public/app/plugins/panel/geomap/editor/GeomapStyleRulesEditor.tsx:5381": [
      [0, 0, 0, "Do not use any type assertions.", "0"]
    ],
    "public/app/plugins/panel/geomap/editor/MapViewEditor.tsx:5381": [
      [0, 0, 0, "\'VerticalGroup\' import from \'@grafana/ui\' is restricted from being used by a pattern. Use Stack component instead.", "0"]
    ],
    "public/app/plugins/panel/geomap/editor/StyleEditor.tsx:5381": [
      [0, 0, 0, "\'HorizontalGroup\' import from \'@grafana/ui\' is restricted from being used by a pattern. Use Stack component instead.", "0"],
      [0, 0, 0, "Do not use any type assertions.", "1"],
      [0, 0, 0, "Do not use any type assertions.", "2"],
      [0, 0, 0, "Do not use any type assertions.", "3"],
      [0, 0, 0, "Do not use any type assertions.", "4"],
      [0, 0, 0, "Do not use any type assertions.", "5"],
      [0, 0, 0, "Do not use any type assertions.", "6"],
      [0, 0, 0, "Do not use any type assertions.", "7"],
      [0, 0, 0, "Do not use any type assertions.", "8"],
      [0, 0, 0, "Do not use any type assertions.", "9"],
      [0, 0, 0, "Do not use any type assertions.", "10"],
      [0, 0, 0, "Do not use any type assertions.", "11"],
      [0, 0, 0, "Do not use any type assertions.", "12"]
    ],
    "public/app/plugins/panel/geomap/editor/StyleRuleEditor.tsx:5381": [
      [0, 0, 0, "Do not use any type assertions.", "0"]
    ],
    "public/app/plugins/panel/geomap/layers/basemaps/esri.ts:5381": [
      [0, 0, 0, "Do not use any type assertions.", "0"]
    ],
    "public/app/plugins/panel/geomap/layers/data/geojsonDynamic.ts:5381": [
      [0, 0, 0, "Do not use any type assertions.", "0"]
    ],
    "public/app/plugins/panel/geomap/layers/data/routeLayer.tsx:5381": [
      [0, 0, 0, "Do not use any type assertions.", "0"]
    ],
    "public/app/plugins/panel/geomap/layers/registry.ts:5381": [
      [0, 0, 0, "Unexpected any. Specify a different type.", "0"],
      [0, 0, 0, "Unexpected any. Specify a different type.", "1"]
    ],
    "public/app/plugins/panel/geomap/migrations.ts:5381": [
      [0, 0, 0, "Unexpected any. Specify a different type.", "0"],
      [0, 0, 0, "Unexpected any. Specify a different type.", "1"]
    ],
    "public/app/plugins/panel/geomap/types.ts:5381": [
      [0, 0, 0, "Do not re-export imported variable (\`./panelcfg.gen\`)", "0"]
    ],
    "public/app/plugins/panel/geomap/utils/layers.ts:5381": [
      [0, 0, 0, "Unexpected any. Specify a different type.", "0"]
    ],
    "public/app/plugins/panel/geomap/utils/tooltip.ts:5381": [
      [0, 0, 0, "Do not use any type assertions.", "0"]
    ],
    "public/app/plugins/panel/heatmap/HeatmapPanel.tsx:5381": [
      [0, 0, 0, "Do not use any type assertions.", "0"],
      [0, 0, 0, "Unexpected any. Specify a different type.", "1"]
    ],
    "public/app/plugins/panel/heatmap/migrations.ts:5381": [
      [0, 0, 0, "Unexpected any. Specify a different type.", "0"]
    ],
    "public/app/plugins/panel/heatmap/palettes.ts:5381": [
      [0, 0, 0, "Do not use any type assertions.", "0"],
      [0, 0, 0, "Unexpected any. Specify a different type.", "1"]
    ],
    "public/app/plugins/panel/heatmap/types.ts:5381": [
      [0, 0, 0, "Do not use export all (\`export * from ...\`)", "0"],
      [0, 0, 0, "Do not use any type assertions.", "1"]
    ],
    "public/app/plugins/panel/heatmap/utils.ts:5381": [
      [0, 0, 0, "Do not use any type assertions.", "0"],
      [0, 0, 0, "Do not use any type assertions.", "1"],
      [0, 0, 0, "Do not use any type assertions.", "2"],
      [0, 0, 0, "Do not use any type assertions.", "3"],
      [0, 0, 0, "Do not use any type assertions.", "4"],
      [0, 0, 0, "Do not use any type assertions.", "5"],
      [0, 0, 0, "Do not use any type assertions.", "6"],
      [0, 0, 0, "Do not use any type assertions.", "7"],
      [0, 0, 0, "Do not use any type assertions.", "8"],
      [0, 0, 0, "Do not use any type assertions.", "9"],
      [0, 0, 0, "Do not use any type assertions.", "10"],
      [0, 0, 0, "Do not use any type assertions.", "11"],
      [0, 0, 0, "Do not use any type assertions.", "12"],
      [0, 0, 0, "Do not use any type assertions.", "13"],
      [0, 0, 0, "Do not use any type assertions.", "14"],
      [0, 0, 0, "Do not use any type assertions.", "15"],
      [0, 0, 0, "Do not use any type assertions.", "16"]
    ],
    "public/app/plugins/panel/live/LivePanel.tsx:5381": [
      [0, 0, 0, "Do not use any type assertions.", "0"]
    ],
    "public/app/plugins/panel/logs/LogsPanel.test.tsx:5381": [
      [0, 0, 0, "* import is invalid because \'Layout,HorizontalGroup,VerticalGroup\' from \'@grafana/ui\' is restricted from being used by a pattern. Use Stack component instead.", "0"]
    ],
    "public/app/plugins/panel/logs/types.ts:5381": [
      [0, 0, 0, "Do not re-export imported variable (\`./panelcfg.gen\`)", "0"]
    ],
    "public/app/plugins/panel/nodeGraph/Edge.tsx:5381": [
      [0, 0, 0, "Do not use any type assertions.", "0"]
    ],
    "public/app/plugins/panel/nodeGraph/NodeGraph.tsx:5381": [
      [0, 0, 0, "Do not use any type assertions.", "0"],
      [0, 0, 0, "Do not use any type assertions.", "1"],
      [0, 0, 0, "Do not use any type assertions.", "2"],
      [0, 0, 0, "Do not use any type assertions.", "3"]
    ],
    "public/app/plugins/panel/nodeGraph/ViewControls.tsx:5381": [
      [0, 0, 0, "\'HorizontalGroup\' import from \'@grafana/ui\' is restricted from being used by a pattern. Use Stack component instead.", "0"],
      [0, 0, 0, "\'VerticalGroup\' import from \'@grafana/ui\' is restricted from being used by a pattern. Use Stack component instead.", "1"],
      [0, 0, 0, "Unexpected any. Specify a different type.", "2"]
    ],
    "public/app/plugins/panel/nodeGraph/index.ts:5381": [
      [0, 0, 0, "Do not re-export imported variable (\`./NodeGraph\`)", "0"]
    ],
    "public/app/plugins/panel/nodeGraph/layout.ts:5381": [
      [0, 0, 0, "Do not use any type assertions.", "0"]
    ],
    "public/app/plugins/panel/nodeGraph/types.ts:5381": [
      [0, 0, 0, "Do not re-export imported variable (\`./panelcfg.gen\`)", "0"]
    ],
    "public/app/plugins/panel/piechart/migrations.ts:5381": [
      [0, 0, 0, "Unexpected any. Specify a different type.", "0"],
      [0, 0, 0, "Unexpected any. Specify a different type.", "1"]
    ],
    "public/app/plugins/panel/stat/StatMigrations.ts:5381": [
      [0, 0, 0, "Unexpected any. Specify a different type.", "0"]
    ],
    "public/app/plugins/panel/state-timeline/migrations.ts:5381": [
      [0, 0, 0, "Unexpected any. Specify a different type.", "0"],
      [0, 0, 0, "Unexpected any. Specify a different type.", "1"]
    ],
    "public/app/plugins/panel/table/cells/SparklineCellOptionsEditor.tsx:5381": [
      [0, 0, 0, "\'VerticalGroup\' import from \'@grafana/ui\' is restricted from being used by a pattern. Use Stack component instead.", "0"]
    ],
    "public/app/plugins/panel/table/migrations.ts:5381": [
      [0, 0, 0, "Unexpected any. Specify a different type.", "0"],
      [0, 0, 0, "Unexpected any. Specify a different type.", "1"],
      [0, 0, 0, "Unexpected any. Specify a different type.", "2"],
      [0, 0, 0, "Unexpected any. Specify a different type.", "3"]
    ],
    "public/app/plugins/panel/text/textPanelMigrationHandler.ts:5381": [
      [0, 0, 0, "Unexpected any. Specify a different type.", "0"]
    ],
    "public/app/plugins/panel/timeseries/InsertNullsEditor.tsx:5381": [
      [0, 0, 0, "\'HorizontalGroup\' import from \'@grafana/ui\' is restricted from being used by a pattern. Use Stack component instead.", "0"]
    ],
    "public/app/plugins/panel/timeseries/LineStyleEditor.tsx:5381": [
      [0, 0, 0, "\'HorizontalGroup\' import from \'@grafana/ui\' is restricted from being used by a pattern. Use Stack component instead.", "0"]
    ],
    "public/app/plugins/panel/timeseries/SpanNullsEditor.tsx:5381": [
      [0, 0, 0, "\'HorizontalGroup\' import from \'@grafana/ui\' is restricted from being used by a pattern. Use Stack component instead.", "0"]
    ],
    "public/app/plugins/panel/timeseries/migrations.ts:5381": [
      [0, 0, 0, "Unexpected any. Specify a different type.", "0"],
      [0, 0, 0, "Do not use any type assertions.", "1"],
      [0, 0, 0, "Unexpected any. Specify a different type.", "2"],
      [0, 0, 0, "Do not use any type assertions.", "3"],
      [0, 0, 0, "Unexpected any. Specify a different type.", "4"],
      [0, 0, 0, "Do not use any type assertions.", "5"],
      [0, 0, 0, "Unexpected any. Specify a different type.", "6"],
      [0, 0, 0, "Do not use any type assertions.", "7"],
      [0, 0, 0, "Unexpected any. Specify a different type.", "8"],
      [0, 0, 0, "Unexpected any. Specify a different type.", "9"]
    ],
    "public/app/plugins/panel/timeseries/plugins/AnnotationsPlugin2.tsx:5381": [
      [0, 0, 0, "Unexpected any. Specify a different type.", "0"]
    ],
    "public/app/plugins/panel/timeseries/plugins/annotations2/AnnotationEditor2.tsx:5381": [
      [0, 0, 0, "Unexpected any. Specify a different type.", "0"]
    ],
    "public/app/plugins/panel/timeseries/plugins/annotations2/AnnotationMarker2.tsx:5381": [
      [0, 0, 0, "Unexpected any. Specify a different type.", "0"]
    ],
    "public/app/plugins/panel/timeseries/plugins/annotations2/AnnotationTooltip2.tsx:5381": [
      [0, 0, 0, "\'HorizontalGroup\' import from \'@grafana/ui\' is restricted from being used by a pattern. Use Stack component instead.", "0"],
      [0, 0, 0, "Unexpected any. Specify a different type.", "1"]
    ],
    "public/app/plugins/panel/xychart/SeriesEditor.tsx:5381": [
      [0, 0, 0, "Do not use any type assertions.", "0"],
      [0, 0, 0, "Do not use any type assertions.", "1"],
      [0, 0, 0, "Do not use any type assertions.", "2"],
      [0, 0, 0, "Do not use any type assertions.", "3"]
    ],
    "public/app/plugins/panel/xychart/migrations.ts:5381": [
      [0, 0, 0, "Do not use any type assertions.", "0"]
    ],
    "public/app/plugins/panel/xychart/scatter.ts:5381": [
      [0, 0, 0, "Do not use any type assertions.", "0"],
      [0, 0, 0, "Do not use any type assertions.", "1"],
      [0, 0, 0, "Do not use any type assertions.", "2"],
      [0, 0, 0, "Unexpected any. Specify a different type.", "3"],
      [0, 0, 0, "Do not use any type assertions.", "4"],
      [0, 0, 0, "Unexpected any. Specify a different type.", "5"],
      [0, 0, 0, "Do not use any type assertions.", "6"],
      [0, 0, 0, "Do not use any type assertions.", "7"],
      [0, 0, 0, "Do not use any type assertions.", "8"],
      [0, 0, 0, "Do not use any type assertions.", "9"],
      [0, 0, 0, "Unexpected any. Specify a different type.", "10"],
      [0, 0, 0, "Do not use any type assertions.", "11"],
      [0, 0, 0, "Unexpected any. Specify a different type.", "12"],
      [0, 0, 0, "Do not use any type assertions.", "13"],
      [0, 0, 0, "Do not use any type assertions.", "14"],
      [0, 0, 0, "Do not use any type assertions.", "15"],
      [0, 0, 0, "Do not use any type assertions.", "16"],
      [0, 0, 0, "Do not use any type assertions.", "17"]
    ],
    "public/app/plugins/sdk.ts:5381": [
      [0, 0, 0, "Do not re-export imported variable (\`loadPluginCss\`)", "0"]
    ],
    "public/app/store/configureStore.ts:5381": [
      [0, 0, 0, "Unexpected any. Specify a different type.", "0"]
    ],
    "public/app/store/store.ts:5381": [
      [0, 0, 0, "Do not use any type assertions.", "0"],
      [0, 0, 0, "Unexpected any. Specify a different type.", "1"]
    ],
    "public/app/types/acl.ts:5381": [
      [0, 0, 0, "Do not re-export imported variable (\`OrgRole\`)", "0"]
    ],
    "public/app/types/alerting.ts:5381": [
      [0, 0, 0, "Unexpected any. Specify a different type.", "0"],
      [0, 0, 0, "Unexpected any. Specify a different type.", "1"],
      [0, 0, 0, "Unexpected any. Specify a different type.", "2"],
      [0, 0, 0, "Unexpected any. Specify a different type.", "3"],
      [0, 0, 0, "Unexpected any. Specify a different type.", "4"]
    ],
    "public/app/types/appEvent.ts:5381": [
      [0, 0, 0, "Unexpected any. Specify a different type.", "0"],
      [0, 0, 0, "Unexpected any. Specify a different type.", "1"],
      [0, 0, 0, "Unexpected any. Specify a different type.", "2"],
      [0, 0, 0, "Unexpected any. Specify a different type.", "3"],
      [0, 0, 0, "Unexpected any. Specify a different type.", "4"]
    ],
    "public/app/types/dashboard.ts:5381": [
      [0, 0, 0, "Unexpected any. Specify a different type.", "0"]
    ],
    "public/app/types/events.ts:5381": [
      [0, 0, 0, "Unexpected any. Specify a different type.", "0"],
      [0, 0, 0, "Unexpected any. Specify a different type.", "1"],
      [0, 0, 0, "Unexpected any. Specify a different type.", "2"],
      [0, 0, 0, "Unexpected any. Specify a different type.", "3"],
      [0, 0, 0, "Unexpected any. Specify a different type.", "4"],
      [0, 0, 0, "Unexpected any. Specify a different type.", "5"],
      [0, 0, 0, "Unexpected any. Specify a different type.", "6"],
      [0, 0, 0, "Unexpected any. Specify a different type.", "7"],
      [0, 0, 0, "Unexpected any. Specify a different type.", "8"]
    ],
    "public/app/types/index.ts:5381": [
      [0, 0, 0, "Do not use export all (\`export * from ...\`)", "0"],
      [0, 0, 0, "Do not use export all (\`export * from ...\`)", "1"],
      [0, 0, 0, "Do not use export all (\`export * from ...\`)", "2"],
      [0, 0, 0, "Do not use export all (\`export * from ...\`)", "3"],
      [0, 0, 0, "Do not use export all (\`export * from ...\`)", "4"],
      [0, 0, 0, "Do not use export all (\`export * from ...\`)", "5"],
      [0, 0, 0, "Do not use export all (\`export * from ...\`)", "6"],
      [0, 0, 0, "Do not use export all (\`export * from ...\`)", "7"],
      [0, 0, 0, "Do not use export all (\`export * from ...\`)", "8"],
      [0, 0, 0, "Do not use export all (\`export * from ...\`)", "9"],
      [0, 0, 0, "Do not use export all (\`export * from ...\`)", "10"],
      [0, 0, 0, "Do not use export all (\`export * from ...\`)", "11"],
      [0, 0, 0, "Do not use export all (\`export * from ...\`)", "12"],
      [0, 0, 0, "Do not use export all (\`export * from ...\`)", "13"],
      [0, 0, 0, "Do not use export all (\`export * from ...\`)", "14"],
      [0, 0, 0, "Do not use export all (\`export * from ...\`)", "15"],
      [0, 0, 0, "Do not use export all (\`export * from ...\`)", "16"],
      [0, 0, 0, "Do not use export all (\`export * from ...\`)", "17"],
      [0, 0, 0, "Do not use export all (\`export * from ...\`)", "18"],
      [0, 0, 0, "Do not use export all (\`export * from ...\`)", "19"],
      [0, 0, 0, "Do not use export all (\`export * from ...\`)", "20"],
      [0, 0, 0, "Do not re-export imported variable (\`CoreEvents\`)", "21"]
    ],
    "public/app/types/jquery/jquery.d.ts:5381": [
      [0, 0, 0, "Unexpected any. Specify a different type.", "0"],
      [0, 0, 0, "Unexpected any. Specify a different type.", "1"],
      [0, 0, 0, "Unexpected any. Specify a different type.", "2"],
      [0, 0, 0, "Unexpected any. Specify a different type.", "3"],
      [0, 0, 0, "Unexpected any. Specify a different type.", "4"],
      [0, 0, 0, "Unexpected any. Specify a different type.", "5"],
      [0, 0, 0, "Unexpected any. Specify a different type.", "6"],
      [0, 0, 0, "Unexpected any. Specify a different type.", "7"],
      [0, 0, 0, "Unexpected any. Specify a different type.", "8"]
    ],
    "public/app/types/store.ts:5381": [
      [0, 0, 0, "Unexpected any. Specify a different type.", "0"],
      [0, 0, 0, "Do not use any type assertions.", "1"]
    ],
    "public/app/types/unified-alerting-dto.ts:5381": [
      [0, 0, 0, "Do not use any type assertions.", "0"]
    ],
    "public/swagger/SwaggerPage.tsx:5381": [
      [0, 0, 0, "Unexpected any. Specify a different type.", "0"],
      [0, 0, 0, "No untranslated strings. Wrap text with <Trans />", "1"],
      [0, 0, 0, "No untranslated strings. Wrap text with <Trans />", "2"]
    ],
    "public/swagger/index.tsx:5381": [
      [0, 0, 0, "Do not use any type assertions.", "0"],
      [0, 0, 0, "Do not use any type assertions.", "1"]
    ],
    "public/swagger/plugins.tsx:5381": [
      [0, 0, 0, "Unexpected any. Specify a different type.", "0"],
      [0, 0, 0, "Unexpected any. Specify a different type.", "1"]
    ],
    "public/test/core/redux/reduxTester.ts:5381": [
      [0, 0, 0, "Unexpected any. Specify a different type.", "0"],
      [0, 0, 0, "Unexpected any. Specify a different type.", "1"],
      [0, 0, 0, "Unexpected any. Specify a different type.", "2"],
      [0, 0, 0, "Unexpected any. Specify a different type.", "3"]
    ],
    "public/test/core/thunk/thunkTester.ts:5381": [
      [0, 0, 0, "Unexpected any. Specify a different type.", "0"],
      [0, 0, 0, "Unexpected any. Specify a different type.", "1"],
      [0, 0, 0, "Unexpected any. Specify a different type.", "2"],
      [0, 0, 0, "Unexpected any. Specify a different type.", "3"],
      [0, 0, 0, "Unexpected any. Specify a different type.", "4"],
      [0, 0, 0, "Unexpected any. Specify a different type.", "5"]
    ],
    "public/test/global-jquery-shim.ts:5381": [
      [0, 0, 0, "Unexpected any. Specify a different type.", "0"]
    ],
    "public/test/helpers/getDashboardModel.ts:5381": [
      [0, 0, 0, "Unexpected any. Specify a different type.", "0"]
    ],
    "public/test/helpers/initTemplateSrv.ts:5381": [
      [0, 0, 0, "Unexpected any. Specify a different type.", "0"]
    ],
    "public/test/jest-setup.ts:5381": [
      [0, 0, 0, "Unexpected any. Specify a different type.", "0"]
    ],
    "public/test/specs/helpers.ts:5381": [
      [0, 0, 0, "Unexpected any. Specify a different type.", "0"],
      [0, 0, 0, "Unexpected any. Specify a different type.", "1"],
      [0, 0, 0, "Unexpected any. Specify a different type.", "2"],
      [0, 0, 0, "Unexpected any. Specify a different type.", "3"],
      [0, 0, 0, "Unexpected any. Specify a different type.", "4"]
    ]
  }`
};

exports[`no undocumented stories`] = {
  value: `{
    "packages/grafana-ui/src/components/ButtonCascader/ButtonCascader.story.tsx:5381": [
      [0, 0, 0, "No undocumented stories are allowed, please add an .mdx file with some documentation", "5381"]
    ],
    "packages/grafana-ui/src/components/DateTimePickers/RelativeTimeRangePicker/RelativeTimeRangePicker.story.tsx:5381": [
      [0, 0, 0, "No undocumented stories are allowed, please add an .mdx file with some documentation", "5381"]
    ],
    "packages/grafana-ui/src/components/DateTimePickers/TimeOfDayPicker.story.tsx:5381": [
      [0, 0, 0, "No undocumented stories are allowed, please add an .mdx file with some documentation", "5381"]
    ],
    "packages/grafana-ui/src/components/DateTimePickers/TimeRangePicker.story.tsx:5381": [
      [0, 0, 0, "No undocumented stories are allowed, please add an .mdx file with some documentation", "5381"]
    ],
    "packages/grafana-ui/src/components/DateTimePickers/TimeZonePicker.story.tsx:5381": [
      [0, 0, 0, "No undocumented stories are allowed, please add an .mdx file with some documentation", "5381"]
    ],
    "packages/grafana-ui/src/components/DateTimePickers/WeekStartPicker.story.tsx:5381": [
      [0, 0, 0, "No undocumented stories are allowed, please add an .mdx file with some documentation", "5381"]
    ],
    "packages/grafana-ui/src/components/PageLayout/PageToolbar.story.tsx:5381": [
      [0, 0, 0, "No undocumented stories are allowed, please add an .mdx file with some documentation", "5381"]
    ],
    "packages/grafana-ui/src/components/QueryField/QueryField.story.tsx:5381": [
      [0, 0, 0, "No undocumented stories are allowed, please add an .mdx file with some documentation", "5381"]
    ],
    "packages/grafana-ui/src/components/SecretTextArea/SecretTextArea.story.tsx:5381": [
      [0, 0, 0, "No undocumented stories are allowed, please add an .mdx file with some documentation", "5381"]
    ],
    "packages/grafana-ui/src/components/Segment/Segment.story.tsx:5381": [
      [0, 0, 0, "No undocumented stories are allowed, please add an .mdx file with some documentation", "5381"]
    ],
    "packages/grafana-ui/src/components/Segment/SegmentAsync.story.tsx:5381": [
      [0, 0, 0, "No undocumented stories are allowed, please add an .mdx file with some documentation", "5381"]
    ],
    "packages/grafana-ui/src/components/Segment/SegmentInput.story.tsx:5381": [
      [0, 0, 0, "No undocumented stories are allowed, please add an .mdx file with some documentation", "5381"]
    ],
    "packages/grafana-ui/src/components/Slider/RangeSlider.story.tsx:5381": [
      [0, 0, 0, "No undocumented stories are allowed, please add an .mdx file with some documentation", "5381"]
    ],
    "packages/grafana-ui/src/components/Slider/Slider.story.tsx:5381": [
      [0, 0, 0, "No undocumented stories are allowed, please add an .mdx file with some documentation", "5381"]
    ],
    "packages/grafana-ui/src/components/StatsPicker/StatsPicker.story.tsx:5381": [
      [0, 0, 0, "No undocumented stories are allowed, please add an .mdx file with some documentation", "5381"]
    ],
    "packages/grafana-ui/src/components/ThemeDemos/ThemeDemo.story.tsx:5381": [
      [0, 0, 0, "No undocumented stories are allowed, please add an .mdx file with some documentation", "5381"]
    ],
    "packages/grafana-ui/src/components/UnitPicker/UnitPicker.story.tsx:5381": [
      [0, 0, 0, "No undocumented stories are allowed, please add an .mdx file with some documentation", "5381"]
    ],
    "packages/grafana-ui/src/components/VizLayout/VizLayout.story.tsx:5381": [
      [0, 0, 0, "No undocumented stories are allowed, please add an .mdx file with some documentation", "5381"]
    ],
    "packages/grafana-ui/src/components/VizLegend/VizLegend.story.tsx:5381": [
      [0, 0, 0, "No undocumented stories are allowed, please add an .mdx file with some documentation", "5381"]
    ],
    "packages/grafana-ui/src/components/VizTooltip/SeriesTable.story.tsx:5381": [
      [0, 0, 0, "No undocumented stories are allowed, please add an .mdx file with some documentation", "5381"]
    ]
  }`
};

exports[`no gf-form usage`] = {
  value: `{
    "e2e/old-arch/utils/flows/addDataSource.ts:5381": [
      [0, 0, 0, "gf-form usage has been deprecated. Use a component from @grafana/ui or custom CSS instead.", "5381"]
    ],
    "e2e/utils/flows/addDataSource.ts:5381": [
      [0, 0, 0, "gf-form usage has been deprecated. Use a component from @grafana/ui or custom CSS instead.", "5381"]
    ],
    "packages/grafana-prometheus/src/components/PromExploreExtraField.tsx:5381": [
      [0, 0, 0, "gf-form usage has been deprecated. Use a component from @grafana/ui or custom CSS instead.", "5381"],
      [0, 0, 0, "gf-form usage has been deprecated. Use a component from @grafana/ui or custom CSS instead.", "5381"],
      [0, 0, 0, "gf-form usage has been deprecated. Use a component from @grafana/ui or custom CSS instead.", "5381"],
      [0, 0, 0, "gf-form usage has been deprecated. Use a component from @grafana/ui or custom CSS instead.", "5381"]
    ],
    "packages/grafana-prometheus/src/components/PromQueryField.tsx:5381": [
      [0, 0, 0, "gf-form usage has been deprecated. Use a component from @grafana/ui or custom CSS instead.", "5381"],
      [0, 0, 0, "gf-form usage has been deprecated. Use a component from @grafana/ui or custom CSS instead.", "5381"],
      [0, 0, 0, "gf-form usage has been deprecated. Use a component from @grafana/ui or custom CSS instead.", "5381"],
      [0, 0, 0, "gf-form usage has been deprecated. Use a component from @grafana/ui or custom CSS instead.", "5381"]
    ],
    "packages/grafana-prometheus/src/configuration/AlertingSettingsOverhaul.tsx:5381": [
      [0, 0, 0, "gf-form usage has been deprecated. Use a component from @grafana/ui or custom CSS instead.", "5381"],
      [0, 0, 0, "gf-form usage has been deprecated. Use a component from @grafana/ui or custom CSS instead.", "5381"],
      [0, 0, 0, "gf-form usage has been deprecated. Use a component from @grafana/ui or custom CSS instead.", "5381"]
    ],
    "packages/grafana-prometheus/src/configuration/ExemplarSetting.tsx:5381": [
      [0, 0, 0, "gf-form usage has been deprecated. Use a component from @grafana/ui or custom CSS instead.", "5381"]
    ],
    "packages/grafana-prometheus/src/configuration/PromSettings.tsx:5381": [
      [0, 0, 0, "gf-form usage has been deprecated. Use a component from @grafana/ui or custom CSS instead.", "5381"],
      [0, 0, 0, "gf-form usage has been deprecated. Use a component from @grafana/ui or custom CSS instead.", "5381"],
      [0, 0, 0, "gf-form usage has been deprecated. Use a component from @grafana/ui or custom CSS instead.", "5381"],
      [0, 0, 0, "gf-form usage has been deprecated. Use a component from @grafana/ui or custom CSS instead.", "5381"],
      [0, 0, 0, "gf-form usage has been deprecated. Use a component from @grafana/ui or custom CSS instead.", "5381"],
      [0, 0, 0, "gf-form usage has been deprecated. Use a component from @grafana/ui or custom CSS instead.", "5381"],
      [0, 0, 0, "gf-form usage has been deprecated. Use a component from @grafana/ui or custom CSS instead.", "5381"],
      [0, 0, 0, "gf-form usage has been deprecated. Use a component from @grafana/ui or custom CSS instead.", "5381"],
      [0, 0, 0, "gf-form usage has been deprecated. Use a component from @grafana/ui or custom CSS instead.", "5381"],
      [0, 0, 0, "gf-form usage has been deprecated. Use a component from @grafana/ui or custom CSS instead.", "5381"],
      [0, 0, 0, "gf-form usage has been deprecated. Use a component from @grafana/ui or custom CSS instead.", "5381"],
      [0, 0, 0, "gf-form usage has been deprecated. Use a component from @grafana/ui or custom CSS instead.", "5381"],
      [0, 0, 0, "gf-form usage has been deprecated. Use a component from @grafana/ui or custom CSS instead.", "5381"],
      [0, 0, 0, "gf-form usage has been deprecated. Use a component from @grafana/ui or custom CSS instead.", "5381"],
      [0, 0, 0, "gf-form usage has been deprecated. Use a component from @grafana/ui or custom CSS instead.", "5381"],
      [0, 0, 0, "gf-form usage has been deprecated. Use a component from @grafana/ui or custom CSS instead.", "5381"],
      [0, 0, 0, "gf-form usage has been deprecated. Use a component from @grafana/ui or custom CSS instead.", "5381"],
      [0, 0, 0, "gf-form usage has been deprecated. Use a component from @grafana/ui or custom CSS instead.", "5381"],
      [0, 0, 0, "gf-form usage has been deprecated. Use a component from @grafana/ui or custom CSS instead.", "5381"],
      [0, 0, 0, "gf-form usage has been deprecated. Use a component from @grafana/ui or custom CSS instead.", "5381"],
      [0, 0, 0, "gf-form usage has been deprecated. Use a component from @grafana/ui or custom CSS instead.", "5381"],
      [0, 0, 0, "gf-form usage has been deprecated. Use a component from @grafana/ui or custom CSS instead.", "5381"],
      [0, 0, 0, "gf-form usage has been deprecated. Use a component from @grafana/ui or custom CSS instead.", "5381"],
      [0, 0, 0, "gf-form usage has been deprecated. Use a component from @grafana/ui or custom CSS instead.", "5381"],
      [0, 0, 0, "gf-form usage has been deprecated. Use a component from @grafana/ui or custom CSS instead.", "5381"],
      [0, 0, 0, "gf-form usage has been deprecated. Use a component from @grafana/ui or custom CSS instead.", "5381"],
      [0, 0, 0, "gf-form usage has been deprecated. Use a component from @grafana/ui or custom CSS instead.", "5381"]
    ],
    "packages/grafana-prometheus/src/querybuilder/components/PromQueryCodeEditor.tsx:5381": [
      [0, 0, 0, "gf-form usage has been deprecated. Use a component from @grafana/ui or custom CSS instead.", "5381"]
    ],
    "packages/grafana-ui/src/components/DataSourceSettings/AlertingSettings.tsx:5381": [
      [0, 0, 0, "gf-form usage has been deprecated. Use a component from @grafana/ui or custom CSS instead.", "5381"],
      [0, 0, 0, "gf-form usage has been deprecated. Use a component from @grafana/ui or custom CSS instead.", "5381"],
      [0, 0, 0, "gf-form usage has been deprecated. Use a component from @grafana/ui or custom CSS instead.", "5381"]
    ],
    "packages/grafana-ui/src/components/DataSourceSettings/CustomHeadersSettings.tsx:5381": [
      [0, 0, 0, "gf-form usage has been deprecated. Use a component from @grafana/ui or custom CSS instead.", "5381"],
      [0, 0, 0, "gf-form usage has been deprecated. Use a component from @grafana/ui or custom CSS instead.", "5381"],
      [0, 0, 0, "gf-form usage has been deprecated. Use a component from @grafana/ui or custom CSS instead.", "5381"]
    ],
    "packages/grafana-ui/src/components/DataSourceSettings/DataSourceHttpSettings.tsx:5381": [
      [0, 0, 0, "gf-form usage has been deprecated. Use a component from @grafana/ui or custom CSS instead.", "5381"],
      [0, 0, 0, "gf-form usage has been deprecated. Use a component from @grafana/ui or custom CSS instead.", "5381"],
      [0, 0, 0, "gf-form usage has been deprecated. Use a component from @grafana/ui or custom CSS instead.", "5381"],
      [0, 0, 0, "gf-form usage has been deprecated. Use a component from @grafana/ui or custom CSS instead.", "5381"],
      [0, 0, 0, "gf-form usage has been deprecated. Use a component from @grafana/ui or custom CSS instead.", "5381"],
      [0, 0, 0, "gf-form usage has been deprecated. Use a component from @grafana/ui or custom CSS instead.", "5381"],
      [0, 0, 0, "gf-form usage has been deprecated. Use a component from @grafana/ui or custom CSS instead.", "5381"],
      [0, 0, 0, "gf-form usage has been deprecated. Use a component from @grafana/ui or custom CSS instead.", "5381"],
      [0, 0, 0, "gf-form usage has been deprecated. Use a component from @grafana/ui or custom CSS instead.", "5381"],
      [0, 0, 0, "gf-form usage has been deprecated. Use a component from @grafana/ui or custom CSS instead.", "5381"],
      [0, 0, 0, "gf-form usage has been deprecated. Use a component from @grafana/ui or custom CSS instead.", "5381"],
      [0, 0, 0, "gf-form usage has been deprecated. Use a component from @grafana/ui or custom CSS instead.", "5381"],
      [0, 0, 0, "gf-form usage has been deprecated. Use a component from @grafana/ui or custom CSS instead.", "5381"],
      [0, 0, 0, "gf-form usage has been deprecated. Use a component from @grafana/ui or custom CSS instead.", "5381"],
      [0, 0, 0, "gf-form usage has been deprecated. Use a component from @grafana/ui or custom CSS instead.", "5381"],
      [0, 0, 0, "gf-form usage has been deprecated. Use a component from @grafana/ui or custom CSS instead.", "5381"]
    ],
    "packages/grafana-ui/src/components/DataSourceSettings/HttpProxySettings.tsx:5381": [
      [0, 0, 0, "gf-form usage has been deprecated. Use a component from @grafana/ui or custom CSS instead.", "5381"],
      [0, 0, 0, "gf-form usage has been deprecated. Use a component from @grafana/ui or custom CSS instead.", "5381"],
      [0, 0, 0, "gf-form usage has been deprecated. Use a component from @grafana/ui or custom CSS instead.", "5381"]
    ],
    "packages/grafana-ui/src/components/DataSourceSettings/SecureSocksProxySettings.tsx:5381": [
      [0, 0, 0, "gf-form usage has been deprecated. Use a component from @grafana/ui or custom CSS instead.", "5381"],
      [0, 0, 0, "gf-form usage has been deprecated. Use a component from @grafana/ui or custom CSS instead.", "5381"],
      [0, 0, 0, "gf-form usage has been deprecated. Use a component from @grafana/ui or custom CSS instead.", "5381"]
    ],
    "packages/grafana-ui/src/components/DataSourceSettings/TLSAuthSettings.tsx:5381": [
      [0, 0, 0, "gf-form usage has been deprecated. Use a component from @grafana/ui or custom CSS instead.", "5381"],
      [0, 0, 0, "gf-form usage has been deprecated. Use a component from @grafana/ui or custom CSS instead.", "5381"],
      [0, 0, 0, "gf-form usage has been deprecated. Use a component from @grafana/ui or custom CSS instead.", "5381"]
    ],
    "packages/grafana-ui/src/components/FormField/FormField.tsx:5381": [
      [0, 0, 0, "gf-form usage has been deprecated. Use a component from @grafana/ui or custom CSS instead.", "5381"]
    ],
    "packages/grafana-ui/src/components/FormLabel/FormLabel.tsx:5381": [
      [0, 0, 0, "gf-form usage has been deprecated. Use a component from @grafana/ui or custom CSS instead.", "5381"],
      [0, 0, 0, "gf-form usage has been deprecated. Use a component from @grafana/ui or custom CSS instead.", "5381"],
      [0, 0, 0, "gf-form usage has been deprecated. Use a component from @grafana/ui or custom CSS instead.", "5381"]
    ],
    "packages/grafana-ui/src/components/Forms/Legacy/Input/Input.tsx:5381": [
      [0, 0, 0, "gf-form usage has been deprecated. Use a component from @grafana/ui or custom CSS instead.", "5381"]
    ],
    "packages/grafana-ui/src/components/Forms/Legacy/Select/NoOptionsMessage.tsx:5381": [
      [0, 0, 0, "gf-form usage has been deprecated. Use a component from @grafana/ui or custom CSS instead.", "5381"],
      [0, 0, 0, "gf-form usage has been deprecated. Use a component from @grafana/ui or custom CSS instead.", "5381"]
    ],
    "packages/grafana-ui/src/components/Forms/Legacy/Select/Select.tsx:5381": [
      [0, 0, 0, "gf-form usage has been deprecated. Use a component from @grafana/ui or custom CSS instead.", "5381"],
      [0, 0, 0, "gf-form usage has been deprecated. Use a component from @grafana/ui or custom CSS instead.", "5381"],
      [0, 0, 0, "gf-form usage has been deprecated. Use a component from @grafana/ui or custom CSS instead.", "5381"],
      [0, 0, 0, "gf-form usage has been deprecated. Use a component from @grafana/ui or custom CSS instead.", "5381"],
      [0, 0, 0, "gf-form usage has been deprecated. Use a component from @grafana/ui or custom CSS instead.", "5381"],
      [0, 0, 0, "gf-form usage has been deprecated. Use a component from @grafana/ui or custom CSS instead.", "5381"]
    ],
    "packages/grafana-ui/src/components/Forms/Legacy/Select/SelectOption.tsx:5381": [
      [0, 0, 0, "gf-form usage has been deprecated. Use a component from @grafana/ui or custom CSS instead.", "5381"],
      [0, 0, 0, "gf-form usage has been deprecated. Use a component from @grafana/ui or custom CSS instead.", "5381"],
      [0, 0, 0, "gf-form usage has been deprecated. Use a component from @grafana/ui or custom CSS instead.", "5381"],
      [0, 0, 0, "gf-form usage has been deprecated. Use a component from @grafana/ui or custom CSS instead.", "5381"]
    ],
    "packages/grafana-ui/src/components/Forms/Legacy/Switch/Switch.tsx:5381": [
      [0, 0, 0, "gf-form usage has been deprecated. Use a component from @grafana/ui or custom CSS instead.", "5381"],
      [0, 0, 0, "gf-form usage has been deprecated. Use a component from @grafana/ui or custom CSS instead.", "5381"],
      [0, 0, 0, "gf-form usage has been deprecated. Use a component from @grafana/ui or custom CSS instead.", "5381"]
    ],
    "packages/grafana-ui/src/components/SecretFormField/SecretFormField.tsx:5381": [
      [0, 0, 0, "gf-form usage has been deprecated. Use a component from @grafana/ui or custom CSS instead.", "5381"],
      [0, 0, 0, "gf-form usage has been deprecated. Use a component from @grafana/ui or custom CSS instead.", "5381"]
    ],
    "packages/grafana-ui/src/components/Segment/Segment.story.tsx:5381": [
      [0, 0, 0, "gf-form usage has been deprecated. Use a component from @grafana/ui or custom CSS instead.", "5381"],
      [0, 0, 0, "gf-form usage has been deprecated. Use a component from @grafana/ui or custom CSS instead.", "5381"]
    ],
    "packages/grafana-ui/src/components/Segment/SegmentAsync.story.tsx:5381": [
      [0, 0, 0, "gf-form usage has been deprecated. Use a component from @grafana/ui or custom CSS instead.", "5381"],
      [0, 0, 0, "gf-form usage has been deprecated. Use a component from @grafana/ui or custom CSS instead.", "5381"]
    ],
    "packages/grafana-ui/src/components/Segment/SegmentInput.story.tsx:5381": [
      [0, 0, 0, "gf-form usage has been deprecated. Use a component from @grafana/ui or custom CSS instead.", "5381"]
    ],
    "packages/grafana-ui/src/components/Segment/SegmentInput.tsx:5381": [
      [0, 0, 0, "gf-form usage has been deprecated. Use a component from @grafana/ui or custom CSS instead.", "5381"],
      [0, 0, 0, "gf-form usage has been deprecated. Use a component from @grafana/ui or custom CSS instead.", "5381"]
    ],
    "public/app/angular/components/PageHeader/PageHeader.tsx:5381": [
      [0, 0, 0, "gf-form usage has been deprecated. Use a component from @grafana/ui or custom CSS instead.", "5381"],
      [0, 0, 0, "gf-form usage has been deprecated. Use a component from @grafana/ui or custom CSS instead.", "5381"]
    ],
    "public/app/angular/components/code_editor/code_editor.ts:5381": [
      [0, 0, 0, "gf-form usage has been deprecated. Use a component from @grafana/ui or custom CSS instead.", "5381"]
    ],
    "public/app/angular/components/form_dropdown/form_dropdown.ts:5381": [
      [0, 0, 0, "gf-form usage has been deprecated. Use a component from @grafana/ui or custom CSS instead.", "5381"],
      [0, 0, 0, "gf-form usage has been deprecated. Use a component from @grafana/ui or custom CSS instead.", "5381"],
      [0, 0, 0, "gf-form usage has been deprecated. Use a component from @grafana/ui or custom CSS instead.", "5381"],
      [0, 0, 0, "gf-form usage has been deprecated. Use a component from @grafana/ui or custom CSS instead.", "5381"]
    ],
    "public/app/angular/components/info_popover.ts:5381": [
      [0, 0, 0, "gf-form usage has been deprecated. Use a component from @grafana/ui or custom CSS instead.", "5381"],
      [0, 0, 0, "gf-form usage has been deprecated. Use a component from @grafana/ui or custom CSS instead.", "5381"]
    ],
    "public/app/angular/components/switch.ts:5381": [
      [0, 0, 0, "gf-form usage has been deprecated. Use a component from @grafana/ui or custom CSS instead.", "5381"],
      [0, 0, 0, "gf-form usage has been deprecated. Use a component from @grafana/ui or custom CSS instead.", "5381"],
      [0, 0, 0, "gf-form usage has been deprecated. Use a component from @grafana/ui or custom CSS instead.", "5381"],
      [0, 0, 0, "gf-form usage has been deprecated. Use a component from @grafana/ui or custom CSS instead.", "5381"],
      [0, 0, 0, "gf-form usage has been deprecated. Use a component from @grafana/ui or custom CSS instead.", "5381"],
      [0, 0, 0, "gf-form usage has been deprecated. Use a component from @grafana/ui or custom CSS instead.", "5381"],
      [0, 0, 0, "gf-form usage has been deprecated. Use a component from @grafana/ui or custom CSS instead.", "5381"],
      [0, 0, 0, "gf-form usage has been deprecated. Use a component from @grafana/ui or custom CSS instead.", "5381"]
    ],
    "public/app/angular/dropdown_typeahead.ts:5381": [
      [0, 0, 0, "gf-form usage has been deprecated. Use a component from @grafana/ui or custom CSS instead.", "5381"],
      [0, 0, 0, "gf-form usage has been deprecated. Use a component from @grafana/ui or custom CSS instead.", "5381"],
      [0, 0, 0, "gf-form usage has been deprecated. Use a component from @grafana/ui or custom CSS instead.", "5381"],
      [0, 0, 0, "gf-form usage has been deprecated. Use a component from @grafana/ui or custom CSS instead.", "5381"]
    ],
    "public/app/angular/metric_segment.ts:5381": [
      [0, 0, 0, "gf-form usage has been deprecated. Use a component from @grafana/ui or custom CSS instead.", "5381"],
      [0, 0, 0, "gf-form usage has been deprecated. Use a component from @grafana/ui or custom CSS instead.", "5381"],
      [0, 0, 0, "gf-form usage has been deprecated. Use a component from @grafana/ui or custom CSS instead.", "5381"],
      [0, 0, 0, "gf-form usage has been deprecated. Use a component from @grafana/ui or custom CSS instead.", "5381"]
    ],
    "public/app/angular/misc.ts:5381": [
      [0, 0, 0, "gf-form usage has been deprecated. Use a component from @grafana/ui or custom CSS instead.", "5381"],
      [0, 0, 0, "gf-form usage has been deprecated. Use a component from @grafana/ui or custom CSS instead.", "5381"]
    ],
    "public/app/angular/panel/partials/query_editor_row.html:5381": [
      [0, 0, 0, "gf-form usage has been deprecated. Use a component from @grafana/ui or custom CSS instead.", "5381"]
    ],
    "public/app/angular/partials/tls_auth_settings.html:5381": [
      [0, 0, 0, "gf-form usage has been deprecated. Use a component from @grafana/ui or custom CSS instead.", "5381"],
      [0, 0, 0, "gf-form usage has been deprecated. Use a component from @grafana/ui or custom CSS instead.", "5381"],
      [0, 0, 0, "gf-form usage has been deprecated. Use a component from @grafana/ui or custom CSS instead.", "5381"],
      [0, 0, 0, "gf-form usage has been deprecated. Use a component from @grafana/ui or custom CSS instead.", "5381"],
      [0, 0, 0, "gf-form usage has been deprecated. Use a component from @grafana/ui or custom CSS instead.", "5381"],
      [0, 0, 0, "gf-form usage has been deprecated. Use a component from @grafana/ui or custom CSS instead.", "5381"],
      [0, 0, 0, "gf-form usage has been deprecated. Use a component from @grafana/ui or custom CSS instead.", "5381"],
      [0, 0, 0, "gf-form usage has been deprecated. Use a component from @grafana/ui or custom CSS instead.", "5381"],
      [0, 0, 0, "gf-form usage has been deprecated. Use a component from @grafana/ui or custom CSS instead.", "5381"],
      [0, 0, 0, "gf-form usage has been deprecated. Use a component from @grafana/ui or custom CSS instead.", "5381"],
      [0, 0, 0, "gf-form usage has been deprecated. Use a component from @grafana/ui or custom CSS instead.", "5381"],
      [0, 0, 0, "gf-form usage has been deprecated. Use a component from @grafana/ui or custom CSS instead.", "5381"],
      [0, 0, 0, "gf-form usage has been deprecated. Use a component from @grafana/ui or custom CSS instead.", "5381"],
      [0, 0, 0, "gf-form usage has been deprecated. Use a component from @grafana/ui or custom CSS instead.", "5381"],
      [0, 0, 0, "gf-form usage has been deprecated. Use a component from @grafana/ui or custom CSS instead.", "5381"],
      [0, 0, 0, "gf-form usage has been deprecated. Use a component from @grafana/ui or custom CSS instead.", "5381"],
      [0, 0, 0, "gf-form usage has been deprecated. Use a component from @grafana/ui or custom CSS instead.", "5381"],
      [0, 0, 0, "gf-form usage has been deprecated. Use a component from @grafana/ui or custom CSS instead.", "5381"],
      [0, 0, 0, "gf-form usage has been deprecated. Use a component from @grafana/ui or custom CSS instead.", "5381"],
      [0, 0, 0, "gf-form usage has been deprecated. Use a component from @grafana/ui or custom CSS instead.", "5381"],
      [0, 0, 0, "gf-form usage has been deprecated. Use a component from @grafana/ui or custom CSS instead.", "5381"],
      [0, 0, 0, "gf-form usage has been deprecated. Use a component from @grafana/ui or custom CSS instead.", "5381"],
      [0, 0, 0, "gf-form usage has been deprecated. Use a component from @grafana/ui or custom CSS instead.", "5381"],
      [0, 0, 0, "gf-form usage has been deprecated. Use a component from @grafana/ui or custom CSS instead.", "5381"],
      [0, 0, 0, "gf-form usage has been deprecated. Use a component from @grafana/ui or custom CSS instead.", "5381"],
      [0, 0, 0, "gf-form usage has been deprecated. Use a component from @grafana/ui or custom CSS instead.", "5381"],
      [0, 0, 0, "gf-form usage has been deprecated. Use a component from @grafana/ui or custom CSS instead.", "5381"],
      [0, 0, 0, "gf-form usage has been deprecated. Use a component from @grafana/ui or custom CSS instead.", "5381"],
      [0, 0, 0, "gf-form usage has been deprecated. Use a component from @grafana/ui or custom CSS instead.", "5381"],
      [0, 0, 0, "gf-form usage has been deprecated. Use a component from @grafana/ui or custom CSS instead.", "5381"],
      [0, 0, 0, "gf-form usage has been deprecated. Use a component from @grafana/ui or custom CSS instead.", "5381"],
      [0, 0, 0, "gf-form usage has been deprecated. Use a component from @grafana/ui or custom CSS instead.", "5381"],
      [0, 0, 0, "gf-form usage has been deprecated. Use a component from @grafana/ui or custom CSS instead.", "5381"],
      [0, 0, 0, "gf-form usage has been deprecated. Use a component from @grafana/ui or custom CSS instead.", "5381"],
      [0, 0, 0, "gf-form usage has been deprecated. Use a component from @grafana/ui or custom CSS instead.", "5381"]
    ],
    "public/app/core/components/AccessControl/PermissionList.tsx:5381": [
      [0, 0, 0, "gf-form usage has been deprecated. Use a component from @grafana/ui or custom CSS instead.", "5381"]
    ],
    "public/app/features/admin/UserLdapSyncInfo.tsx:5381": [
      [0, 0, 0, "gf-form usage has been deprecated. Use a component from @grafana/ui or custom CSS instead.", "5381"],
      [0, 0, 0, "gf-form usage has been deprecated. Use a component from @grafana/ui or custom CSS instead.", "5381"],
      [0, 0, 0, "gf-form usage has been deprecated. Use a component from @grafana/ui or custom CSS instead.", "5381"]
    ],
    "public/app/features/annotations/partials/event_editor.html:5381": [
      [0, 0, 0, "gf-form usage has been deprecated. Use a component from @grafana/ui or custom CSS instead.", "5381"],
      [0, 0, 0, "gf-form usage has been deprecated. Use a component from @grafana/ui or custom CSS instead.", "5381"],
      [0, 0, 0, "gf-form usage has been deprecated. Use a component from @grafana/ui or custom CSS instead.", "5381"],
      [0, 0, 0, "gf-form usage has been deprecated. Use a component from @grafana/ui or custom CSS instead.", "5381"],
      [0, 0, 0, "gf-form usage has been deprecated. Use a component from @grafana/ui or custom CSS instead.", "5381"],
      [0, 0, 0, "gf-form usage has been deprecated. Use a component from @grafana/ui or custom CSS instead.", "5381"],
      [0, 0, 0, "gf-form usage has been deprecated. Use a component from @grafana/ui or custom CSS instead.", "5381"]
    ],
    "public/app/features/dashboard-scene/sharing/ShareLinkTab.tsx:5381": [
      [0, 0, 0, "gf-form usage has been deprecated. Use a component from @grafana/ui or custom CSS instead.", "5381"]
    ],
    "public/app/features/dashboard/components/SubMenu/AnnotationPicker.tsx:5381": [
      [0, 0, 0, "gf-form usage has been deprecated. Use a component from @grafana/ui or custom CSS instead.", "5381"],
      [0, 0, 0, "gf-form usage has been deprecated. Use a component from @grafana/ui or custom CSS instead.", "5381"]
    ],
    "public/app/features/dashboard/components/SubMenu/SubMenuItems.tsx:5381": [
      [0, 0, 0, "gf-form usage has been deprecated. Use a component from @grafana/ui or custom CSS instead.", "5381"]
    ],
    "public/app/features/datasources/components/BasicSettings.tsx:5381": [
      [0, 0, 0, "gf-form usage has been deprecated. Use a component from @grafana/ui or custom CSS instead.", "5381"],
      [0, 0, 0, "gf-form usage has been deprecated. Use a component from @grafana/ui or custom CSS instead.", "5381"],
      [0, 0, 0, "gf-form usage has been deprecated. Use a component from @grafana/ui or custom CSS instead.", "5381"]
    ],
    "public/app/features/datasources/components/ButtonRow.tsx:5381": [
      [0, 0, 0, "gf-form usage has been deprecated. Use a component from @grafana/ui or custom CSS instead.", "5381"]
    ],
    "public/app/features/datasources/components/DataSourceLoadError.tsx:5381": [
      [0, 0, 0, "gf-form usage has been deprecated. Use a component from @grafana/ui or custom CSS instead.", "5381"]
    ],
    "public/app/features/datasources/components/DataSourcePluginState.tsx:5381": [
      [0, 0, 0, "gf-form usage has been deprecated. Use a component from @grafana/ui or custom CSS instead.", "5381"],
      [0, 0, 0, "gf-form usage has been deprecated. Use a component from @grafana/ui or custom CSS instead.", "5381"],
      [0, 0, 0, "gf-form usage has been deprecated. Use a component from @grafana/ui or custom CSS instead.", "5381"],
      [0, 0, 0, "gf-form usage has been deprecated. Use a component from @grafana/ui or custom CSS instead.", "5381"]
    ],
    "public/app/features/datasources/components/DataSourceTestingStatus.tsx:5381": [
      [0, 0, 0, "gf-form usage has been deprecated. Use a component from @grafana/ui or custom CSS instead.", "5381"]
    ],
    "public/app/features/plugins/admin/components/AppConfigWrapper.tsx:5381": [
      [0, 0, 0, "gf-form usage has been deprecated. Use a component from @grafana/ui or custom CSS instead.", "5381"]
    ],
    "public/app/features/query/components/QueryEditorRow.tsx:5381": [
      [0, 0, 0, "gf-form usage has been deprecated. Use a component from @grafana/ui or custom CSS instead.", "5381"]
    ],
    "public/app/features/variables/adhoc/picker/AdHocFilter.tsx:5381": [
      [0, 0, 0, "gf-form usage has been deprecated. Use a component from @grafana/ui or custom CSS instead.", "5381"]
    ],
    "public/app/features/variables/adhoc/picker/AdHocFilterKey.tsx:5381": [
      [0, 0, 0, "gf-form usage has been deprecated. Use a component from @grafana/ui or custom CSS instead.", "5381"],
      [0, 0, 0, "gf-form usage has been deprecated. Use a component from @grafana/ui or custom CSS instead.", "5381"],
      [0, 0, 0, "gf-form usage has been deprecated. Use a component from @grafana/ui or custom CSS instead.", "5381"]
    ],
    "public/app/features/variables/adhoc/picker/AdHocFilterRenderer.tsx:5381": [
      [0, 0, 0, "gf-form usage has been deprecated. Use a component from @grafana/ui or custom CSS instead.", "5381"]
    ],
    "public/app/features/variables/adhoc/picker/AdHocFilterValue.tsx:5381": [
      [0, 0, 0, "gf-form usage has been deprecated. Use a component from @grafana/ui or custom CSS instead.", "5381"]
    ],
    "public/app/features/variables/adhoc/picker/ConditionSegment.tsx:5381": [
      [0, 0, 0, "gf-form usage has been deprecated. Use a component from @grafana/ui or custom CSS instead.", "5381"],
      [0, 0, 0, "gf-form usage has been deprecated. Use a component from @grafana/ui or custom CSS instead.", "5381"]
    ],
    "public/app/features/variables/pickers/PickerRenderer.tsx:5381": [
      [0, 0, 0, "gf-form usage has been deprecated. Use a component from @grafana/ui or custom CSS instead.", "5381"],
      [0, 0, 0, "gf-form usage has been deprecated. Use a component from @grafana/ui or custom CSS instead.", "5381"],
      [0, 0, 0, "gf-form usage has been deprecated. Use a component from @grafana/ui or custom CSS instead.", "5381"],
      [0, 0, 0, "gf-form usage has been deprecated. Use a component from @grafana/ui or custom CSS instead.", "5381"]
    ],
    "public/app/features/variables/pickers/shared/VariableInput.tsx:5381": [
      [0, 0, 0, "gf-form usage has been deprecated. Use a component from @grafana/ui or custom CSS instead.", "5381"]
    ],
    "public/app/partials/confirm_modal.html:5381": [
      [0, 0, 0, "gf-form usage has been deprecated. Use a component from @grafana/ui or custom CSS instead.", "5381"]
    ],
    "public/app/partials/reset_password.html:5381": [
      [0, 0, 0, "gf-form usage has been deprecated. Use a component from @grafana/ui or custom CSS instead.", "5381"],
      [0, 0, 0, "gf-form usage has been deprecated. Use a component from @grafana/ui or custom CSS instead.", "5381"],
      [0, 0, 0, "gf-form usage has been deprecated. Use a component from @grafana/ui or custom CSS instead.", "5381"],
      [0, 0, 0, "gf-form usage has been deprecated. Use a component from @grafana/ui or custom CSS instead.", "5381"],
      [0, 0, 0, "gf-form usage has been deprecated. Use a component from @grafana/ui or custom CSS instead.", "5381"],
      [0, 0, 0, "gf-form usage has been deprecated. Use a component from @grafana/ui or custom CSS instead.", "5381"],
      [0, 0, 0, "gf-form usage has been deprecated. Use a component from @grafana/ui or custom CSS instead.", "5381"],
      [0, 0, 0, "gf-form usage has been deprecated. Use a component from @grafana/ui or custom CSS instead.", "5381"],
      [0, 0, 0, "gf-form usage has been deprecated. Use a component from @grafana/ui or custom CSS instead.", "5381"],
      [0, 0, 0, "gf-form usage has been deprecated. Use a component from @grafana/ui or custom CSS instead.", "5381"],
      [0, 0, 0, "gf-form usage has been deprecated. Use a component from @grafana/ui or custom CSS instead.", "5381"],
      [0, 0, 0, "gf-form usage has been deprecated. Use a component from @grafana/ui or custom CSS instead.", "5381"],
      [0, 0, 0, "gf-form usage has been deprecated. Use a component from @grafana/ui or custom CSS instead.", "5381"]
    ],
    "public/app/partials/signup_invited.html:5381": [
      [0, 0, 0, "gf-form usage has been deprecated. Use a component from @grafana/ui or custom CSS instead.", "5381"],
      [0, 0, 0, "gf-form usage has been deprecated. Use a component from @grafana/ui or custom CSS instead.", "5381"],
      [0, 0, 0, "gf-form usage has been deprecated. Use a component from @grafana/ui or custom CSS instead.", "5381"],
      [0, 0, 0, "gf-form usage has been deprecated. Use a component from @grafana/ui or custom CSS instead.", "5381"],
      [0, 0, 0, "gf-form usage has been deprecated. Use a component from @grafana/ui or custom CSS instead.", "5381"],
      [0, 0, 0, "gf-form usage has been deprecated. Use a component from @grafana/ui or custom CSS instead.", "5381"],
      [0, 0, 0, "gf-form usage has been deprecated. Use a component from @grafana/ui or custom CSS instead.", "5381"],
      [0, 0, 0, "gf-form usage has been deprecated. Use a component from @grafana/ui or custom CSS instead.", "5381"],
      [0, 0, 0, "gf-form usage has been deprecated. Use a component from @grafana/ui or custom CSS instead.", "5381"],
      [0, 0, 0, "gf-form usage has been deprecated. Use a component from @grafana/ui or custom CSS instead.", "5381"],
      [0, 0, 0, "gf-form usage has been deprecated. Use a component from @grafana/ui or custom CSS instead.", "5381"],
      [0, 0, 0, "gf-form usage has been deprecated. Use a component from @grafana/ui or custom CSS instead.", "5381"],
      [0, 0, 0, "gf-form usage has been deprecated. Use a component from @grafana/ui or custom CSS instead.", "5381"],
      [0, 0, 0, "gf-form usage has been deprecated. Use a component from @grafana/ui or custom CSS instead.", "5381"]
    ],
    "public/app/plugins/datasource/cloudwatch/components/ConfigEditor/XrayLinkConfig.tsx:5381": [
      [0, 0, 0, "gf-form usage has been deprecated. Use a component from @grafana/ui or custom CSS instead.", "5381"]
    ],
    "public/app/plugins/datasource/cloudwatch/components/QueryEditor/LogsQueryEditor/LogsQueryEditor.tsx:5381": [
      [0, 0, 0, "gf-form usage has been deprecated. Use a component from @grafana/ui or custom CSS instead.", "5381"]
    ],
    "public/app/plugins/datasource/cloudwatch/components/QueryEditor/LogsQueryEditor/LogsQueryField.tsx:5381": [
      [0, 0, 0, "gf-form usage has been deprecated. Use a component from @grafana/ui or custom CSS instead.", "5381"],
      [0, 0, 0, "gf-form usage has been deprecated. Use a component from @grafana/ui or custom CSS instead.", "5381"],
      [0, 0, 0, "gf-form usage has been deprecated. Use a component from @grafana/ui or custom CSS instead.", "5381"]
    ],
    "public/app/plugins/datasource/cloudwatch/components/shared/LogGroups/LegacyLogGroupNamesSelection.tsx:5381": [
      [0, 0, 0, "gf-form usage has been deprecated. Use a component from @grafana/ui or custom CSS instead.", "5381"],
      [0, 0, 0, "gf-form usage has been deprecated. Use a component from @grafana/ui or custom CSS instead.", "5381"]
    ],
    "public/app/plugins/datasource/elasticsearch/components/QueryEditor/SettingsEditorContainer.tsx:5381": [
      [0, 0, 0, "gf-form usage has been deprecated. Use a component from @grafana/ui or custom CSS instead.", "5381"]
    ],
    "public/app/plugins/datasource/elasticsearch/configuration/DataLinks.tsx:5381": [
      [0, 0, 0, "gf-form usage has been deprecated. Use a component from @grafana/ui or custom CSS instead.", "5381"]
    ],
    "public/app/plugins/datasource/influxdb/components/editor/annotation/AnnotationEditor.tsx:5381": [
      [0, 0, 0, "gf-form usage has been deprecated. Use a component from @grafana/ui or custom CSS instead.", "5381"]
    ],
    "public/app/plugins/datasource/influxdb/components/editor/query/QueryEditor.tsx:5381": [
      [0, 0, 0, "gf-form usage has been deprecated. Use a component from @grafana/ui or custom CSS instead.", "5381"]
    ],
    "public/app/plugins/datasource/influxdb/components/editor/query/flux/FluxQueryEditor.tsx:5381": [
      [0, 0, 0, "gf-form usage has been deprecated. Use a component from @grafana/ui or custom CSS instead.", "5381"],
      [0, 0, 0, "gf-form usage has been deprecated. Use a component from @grafana/ui or custom CSS instead.", "5381"],
      [0, 0, 0, "gf-form usage has been deprecated. Use a component from @grafana/ui or custom CSS instead.", "5381"],
      [0, 0, 0, "gf-form usage has been deprecated. Use a component from @grafana/ui or custom CSS instead.", "5381"],
      [0, 0, 0, "gf-form usage has been deprecated. Use a component from @grafana/ui or custom CSS instead.", "5381"]
    ],
    "public/app/plugins/datasource/influxdb/components/editor/query/fsql/FSQLEditor.tsx:5381": [
      [0, 0, 0, "gf-form usage has been deprecated. Use a component from @grafana/ui or custom CSS instead.", "5381"],
      [0, 0, 0, "gf-form usage has been deprecated. Use a component from @grafana/ui or custom CSS instead.", "5381"],
      [0, 0, 0, "gf-form usage has been deprecated. Use a component from @grafana/ui or custom CSS instead.", "5381"],
      [0, 0, 0, "gf-form usage has been deprecated. Use a component from @grafana/ui or custom CSS instead.", "5381"],
      [0, 0, 0, "gf-form usage has been deprecated. Use a component from @grafana/ui or custom CSS instead.", "5381"]
    ],
    "public/app/plugins/datasource/influxdb/components/editor/query/influxql/visual/PartListSection.tsx:5381": [
      [0, 0, 0, "gf-form usage has been deprecated. Use a component from @grafana/ui or custom CSS instead.", "5381"],
      [0, 0, 0, "gf-form usage has been deprecated. Use a component from @grafana/ui or custom CSS instead.", "5381"],
      [0, 0, 0, "gf-form usage has been deprecated. Use a component from @grafana/ui or custom CSS instead.", "5381"]
    ],
    "public/app/plugins/datasource/influxdb/components/editor/query/influxql/visual/TagsSection.tsx:5381": [
      [0, 0, 0, "gf-form usage has been deprecated. Use a component from @grafana/ui or custom CSS instead.", "5381"]
    ],
    "public/app/plugins/datasource/loki/components/LokiQueryField.tsx:5381": [
      [0, 0, 0, "gf-form usage has been deprecated. Use a component from @grafana/ui or custom CSS instead.", "5381"],
      [0, 0, 0, "gf-form usage has been deprecated. Use a component from @grafana/ui or custom CSS instead.", "5381"],
      [0, 0, 0, "gf-form usage has been deprecated. Use a component from @grafana/ui or custom CSS instead.", "5381"]
    ],
    "public/app/plugins/datasource/loki/configuration/DerivedField.tsx:5381": [
      [0, 0, 0, "gf-form usage has been deprecated. Use a component from @grafana/ui or custom CSS instead.", "5381"],
      [0, 0, 0, "gf-form usage has been deprecated. Use a component from @grafana/ui or custom CSS instead.", "5381"],
      [0, 0, 0, "gf-form usage has been deprecated. Use a component from @grafana/ui or custom CSS instead.", "5381"],
      [0, 0, 0, "gf-form usage has been deprecated. Use a component from @grafana/ui or custom CSS instead.", "5381"]
    ],
    "public/app/plugins/datasource/loki/querybuilder/components/LokiQueryCodeEditor.tsx:5381": [
      [0, 0, 0, "gf-form usage has been deprecated. Use a component from @grafana/ui or custom CSS instead.", "5381"]
    ],
    "public/app/plugins/datasource/opentsdb/components/AnnotationEditor.tsx:5381": [
      [0, 0, 0, "gf-form usage has been deprecated. Use a component from @grafana/ui or custom CSS instead.", "5381"],
      [0, 0, 0, "gf-form usage has been deprecated. Use a component from @grafana/ui or custom CSS instead.", "5381"],
      [0, 0, 0, "gf-form usage has been deprecated. Use a component from @grafana/ui or custom CSS instead.", "5381"]
    ],
    "public/app/plugins/datasource/prometheus/configuration/AzureAuthSettings.tsx:5381": [
      [0, 0, 0, "gf-form usage has been deprecated. Use a component from @grafana/ui or custom CSS instead.", "5381"]
    ],
    "public/app/plugins/datasource/prometheus/configuration/AzureCredentialsForm.tsx:5381": [
      [0, 0, 0, "gf-form usage has been deprecated. Use a component from @grafana/ui or custom CSS instead.", "5381"],
      [0, 0, 0, "gf-form usage has been deprecated. Use a component from @grafana/ui or custom CSS instead.", "5381"],
      [0, 0, 0, "gf-form usage has been deprecated. Use a component from @grafana/ui or custom CSS instead.", "5381"],
      [0, 0, 0, "gf-form usage has been deprecated. Use a component from @grafana/ui or custom CSS instead.", "5381"],
      [0, 0, 0, "gf-form usage has been deprecated. Use a component from @grafana/ui or custom CSS instead.", "5381"],
      [0, 0, 0, "gf-form usage has been deprecated. Use a component from @grafana/ui or custom CSS instead.", "5381"],
      [0, 0, 0, "gf-form usage has been deprecated. Use a component from @grafana/ui or custom CSS instead.", "5381"],
      [0, 0, 0, "gf-form usage has been deprecated. Use a component from @grafana/ui or custom CSS instead.", "5381"],
      [0, 0, 0, "gf-form usage has been deprecated. Use a component from @grafana/ui or custom CSS instead.", "5381"],
      [0, 0, 0, "gf-form usage has been deprecated. Use a component from @grafana/ui or custom CSS instead.", "5381"],
      [0, 0, 0, "gf-form usage has been deprecated. Use a component from @grafana/ui or custom CSS instead.", "5381"],
      [0, 0, 0, "gf-form usage has been deprecated. Use a component from @grafana/ui or custom CSS instead.", "5381"],
      [0, 0, 0, "gf-form usage has been deprecated. Use a component from @grafana/ui or custom CSS instead.", "5381"],
      [0, 0, 0, "gf-form usage has been deprecated. Use a component from @grafana/ui or custom CSS instead.", "5381"],
      [0, 0, 0, "gf-form usage has been deprecated. Use a component from @grafana/ui or custom CSS instead.", "5381"],
      [0, 0, 0, "gf-form usage has been deprecated. Use a component from @grafana/ui or custom CSS instead.", "5381"],
      [0, 0, 0, "gf-form usage has been deprecated. Use a component from @grafana/ui or custom CSS instead.", "5381"],
      [0, 0, 0, "gf-form usage has been deprecated. Use a component from @grafana/ui or custom CSS instead.", "5381"],
      [0, 0, 0, "gf-form usage has been deprecated. Use a component from @grafana/ui or custom CSS instead.", "5381"],
      [0, 0, 0, "gf-form usage has been deprecated. Use a component from @grafana/ui or custom CSS instead.", "5381"],
      [0, 0, 0, "gf-form usage has been deprecated. Use a component from @grafana/ui or custom CSS instead.", "5381"]
    ],
    "public/app/plugins/datasource/tempo/_importedDependencies/components/AdHocFilter/AdHocFilter.tsx:5381": [
      [0, 0, 0, "gf-form usage has been deprecated. Use a component from @grafana/ui or custom CSS instead.", "5381"]
    ],
    "public/app/plugins/datasource/tempo/_importedDependencies/components/AdHocFilter/AdHocFilterKey.tsx:5381": [
      [0, 0, 0, "gf-form usage has been deprecated. Use a component from @grafana/ui or custom CSS instead.", "5381"],
      [0, 0, 0, "gf-form usage has been deprecated. Use a component from @grafana/ui or custom CSS instead.", "5381"],
      [0, 0, 0, "gf-form usage has been deprecated. Use a component from @grafana/ui or custom CSS instead.", "5381"]
    ],
    "public/app/plugins/datasource/tempo/_importedDependencies/components/AdHocFilter/AdHocFilterRenderer.tsx:5381": [
      [0, 0, 0, "gf-form usage has been deprecated. Use a component from @grafana/ui or custom CSS instead.", "5381"]
    ],
    "public/app/plugins/datasource/tempo/_importedDependencies/components/AdHocFilter/AdHocFilterValue.tsx:5381": [
      [0, 0, 0, "gf-form usage has been deprecated. Use a component from @grafana/ui or custom CSS instead.", "5381"]
    ],
    "public/app/plugins/datasource/tempo/_importedDependencies/components/AdHocFilter/ConditionSegment.tsx:5381": [
      [0, 0, 0, "gf-form usage has been deprecated. Use a component from @grafana/ui or custom CSS instead.", "5381"],
      [0, 0, 0, "gf-form usage has been deprecated. Use a component from @grafana/ui or custom CSS instead.", "5381"]
    ],
    "public/app/plugins/datasource/zipkin/QueryField.tsx:5381": [
      [0, 0, 0, "gf-form usage has been deprecated. Use a component from @grafana/ui or custom CSS instead.", "5381"],
      [0, 0, 0, "gf-form usage has been deprecated. Use a component from @grafana/ui or custom CSS instead.", "5381"]
    ],
    "public/app/plugins/panel/graph/axes_editor.html:5381": [
      [0, 0, 0, "gf-form usage has been deprecated. Use a component from @grafana/ui or custom CSS instead.", "5381"],
      [0, 0, 0, "gf-form usage has been deprecated. Use a component from @grafana/ui or custom CSS instead.", "5381"],
      [0, 0, 0, "gf-form usage has been deprecated. Use a component from @grafana/ui or custom CSS instead.", "5381"],
      [0, 0, 0, "gf-form usage has been deprecated. Use a component from @grafana/ui or custom CSS instead.", "5381"],
      [0, 0, 0, "gf-form usage has been deprecated. Use a component from @grafana/ui or custom CSS instead.", "5381"],
      [0, 0, 0, "gf-form usage has been deprecated. Use a component from @grafana/ui or custom CSS instead.", "5381"],
      [0, 0, 0, "gf-form usage has been deprecated. Use a component from @grafana/ui or custom CSS instead.", "5381"],
      [0, 0, 0, "gf-form usage has been deprecated. Use a component from @grafana/ui or custom CSS instead.", "5381"],
      [0, 0, 0, "gf-form usage has been deprecated. Use a component from @grafana/ui or custom CSS instead.", "5381"],
      [0, 0, 0, "gf-form usage has been deprecated. Use a component from @grafana/ui or custom CSS instead.", "5381"],
      [0, 0, 0, "gf-form usage has been deprecated. Use a component from @grafana/ui or custom CSS instead.", "5381"],
      [0, 0, 0, "gf-form usage has been deprecated. Use a component from @grafana/ui or custom CSS instead.", "5381"],
      [0, 0, 0, "gf-form usage has been deprecated. Use a component from @grafana/ui or custom CSS instead.", "5381"],
      [0, 0, 0, "gf-form usage has been deprecated. Use a component from @grafana/ui or custom CSS instead.", "5381"],
      [0, 0, 0, "gf-form usage has been deprecated. Use a component from @grafana/ui or custom CSS instead.", "5381"],
      [0, 0, 0, "gf-form usage has been deprecated. Use a component from @grafana/ui or custom CSS instead.", "5381"],
      [0, 0, 0, "gf-form usage has been deprecated. Use a component from @grafana/ui or custom CSS instead.", "5381"],
      [0, 0, 0, "gf-form usage has been deprecated. Use a component from @grafana/ui or custom CSS instead.", "5381"],
      [0, 0, 0, "gf-form usage has been deprecated. Use a component from @grafana/ui or custom CSS instead.", "5381"],
      [0, 0, 0, "gf-form usage has been deprecated. Use a component from @grafana/ui or custom CSS instead.", "5381"],
      [0, 0, 0, "gf-form usage has been deprecated. Use a component from @grafana/ui or custom CSS instead.", "5381"],
      [0, 0, 0, "gf-form usage has been deprecated. Use a component from @grafana/ui or custom CSS instead.", "5381"],
      [0, 0, 0, "gf-form usage has been deprecated. Use a component from @grafana/ui or custom CSS instead.", "5381"],
      [0, 0, 0, "gf-form usage has been deprecated. Use a component from @grafana/ui or custom CSS instead.", "5381"],
      [0, 0, 0, "gf-form usage has been deprecated. Use a component from @grafana/ui or custom CSS instead.", "5381"],
      [0, 0, 0, "gf-form usage has been deprecated. Use a component from @grafana/ui or custom CSS instead.", "5381"],
      [0, 0, 0, "gf-form usage has been deprecated. Use a component from @grafana/ui or custom CSS instead.", "5381"],
      [0, 0, 0, "gf-form usage has been deprecated. Use a component from @grafana/ui or custom CSS instead.", "5381"],
      [0, 0, 0, "gf-form usage has been deprecated. Use a component from @grafana/ui or custom CSS instead.", "5381"],
      [0, 0, 0, "gf-form usage has been deprecated. Use a component from @grafana/ui or custom CSS instead.", "5381"],
      [0, 0, 0, "gf-form usage has been deprecated. Use a component from @grafana/ui or custom CSS instead.", "5381"],
      [0, 0, 0, "gf-form usage has been deprecated. Use a component from @grafana/ui or custom CSS instead.", "5381"],
      [0, 0, 0, "gf-form usage has been deprecated. Use a component from @grafana/ui or custom CSS instead.", "5381"],
      [0, 0, 0, "gf-form usage has been deprecated. Use a component from @grafana/ui or custom CSS instead.", "5381"],
      [0, 0, 0, "gf-form usage has been deprecated. Use a component from @grafana/ui or custom CSS instead.", "5381"],
      [0, 0, 0, "gf-form usage has been deprecated. Use a component from @grafana/ui or custom CSS instead.", "5381"],
      [0, 0, 0, "gf-form usage has been deprecated. Use a component from @grafana/ui or custom CSS instead.", "5381"],
      [0, 0, 0, "gf-form usage has been deprecated. Use a component from @grafana/ui or custom CSS instead.", "5381"],
      [0, 0, 0, "gf-form usage has been deprecated. Use a component from @grafana/ui or custom CSS instead.", "5381"],
      [0, 0, 0, "gf-form usage has been deprecated. Use a component from @grafana/ui or custom CSS instead.", "5381"],
      [0, 0, 0, "gf-form usage has been deprecated. Use a component from @grafana/ui or custom CSS instead.", "5381"],
      [0, 0, 0, "gf-form usage has been deprecated. Use a component from @grafana/ui or custom CSS instead.", "5381"],
      [0, 0, 0, "gf-form usage has been deprecated. Use a component from @grafana/ui or custom CSS instead.", "5381"],
      [0, 0, 0, "gf-form usage has been deprecated. Use a component from @grafana/ui or custom CSS instead.", "5381"],
      [0, 0, 0, "gf-form usage has been deprecated. Use a component from @grafana/ui or custom CSS instead.", "5381"],
      [0, 0, 0, "gf-form usage has been deprecated. Use a component from @grafana/ui or custom CSS instead.", "5381"],
      [0, 0, 0, "gf-form usage has been deprecated. Use a component from @grafana/ui or custom CSS instead.", "5381"],
      [0, 0, 0, "gf-form usage has been deprecated. Use a component from @grafana/ui or custom CSS instead.", "5381"],
      [0, 0, 0, "gf-form usage has been deprecated. Use a component from @grafana/ui or custom CSS instead.", "5381"],
      [0, 0, 0, "gf-form usage has been deprecated. Use a component from @grafana/ui or custom CSS instead.", "5381"]
    ],
    "public/app/plugins/panel/graph/tab_display.html:5381": [
      [0, 0, 0, "gf-form usage has been deprecated. Use a component from @grafana/ui or custom CSS instead.", "5381"],
      [0, 0, 0, "gf-form usage has been deprecated. Use a component from @grafana/ui or custom CSS instead.", "5381"],
      [0, 0, 0, "gf-form usage has been deprecated. Use a component from @grafana/ui or custom CSS instead.", "5381"],
      [0, 0, 0, "gf-form usage has been deprecated. Use a component from @grafana/ui or custom CSS instead.", "5381"],
      [0, 0, 0, "gf-form usage has been deprecated. Use a component from @grafana/ui or custom CSS instead.", "5381"],
      [0, 0, 0, "gf-form usage has been deprecated. Use a component from @grafana/ui or custom CSS instead.", "5381"],
      [0, 0, 0, "gf-form usage has been deprecated. Use a component from @grafana/ui or custom CSS instead.", "5381"],
      [0, 0, 0, "gf-form usage has been deprecated. Use a component from @grafana/ui or custom CSS instead.", "5381"],
      [0, 0, 0, "gf-form usage has been deprecated. Use a component from @grafana/ui or custom CSS instead.", "5381"],
      [0, 0, 0, "gf-form usage has been deprecated. Use a component from @grafana/ui or custom CSS instead.", "5381"],
      [0, 0, 0, "gf-form usage has been deprecated. Use a component from @grafana/ui or custom CSS instead.", "5381"],
      [0, 0, 0, "gf-form usage has been deprecated. Use a component from @grafana/ui or custom CSS instead.", "5381"],
      [0, 0, 0, "gf-form usage has been deprecated. Use a component from @grafana/ui or custom CSS instead.", "5381"],
      [0, 0, 0, "gf-form usage has been deprecated. Use a component from @grafana/ui or custom CSS instead.", "5381"],
      [0, 0, 0, "gf-form usage has been deprecated. Use a component from @grafana/ui or custom CSS instead.", "5381"],
      [0, 0, 0, "gf-form usage has been deprecated. Use a component from @grafana/ui or custom CSS instead.", "5381"],
      [0, 0, 0, "gf-form usage has been deprecated. Use a component from @grafana/ui or custom CSS instead.", "5381"],
      [0, 0, 0, "gf-form usage has been deprecated. Use a component from @grafana/ui or custom CSS instead.", "5381"],
      [0, 0, 0, "gf-form usage has been deprecated. Use a component from @grafana/ui or custom CSS instead.", "5381"],
      [0, 0, 0, "gf-form usage has been deprecated. Use a component from @grafana/ui or custom CSS instead.", "5381"],
      [0, 0, 0, "gf-form usage has been deprecated. Use a component from @grafana/ui or custom CSS instead.", "5381"],
      [0, 0, 0, "gf-form usage has been deprecated. Use a component from @grafana/ui or custom CSS instead.", "5381"],
      [0, 0, 0, "gf-form usage has been deprecated. Use a component from @grafana/ui or custom CSS instead.", "5381"],
      [0, 0, 0, "gf-form usage has been deprecated. Use a component from @grafana/ui or custom CSS instead.", "5381"],
      [0, 0, 0, "gf-form usage has been deprecated. Use a component from @grafana/ui or custom CSS instead.", "5381"],
      [0, 0, 0, "gf-form usage has been deprecated. Use a component from @grafana/ui or custom CSS instead.", "5381"],
      [0, 0, 0, "gf-form usage has been deprecated. Use a component from @grafana/ui or custom CSS instead.", "5381"],
      [0, 0, 0, "gf-form usage has been deprecated. Use a component from @grafana/ui or custom CSS instead.", "5381"],
      [0, 0, 0, "gf-form usage has been deprecated. Use a component from @grafana/ui or custom CSS instead.", "5381"],
      [0, 0, 0, "gf-form usage has been deprecated. Use a component from @grafana/ui or custom CSS instead.", "5381"],
      [0, 0, 0, "gf-form usage has been deprecated. Use a component from @grafana/ui or custom CSS instead.", "5381"],
      [0, 0, 0, "gf-form usage has been deprecated. Use a component from @grafana/ui or custom CSS instead.", "5381"],
      [0, 0, 0, "gf-form usage has been deprecated. Use a component from @grafana/ui or custom CSS instead.", "5381"],
      [0, 0, 0, "gf-form usage has been deprecated. Use a component from @grafana/ui or custom CSS instead.", "5381"],
      [0, 0, 0, "gf-form usage has been deprecated. Use a component from @grafana/ui or custom CSS instead.", "5381"],
      [0, 0, 0, "gf-form usage has been deprecated. Use a component from @grafana/ui or custom CSS instead.", "5381"],
      [0, 0, 0, "gf-form usage has been deprecated. Use a component from @grafana/ui or custom CSS instead.", "5381"],
      [0, 0, 0, "gf-form usage has been deprecated. Use a component from @grafana/ui or custom CSS instead.", "5381"],
      [0, 0, 0, "gf-form usage has been deprecated. Use a component from @grafana/ui or custom CSS instead.", "5381"],
      [0, 0, 0, "gf-form usage has been deprecated. Use a component from @grafana/ui or custom CSS instead.", "5381"],
      [0, 0, 0, "gf-form usage has been deprecated. Use a component from @grafana/ui or custom CSS instead.", "5381"],
      [0, 0, 0, "gf-form usage has been deprecated. Use a component from @grafana/ui or custom CSS instead.", "5381"],
      [0, 0, 0, "gf-form usage has been deprecated. Use a component from @grafana/ui or custom CSS instead.", "5381"],
      [0, 0, 0, "gf-form usage has been deprecated. Use a component from @grafana/ui or custom CSS instead.", "5381"],
      [0, 0, 0, "gf-form usage has been deprecated. Use a component from @grafana/ui or custom CSS instead.", "5381"],
      [0, 0, 0, "gf-form usage has been deprecated. Use a component from @grafana/ui or custom CSS instead.", "5381"],
      [0, 0, 0, "gf-form usage has been deprecated. Use a component from @grafana/ui or custom CSS instead.", "5381"],
      [0, 0, 0, "gf-form usage has been deprecated. Use a component from @grafana/ui or custom CSS instead.", "5381"],
      [0, 0, 0, "gf-form usage has been deprecated. Use a component from @grafana/ui or custom CSS instead.", "5381"],
      [0, 0, 0, "gf-form usage has been deprecated. Use a component from @grafana/ui or custom CSS instead.", "5381"],
      [0, 0, 0, "gf-form usage has been deprecated. Use a component from @grafana/ui or custom CSS instead.", "5381"],
      [0, 0, 0, "gf-form usage has been deprecated. Use a component from @grafana/ui or custom CSS instead.", "5381"],
      [0, 0, 0, "gf-form usage has been deprecated. Use a component from @grafana/ui or custom CSS instead.", "5381"],
      [0, 0, 0, "gf-form usage has been deprecated. Use a component from @grafana/ui or custom CSS instead.", "5381"],
      [0, 0, 0, "gf-form usage has been deprecated. Use a component from @grafana/ui or custom CSS instead.", "5381"],
      [0, 0, 0, "gf-form usage has been deprecated. Use a component from @grafana/ui or custom CSS instead.", "5381"]
    ],
    "public/app/plugins/panel/graph/tab_legend.html:5381": [
      [0, 0, 0, "gf-form usage has been deprecated. Use a component from @grafana/ui or custom CSS instead.", "5381"],
      [0, 0, 0, "gf-form usage has been deprecated. Use a component from @grafana/ui or custom CSS instead.", "5381"],
      [0, 0, 0, "gf-form usage has been deprecated. Use a component from @grafana/ui or custom CSS instead.", "5381"],
      [0, 0, 0, "gf-form usage has been deprecated. Use a component from @grafana/ui or custom CSS instead.", "5381"],
      [0, 0, 0, "gf-form usage has been deprecated. Use a component from @grafana/ui or custom CSS instead.", "5381"],
      [0, 0, 0, "gf-form usage has been deprecated. Use a component from @grafana/ui or custom CSS instead.", "5381"],
      [0, 0, 0, "gf-form usage has been deprecated. Use a component from @grafana/ui or custom CSS instead.", "5381"],
      [0, 0, 0, "gf-form usage has been deprecated. Use a component from @grafana/ui or custom CSS instead.", "5381"],
      [0, 0, 0, "gf-form usage has been deprecated. Use a component from @grafana/ui or custom CSS instead.", "5381"],
      [0, 0, 0, "gf-form usage has been deprecated. Use a component from @grafana/ui or custom CSS instead.", "5381"],
      [0, 0, 0, "gf-form usage has been deprecated. Use a component from @grafana/ui or custom CSS instead.", "5381"],
      [0, 0, 0, "gf-form usage has been deprecated. Use a component from @grafana/ui or custom CSS instead.", "5381"],
      [0, 0, 0, "gf-form usage has been deprecated. Use a component from @grafana/ui or custom CSS instead.", "5381"],
      [0, 0, 0, "gf-form usage has been deprecated. Use a component from @grafana/ui or custom CSS instead.", "5381"],
      [0, 0, 0, "gf-form usage has been deprecated. Use a component from @grafana/ui or custom CSS instead.", "5381"],
      [0, 0, 0, "gf-form usage has been deprecated. Use a component from @grafana/ui or custom CSS instead.", "5381"],
      [0, 0, 0, "gf-form usage has been deprecated. Use a component from @grafana/ui or custom CSS instead.", "5381"],
      [0, 0, 0, "gf-form usage has been deprecated. Use a component from @grafana/ui or custom CSS instead.", "5381"],
      [0, 0, 0, "gf-form usage has been deprecated. Use a component from @grafana/ui or custom CSS instead.", "5381"],
      [0, 0, 0, "gf-form usage has been deprecated. Use a component from @grafana/ui or custom CSS instead.", "5381"],
      [0, 0, 0, "gf-form usage has been deprecated. Use a component from @grafana/ui or custom CSS instead.", "5381"],
      [0, 0, 0, "gf-form usage has been deprecated. Use a component from @grafana/ui or custom CSS instead.", "5381"],
      [0, 0, 0, "gf-form usage has been deprecated. Use a component from @grafana/ui or custom CSS instead.", "5381"],
      [0, 0, 0, "gf-form usage has been deprecated. Use a component from @grafana/ui or custom CSS instead.", "5381"],
      [0, 0, 0, "gf-form usage has been deprecated. Use a component from @grafana/ui or custom CSS instead.", "5381"],
      [0, 0, 0, "gf-form usage has been deprecated. Use a component from @grafana/ui or custom CSS instead.", "5381"],
      [0, 0, 0, "gf-form usage has been deprecated. Use a component from @grafana/ui or custom CSS instead.", "5381"],
      [0, 0, 0, "gf-form usage has been deprecated. Use a component from @grafana/ui or custom CSS instead.", "5381"],
      [0, 0, 0, "gf-form usage has been deprecated. Use a component from @grafana/ui or custom CSS instead.", "5381"],
      [0, 0, 0, "gf-form usage has been deprecated. Use a component from @grafana/ui or custom CSS instead.", "5381"],
      [0, 0, 0, "gf-form usage has been deprecated. Use a component from @grafana/ui or custom CSS instead.", "5381"],
      [0, 0, 0, "gf-form usage has been deprecated. Use a component from @grafana/ui or custom CSS instead.", "5381"],
      [0, 0, 0, "gf-form usage has been deprecated. Use a component from @grafana/ui or custom CSS instead.", "5381"],
      [0, 0, 0, "gf-form usage has been deprecated. Use a component from @grafana/ui or custom CSS instead.", "5381"],
      [0, 0, 0, "gf-form usage has been deprecated. Use a component from @grafana/ui or custom CSS instead.", "5381"],
      [0, 0, 0, "gf-form usage has been deprecated. Use a component from @grafana/ui or custom CSS instead.", "5381"],
      [0, 0, 0, "gf-form usage has been deprecated. Use a component from @grafana/ui or custom CSS instead.", "5381"],
      [0, 0, 0, "gf-form usage has been deprecated. Use a component from @grafana/ui or custom CSS instead.", "5381"],
      [0, 0, 0, "gf-form usage has been deprecated. Use a component from @grafana/ui or custom CSS instead.", "5381"],
      [0, 0, 0, "gf-form usage has been deprecated. Use a component from @grafana/ui or custom CSS instead.", "5381"],
      [0, 0, 0, "gf-form usage has been deprecated. Use a component from @grafana/ui or custom CSS instead.", "5381"],
      [0, 0, 0, "gf-form usage has been deprecated. Use a component from @grafana/ui or custom CSS instead.", "5381"]
    ],
    "public/app/plugins/panel/graph/tab_series_overrides.html:5381": [
      [0, 0, 0, "gf-form usage has been deprecated. Use a component from @grafana/ui or custom CSS instead.", "5381"],
      [0, 0, 0, "gf-form usage has been deprecated. Use a component from @grafana/ui or custom CSS instead.", "5381"],
      [0, 0, 0, "gf-form usage has been deprecated. Use a component from @grafana/ui or custom CSS instead.", "5381"],
      [0, 0, 0, "gf-form usage has been deprecated. Use a component from @grafana/ui or custom CSS instead.", "5381"],
      [0, 0, 0, "gf-form usage has been deprecated. Use a component from @grafana/ui or custom CSS instead.", "5381"],
      [0, 0, 0, "gf-form usage has been deprecated. Use a component from @grafana/ui or custom CSS instead.", "5381"],
      [0, 0, 0, "gf-form usage has been deprecated. Use a component from @grafana/ui or custom CSS instead.", "5381"],
      [0, 0, 0, "gf-form usage has been deprecated. Use a component from @grafana/ui or custom CSS instead.", "5381"],
      [0, 0, 0, "gf-form usage has been deprecated. Use a component from @grafana/ui or custom CSS instead.", "5381"],
      [0, 0, 0, "gf-form usage has been deprecated. Use a component from @grafana/ui or custom CSS instead.", "5381"]
    ],
    "public/app/plugins/panel/graph/thresholds_form.html:5381": [
      [0, 0, 0, "gf-form usage has been deprecated. Use a component from @grafana/ui or custom CSS instead.", "5381"],
      [0, 0, 0, "gf-form usage has been deprecated. Use a component from @grafana/ui or custom CSS instead.", "5381"],
      [0, 0, 0, "gf-form usage has been deprecated. Use a component from @grafana/ui or custom CSS instead.", "5381"],
      [0, 0, 0, "gf-form usage has been deprecated. Use a component from @grafana/ui or custom CSS instead.", "5381"],
      [0, 0, 0, "gf-form usage has been deprecated. Use a component from @grafana/ui or custom CSS instead.", "5381"],
      [0, 0, 0, "gf-form usage has been deprecated. Use a component from @grafana/ui or custom CSS instead.", "5381"],
      [0, 0, 0, "gf-form usage has been deprecated. Use a component from @grafana/ui or custom CSS instead.", "5381"],
      [0, 0, 0, "gf-form usage has been deprecated. Use a component from @grafana/ui or custom CSS instead.", "5381"],
      [0, 0, 0, "gf-form usage has been deprecated. Use a component from @grafana/ui or custom CSS instead.", "5381"],
      [0, 0, 0, "gf-form usage has been deprecated. Use a component from @grafana/ui or custom CSS instead.", "5381"],
      [0, 0, 0, "gf-form usage has been deprecated. Use a component from @grafana/ui or custom CSS instead.", "5381"],
      [0, 0, 0, "gf-form usage has been deprecated. Use a component from @grafana/ui or custom CSS instead.", "5381"],
      [0, 0, 0, "gf-form usage has been deprecated. Use a component from @grafana/ui or custom CSS instead.", "5381"],
      [0, 0, 0, "gf-form usage has been deprecated. Use a component from @grafana/ui or custom CSS instead.", "5381"],
      [0, 0, 0, "gf-form usage has been deprecated. Use a component from @grafana/ui or custom CSS instead.", "5381"],
      [0, 0, 0, "gf-form usage has been deprecated. Use a component from @grafana/ui or custom CSS instead.", "5381"],
      [0, 0, 0, "gf-form usage has been deprecated. Use a component from @grafana/ui or custom CSS instead.", "5381"],
      [0, 0, 0, "gf-form usage has been deprecated. Use a component from @grafana/ui or custom CSS instead.", "5381"],
      [0, 0, 0, "gf-form usage has been deprecated. Use a component from @grafana/ui or custom CSS instead.", "5381"],
      [0, 0, 0, "gf-form usage has been deprecated. Use a component from @grafana/ui or custom CSS instead.", "5381"],
      [0, 0, 0, "gf-form usage has been deprecated. Use a component from @grafana/ui or custom CSS instead.", "5381"],
      [0, 0, 0, "gf-form usage has been deprecated. Use a component from @grafana/ui or custom CSS instead.", "5381"],
      [0, 0, 0, "gf-form usage has been deprecated. Use a component from @grafana/ui or custom CSS instead.", "5381"],
      [0, 0, 0, "gf-form usage has been deprecated. Use a component from @grafana/ui or custom CSS instead.", "5381"],
      [0, 0, 0, "gf-form usage has been deprecated. Use a component from @grafana/ui or custom CSS instead.", "5381"],
      [0, 0, 0, "gf-form usage has been deprecated. Use a component from @grafana/ui or custom CSS instead.", "5381"],
      [0, 0, 0, "gf-form usage has been deprecated. Use a component from @grafana/ui or custom CSS instead.", "5381"],
      [0, 0, 0, "gf-form usage has been deprecated. Use a component from @grafana/ui or custom CSS instead.", "5381"],
      [0, 0, 0, "gf-form usage has been deprecated. Use a component from @grafana/ui or custom CSS instead.", "5381"],
      [0, 0, 0, "gf-form usage has been deprecated. Use a component from @grafana/ui or custom CSS instead.", "5381"],
      [0, 0, 0, "gf-form usage has been deprecated. Use a component from @grafana/ui or custom CSS instead.", "5381"]
    ],
    "public/app/plugins/panel/graph/time_regions_form.html:5381": [
      [0, 0, 0, "gf-form usage has been deprecated. Use a component from @grafana/ui or custom CSS instead.", "5381"],
      [0, 0, 0, "gf-form usage has been deprecated. Use a component from @grafana/ui or custom CSS instead.", "5381"],
      [0, 0, 0, "gf-form usage has been deprecated. Use a component from @grafana/ui or custom CSS instead.", "5381"],
      [0, 0, 0, "gf-form usage has been deprecated. Use a component from @grafana/ui or custom CSS instead.", "5381"],
      [0, 0, 0, "gf-form usage has been deprecated. Use a component from @grafana/ui or custom CSS instead.", "5381"],
      [0, 0, 0, "gf-form usage has been deprecated. Use a component from @grafana/ui or custom CSS instead.", "5381"],
      [0, 0, 0, "gf-form usage has been deprecated. Use a component from @grafana/ui or custom CSS instead.", "5381"],
      [0, 0, 0, "gf-form usage has been deprecated. Use a component from @grafana/ui or custom CSS instead.", "5381"],
      [0, 0, 0, "gf-form usage has been deprecated. Use a component from @grafana/ui or custom CSS instead.", "5381"],
      [0, 0, 0, "gf-form usage has been deprecated. Use a component from @grafana/ui or custom CSS instead.", "5381"],
      [0, 0, 0, "gf-form usage has been deprecated. Use a component from @grafana/ui or custom CSS instead.", "5381"],
      [0, 0, 0, "gf-form usage has been deprecated. Use a component from @grafana/ui or custom CSS instead.", "5381"],
      [0, 0, 0, "gf-form usage has been deprecated. Use a component from @grafana/ui or custom CSS instead.", "5381"],
      [0, 0, 0, "gf-form usage has been deprecated. Use a component from @grafana/ui or custom CSS instead.", "5381"],
      [0, 0, 0, "gf-form usage has been deprecated. Use a component from @grafana/ui or custom CSS instead.", "5381"],
      [0, 0, 0, "gf-form usage has been deprecated. Use a component from @grafana/ui or custom CSS instead.", "5381"],
      [0, 0, 0, "gf-form usage has been deprecated. Use a component from @grafana/ui or custom CSS instead.", "5381"],
      [0, 0, 0, "gf-form usage has been deprecated. Use a component from @grafana/ui or custom CSS instead.", "5381"],
      [0, 0, 0, "gf-form usage has been deprecated. Use a component from @grafana/ui or custom CSS instead.", "5381"],
      [0, 0, 0, "gf-form usage has been deprecated. Use a component from @grafana/ui or custom CSS instead.", "5381"],
      [0, 0, 0, "gf-form usage has been deprecated. Use a component from @grafana/ui or custom CSS instead.", "5381"],
      [0, 0, 0, "gf-form usage has been deprecated. Use a component from @grafana/ui or custom CSS instead.", "5381"],
      [0, 0, 0, "gf-form usage has been deprecated. Use a component from @grafana/ui or custom CSS instead.", "5381"],
      [0, 0, 0, "gf-form usage has been deprecated. Use a component from @grafana/ui or custom CSS instead.", "5381"],
      [0, 0, 0, "gf-form usage has been deprecated. Use a component from @grafana/ui or custom CSS instead.", "5381"],
      [0, 0, 0, "gf-form usage has been deprecated. Use a component from @grafana/ui or custom CSS instead.", "5381"],
      [0, 0, 0, "gf-form usage has been deprecated. Use a component from @grafana/ui or custom CSS instead.", "5381"],
      [0, 0, 0, "gf-form usage has been deprecated. Use a component from @grafana/ui or custom CSS instead.", "5381"],
      [0, 0, 0, "gf-form usage has been deprecated. Use a component from @grafana/ui or custom CSS instead.", "5381"],
      [0, 0, 0, "gf-form usage has been deprecated. Use a component from @grafana/ui or custom CSS instead.", "5381"],
      [0, 0, 0, "gf-form usage has been deprecated. Use a component from @grafana/ui or custom CSS instead.", "5381"],
      [0, 0, 0, "gf-form usage has been deprecated. Use a component from @grafana/ui or custom CSS instead.", "5381"]
    ],
    "public/app/plugins/panel/heatmap/partials/axes_editor.html:5381": [
      [0, 0, 0, "gf-form usage has been deprecated. Use a component from @grafana/ui or custom CSS instead.", "5381"],
      [0, 0, 0, "gf-form usage has been deprecated. Use a component from @grafana/ui or custom CSS instead.", "5381"],
      [0, 0, 0, "gf-form usage has been deprecated. Use a component from @grafana/ui or custom CSS instead.", "5381"],
      [0, 0, 0, "gf-form usage has been deprecated. Use a component from @grafana/ui or custom CSS instead.", "5381"],
      [0, 0, 0, "gf-form usage has been deprecated. Use a component from @grafana/ui or custom CSS instead.", "5381"],
      [0, 0, 0, "gf-form usage has been deprecated. Use a component from @grafana/ui or custom CSS instead.", "5381"],
      [0, 0, 0, "gf-form usage has been deprecated. Use a component from @grafana/ui or custom CSS instead.", "5381"],
      [0, 0, 0, "gf-form usage has been deprecated. Use a component from @grafana/ui or custom CSS instead.", "5381"],
      [0, 0, 0, "gf-form usage has been deprecated. Use a component from @grafana/ui or custom CSS instead.", "5381"],
      [0, 0, 0, "gf-form usage has been deprecated. Use a component from @grafana/ui or custom CSS instead.", "5381"],
      [0, 0, 0, "gf-form usage has been deprecated. Use a component from @grafana/ui or custom CSS instead.", "5381"],
      [0, 0, 0, "gf-form usage has been deprecated. Use a component from @grafana/ui or custom CSS instead.", "5381"],
      [0, 0, 0, "gf-form usage has been deprecated. Use a component from @grafana/ui or custom CSS instead.", "5381"],
      [0, 0, 0, "gf-form usage has been deprecated. Use a component from @grafana/ui or custom CSS instead.", "5381"],
      [0, 0, 0, "gf-form usage has been deprecated. Use a component from @grafana/ui or custom CSS instead.", "5381"],
      [0, 0, 0, "gf-form usage has been deprecated. Use a component from @grafana/ui or custom CSS instead.", "5381"],
      [0, 0, 0, "gf-form usage has been deprecated. Use a component from @grafana/ui or custom CSS instead.", "5381"],
      [0, 0, 0, "gf-form usage has been deprecated. Use a component from @grafana/ui or custom CSS instead.", "5381"],
      [0, 0, 0, "gf-form usage has been deprecated. Use a component from @grafana/ui or custom CSS instead.", "5381"],
      [0, 0, 0, "gf-form usage has been deprecated. Use a component from @grafana/ui or custom CSS instead.", "5381"],
      [0, 0, 0, "gf-form usage has been deprecated. Use a component from @grafana/ui or custom CSS instead.", "5381"],
      [0, 0, 0, "gf-form usage has been deprecated. Use a component from @grafana/ui or custom CSS instead.", "5381"],
      [0, 0, 0, "gf-form usage has been deprecated. Use a component from @grafana/ui or custom CSS instead.", "5381"],
      [0, 0, 0, "gf-form usage has been deprecated. Use a component from @grafana/ui or custom CSS instead.", "5381"],
      [0, 0, 0, "gf-form usage has been deprecated. Use a component from @grafana/ui or custom CSS instead.", "5381"],
      [0, 0, 0, "gf-form usage has been deprecated. Use a component from @grafana/ui or custom CSS instead.", "5381"],
      [0, 0, 0, "gf-form usage has been deprecated. Use a component from @grafana/ui or custom CSS instead.", "5381"],
      [0, 0, 0, "gf-form usage has been deprecated. Use a component from @grafana/ui or custom CSS instead.", "5381"],
      [0, 0, 0, "gf-form usage has been deprecated. Use a component from @grafana/ui or custom CSS instead.", "5381"],
      [0, 0, 0, "gf-form usage has been deprecated. Use a component from @grafana/ui or custom CSS instead.", "5381"],
      [0, 0, 0, "gf-form usage has been deprecated. Use a component from @grafana/ui or custom CSS instead.", "5381"],
      [0, 0, 0, "gf-form usage has been deprecated. Use a component from @grafana/ui or custom CSS instead.", "5381"],
      [0, 0, 0, "gf-form usage has been deprecated. Use a component from @grafana/ui or custom CSS instead.", "5381"],
      [0, 0, 0, "gf-form usage has been deprecated. Use a component from @grafana/ui or custom CSS instead.", "5381"],
      [0, 0, 0, "gf-form usage has been deprecated. Use a component from @grafana/ui or custom CSS instead.", "5381"],
      [0, 0, 0, "gf-form usage has been deprecated. Use a component from @grafana/ui or custom CSS instead.", "5381"],
      [0, 0, 0, "gf-form usage has been deprecated. Use a component from @grafana/ui or custom CSS instead.", "5381"],
      [0, 0, 0, "gf-form usage has been deprecated. Use a component from @grafana/ui or custom CSS instead.", "5381"],
      [0, 0, 0, "gf-form usage has been deprecated. Use a component from @grafana/ui or custom CSS instead.", "5381"],
      [0, 0, 0, "gf-form usage has been deprecated. Use a component from @grafana/ui or custom CSS instead.", "5381"],
      [0, 0, 0, "gf-form usage has been deprecated. Use a component from @grafana/ui or custom CSS instead.", "5381"],
      [0, 0, 0, "gf-form usage has been deprecated. Use a component from @grafana/ui or custom CSS instead.", "5381"],
      [0, 0, 0, "gf-form usage has been deprecated. Use a component from @grafana/ui or custom CSS instead.", "5381"],
      [0, 0, 0, "gf-form usage has been deprecated. Use a component from @grafana/ui or custom CSS instead.", "5381"],
      [0, 0, 0, "gf-form usage has been deprecated. Use a component from @grafana/ui or custom CSS instead.", "5381"],
      [0, 0, 0, "gf-form usage has been deprecated. Use a component from @grafana/ui or custom CSS instead.", "5381"],
      [0, 0, 0, "gf-form usage has been deprecated. Use a component from @grafana/ui or custom CSS instead.", "5381"],
      [0, 0, 0, "gf-form usage has been deprecated. Use a component from @grafana/ui or custom CSS instead.", "5381"],
      [0, 0, 0, "gf-form usage has been deprecated. Use a component from @grafana/ui or custom CSS instead.", "5381"],
      [0, 0, 0, "gf-form usage has been deprecated. Use a component from @grafana/ui or custom CSS instead.", "5381"],
      [0, 0, 0, "gf-form usage has been deprecated. Use a component from @grafana/ui or custom CSS instead.", "5381"],
      [0, 0, 0, "gf-form usage has been deprecated. Use a component from @grafana/ui or custom CSS instead.", "5381"],
      [0, 0, 0, "gf-form usage has been deprecated. Use a component from @grafana/ui or custom CSS instead.", "5381"]
    ],
    "public/app/plugins/panel/heatmap/partials/display_editor.html:5381": [
      [0, 0, 0, "gf-form usage has been deprecated. Use a component from @grafana/ui or custom CSS instead.", "5381"],
      [0, 0, 0, "gf-form usage has been deprecated. Use a component from @grafana/ui or custom CSS instead.", "5381"],
      [0, 0, 0, "gf-form usage has been deprecated. Use a component from @grafana/ui or custom CSS instead.", "5381"],
      [0, 0, 0, "gf-form usage has been deprecated. Use a component from @grafana/ui or custom CSS instead.", "5381"],
      [0, 0, 0, "gf-form usage has been deprecated. Use a component from @grafana/ui or custom CSS instead.", "5381"],
      [0, 0, 0, "gf-form usage has been deprecated. Use a component from @grafana/ui or custom CSS instead.", "5381"],
      [0, 0, 0, "gf-form usage has been deprecated. Use a component from @grafana/ui or custom CSS instead.", "5381"],
      [0, 0, 0, "gf-form usage has been deprecated. Use a component from @grafana/ui or custom CSS instead.", "5381"],
      [0, 0, 0, "gf-form usage has been deprecated. Use a component from @grafana/ui or custom CSS instead.", "5381"],
      [0, 0, 0, "gf-form usage has been deprecated. Use a component from @grafana/ui or custom CSS instead.", "5381"],
      [0, 0, 0, "gf-form usage has been deprecated. Use a component from @grafana/ui or custom CSS instead.", "5381"],
      [0, 0, 0, "gf-form usage has been deprecated. Use a component from @grafana/ui or custom CSS instead.", "5381"],
      [0, 0, 0, "gf-form usage has been deprecated. Use a component from @grafana/ui or custom CSS instead.", "5381"],
      [0, 0, 0, "gf-form usage has been deprecated. Use a component from @grafana/ui or custom CSS instead.", "5381"],
      [0, 0, 0, "gf-form usage has been deprecated. Use a component from @grafana/ui or custom CSS instead.", "5381"],
      [0, 0, 0, "gf-form usage has been deprecated. Use a component from @grafana/ui or custom CSS instead.", "5381"],
      [0, 0, 0, "gf-form usage has been deprecated. Use a component from @grafana/ui or custom CSS instead.", "5381"],
      [0, 0, 0, "gf-form usage has been deprecated. Use a component from @grafana/ui or custom CSS instead.", "5381"],
      [0, 0, 0, "gf-form usage has been deprecated. Use a component from @grafana/ui or custom CSS instead.", "5381"],
      [0, 0, 0, "gf-form usage has been deprecated. Use a component from @grafana/ui or custom CSS instead.", "5381"],
      [0, 0, 0, "gf-form usage has been deprecated. Use a component from @grafana/ui or custom CSS instead.", "5381"],
      [0, 0, 0, "gf-form usage has been deprecated. Use a component from @grafana/ui or custom CSS instead.", "5381"],
      [0, 0, 0, "gf-form usage has been deprecated. Use a component from @grafana/ui or custom CSS instead.", "5381"],
      [0, 0, 0, "gf-form usage has been deprecated. Use a component from @grafana/ui or custom CSS instead.", "5381"],
      [0, 0, 0, "gf-form usage has been deprecated. Use a component from @grafana/ui or custom CSS instead.", "5381"],
      [0, 0, 0, "gf-form usage has been deprecated. Use a component from @grafana/ui or custom CSS instead.", "5381"],
      [0, 0, 0, "gf-form usage has been deprecated. Use a component from @grafana/ui or custom CSS instead.", "5381"],
      [0, 0, 0, "gf-form usage has been deprecated. Use a component from @grafana/ui or custom CSS instead.", "5381"],
      [0, 0, 0, "gf-form usage has been deprecated. Use a component from @grafana/ui or custom CSS instead.", "5381"],
      [0, 0, 0, "gf-form usage has been deprecated. Use a component from @grafana/ui or custom CSS instead.", "5381"],
      [0, 0, 0, "gf-form usage has been deprecated. Use a component from @grafana/ui or custom CSS instead.", "5381"],
      [0, 0, 0, "gf-form usage has been deprecated. Use a component from @grafana/ui or custom CSS instead.", "5381"],
      [0, 0, 0, "gf-form usage has been deprecated. Use a component from @grafana/ui or custom CSS instead.", "5381"],
      [0, 0, 0, "gf-form usage has been deprecated. Use a component from @grafana/ui or custom CSS instead.", "5381"],
      [0, 0, 0, "gf-form usage has been deprecated. Use a component from @grafana/ui or custom CSS instead.", "5381"],
      [0, 0, 0, "gf-form usage has been deprecated. Use a component from @grafana/ui or custom CSS instead.", "5381"],
      [0, 0, 0, "gf-form usage has been deprecated. Use a component from @grafana/ui or custom CSS instead.", "5381"],
      [0, 0, 0, "gf-form usage has been deprecated. Use a component from @grafana/ui or custom CSS instead.", "5381"],
      [0, 0, 0, "gf-form usage has been deprecated. Use a component from @grafana/ui or custom CSS instead.", "5381"],
      [0, 0, 0, "gf-form usage has been deprecated. Use a component from @grafana/ui or custom CSS instead.", "5381"],
      [0, 0, 0, "gf-form usage has been deprecated. Use a component from @grafana/ui or custom CSS instead.", "5381"],
      [0, 0, 0, "gf-form usage has been deprecated. Use a component from @grafana/ui or custom CSS instead.", "5381"],
      [0, 0, 0, "gf-form usage has been deprecated. Use a component from @grafana/ui or custom CSS instead.", "5381"],
      [0, 0, 0, "gf-form usage has been deprecated. Use a component from @grafana/ui or custom CSS instead.", "5381"],
      [0, 0, 0, "gf-form usage has been deprecated. Use a component from @grafana/ui or custom CSS instead.", "5381"],
      [0, 0, 0, "gf-form usage has been deprecated. Use a component from @grafana/ui or custom CSS instead.", "5381"],
      [0, 0, 0, "gf-form usage has been deprecated. Use a component from @grafana/ui or custom CSS instead.", "5381"],
      [0, 0, 0, "gf-form usage has been deprecated. Use a component from @grafana/ui or custom CSS instead.", "5381"],
      [0, 0, 0, "gf-form usage has been deprecated. Use a component from @grafana/ui or custom CSS instead.", "5381"],
      [0, 0, 0, "gf-form usage has been deprecated. Use a component from @grafana/ui or custom CSS instead.", "5381"],
      [0, 0, 0, "gf-form usage has been deprecated. Use a component from @grafana/ui or custom CSS instead.", "5381"]
    ],
    "public/app/plugins/panel/table-old/column_options.html:5381": [
      [0, 0, 0, "gf-form usage has been deprecated. Use a component from @grafana/ui or custom CSS instead.", "5381"],
      [0, 0, 0, "gf-form usage has been deprecated. Use a component from @grafana/ui or custom CSS instead.", "5381"],
      [0, 0, 0, "gf-form usage has been deprecated. Use a component from @grafana/ui or custom CSS instead.", "5381"],
      [0, 0, 0, "gf-form usage has been deprecated. Use a component from @grafana/ui or custom CSS instead.", "5381"],
      [0, 0, 0, "gf-form usage has been deprecated. Use a component from @grafana/ui or custom CSS instead.", "5381"],
      [0, 0, 0, "gf-form usage has been deprecated. Use a component from @grafana/ui or custom CSS instead.", "5381"],
      [0, 0, 0, "gf-form usage has been deprecated. Use a component from @grafana/ui or custom CSS instead.", "5381"],
      [0, 0, 0, "gf-form usage has been deprecated. Use a component from @grafana/ui or custom CSS instead.", "5381"],
      [0, 0, 0, "gf-form usage has been deprecated. Use a component from @grafana/ui or custom CSS instead.", "5381"],
      [0, 0, 0, "gf-form usage has been deprecated. Use a component from @grafana/ui or custom CSS instead.", "5381"],
      [0, 0, 0, "gf-form usage has been deprecated. Use a component from @grafana/ui or custom CSS instead.", "5381"],
      [0, 0, 0, "gf-form usage has been deprecated. Use a component from @grafana/ui or custom CSS instead.", "5381"],
      [0, 0, 0, "gf-form usage has been deprecated. Use a component from @grafana/ui or custom CSS instead.", "5381"],
      [0, 0, 0, "gf-form usage has been deprecated. Use a component from @grafana/ui or custom CSS instead.", "5381"],
      [0, 0, 0, "gf-form usage has been deprecated. Use a component from @grafana/ui or custom CSS instead.", "5381"],
      [0, 0, 0, "gf-form usage has been deprecated. Use a component from @grafana/ui or custom CSS instead.", "5381"],
      [0, 0, 0, "gf-form usage has been deprecated. Use a component from @grafana/ui or custom CSS instead.", "5381"],
      [0, 0, 0, "gf-form usage has been deprecated. Use a component from @grafana/ui or custom CSS instead.", "5381"],
      [0, 0, 0, "gf-form usage has been deprecated. Use a component from @grafana/ui or custom CSS instead.", "5381"],
      [0, 0, 0, "gf-form usage has been deprecated. Use a component from @grafana/ui or custom CSS instead.", "5381"],
      [0, 0, 0, "gf-form usage has been deprecated. Use a component from @grafana/ui or custom CSS instead.", "5381"],
      [0, 0, 0, "gf-form usage has been deprecated. Use a component from @grafana/ui or custom CSS instead.", "5381"],
      [0, 0, 0, "gf-form usage has been deprecated. Use a component from @grafana/ui or custom CSS instead.", "5381"],
      [0, 0, 0, "gf-form usage has been deprecated. Use a component from @grafana/ui or custom CSS instead.", "5381"],
      [0, 0, 0, "gf-form usage has been deprecated. Use a component from @grafana/ui or custom CSS instead.", "5381"],
      [0, 0, 0, "gf-form usage has been deprecated. Use a component from @grafana/ui or custom CSS instead.", "5381"],
      [0, 0, 0, "gf-form usage has been deprecated. Use a component from @grafana/ui or custom CSS instead.", "5381"],
      [0, 0, 0, "gf-form usage has been deprecated. Use a component from @grafana/ui or custom CSS instead.", "5381"],
      [0, 0, 0, "gf-form usage has been deprecated. Use a component from @grafana/ui or custom CSS instead.", "5381"],
      [0, 0, 0, "gf-form usage has been deprecated. Use a component from @grafana/ui or custom CSS instead.", "5381"],
      [0, 0, 0, "gf-form usage has been deprecated. Use a component from @grafana/ui or custom CSS instead.", "5381"],
      [0, 0, 0, "gf-form usage has been deprecated. Use a component from @grafana/ui or custom CSS instead.", "5381"],
      [0, 0, 0, "gf-form usage has been deprecated. Use a component from @grafana/ui or custom CSS instead.", "5381"],
      [0, 0, 0, "gf-form usage has been deprecated. Use a component from @grafana/ui or custom CSS instead.", "5381"],
      [0, 0, 0, "gf-form usage has been deprecated. Use a component from @grafana/ui or custom CSS instead.", "5381"],
      [0, 0, 0, "gf-form usage has been deprecated. Use a component from @grafana/ui or custom CSS instead.", "5381"],
      [0, 0, 0, "gf-form usage has been deprecated. Use a component from @grafana/ui or custom CSS instead.", "5381"],
      [0, 0, 0, "gf-form usage has been deprecated. Use a component from @grafana/ui or custom CSS instead.", "5381"],
      [0, 0, 0, "gf-form usage has been deprecated. Use a component from @grafana/ui or custom CSS instead.", "5381"],
      [0, 0, 0, "gf-form usage has been deprecated. Use a component from @grafana/ui or custom CSS instead.", "5381"],
      [0, 0, 0, "gf-form usage has been deprecated. Use a component from @grafana/ui or custom CSS instead.", "5381"],
      [0, 0, 0, "gf-form usage has been deprecated. Use a component from @grafana/ui or custom CSS instead.", "5381"],
      [0, 0, 0, "gf-form usage has been deprecated. Use a component from @grafana/ui or custom CSS instead.", "5381"],
      [0, 0, 0, "gf-form usage has been deprecated. Use a component from @grafana/ui or custom CSS instead.", "5381"],
      [0, 0, 0, "gf-form usage has been deprecated. Use a component from @grafana/ui or custom CSS instead.", "5381"],
      [0, 0, 0, "gf-form usage has been deprecated. Use a component from @grafana/ui or custom CSS instead.", "5381"],
      [0, 0, 0, "gf-form usage has been deprecated. Use a component from @grafana/ui or custom CSS instead.", "5381"],
      [0, 0, 0, "gf-form usage has been deprecated. Use a component from @grafana/ui or custom CSS instead.", "5381"],
      [0, 0, 0, "gf-form usage has been deprecated. Use a component from @grafana/ui or custom CSS instead.", "5381"],
      [0, 0, 0, "gf-form usage has been deprecated. Use a component from @grafana/ui or custom CSS instead.", "5381"],
      [0, 0, 0, "gf-form usage has been deprecated. Use a component from @grafana/ui or custom CSS instead.", "5381"],
      [0, 0, 0, "gf-form usage has been deprecated. Use a component from @grafana/ui or custom CSS instead.", "5381"],
      [0, 0, 0, "gf-form usage has been deprecated. Use a component from @grafana/ui or custom CSS instead.", "5381"],
      [0, 0, 0, "gf-form usage has been deprecated. Use a component from @grafana/ui or custom CSS instead.", "5381"],
      [0, 0, 0, "gf-form usage has been deprecated. Use a component from @grafana/ui or custom CSS instead.", "5381"],
      [0, 0, 0, "gf-form usage has been deprecated. Use a component from @grafana/ui or custom CSS instead.", "5381"],
      [0, 0, 0, "gf-form usage has been deprecated. Use a component from @grafana/ui or custom CSS instead.", "5381"],
      [0, 0, 0, "gf-form usage has been deprecated. Use a component from @grafana/ui or custom CSS instead.", "5381"],
      [0, 0, 0, "gf-form usage has been deprecated. Use a component from @grafana/ui or custom CSS instead.", "5381"],
      [0, 0, 0, "gf-form usage has been deprecated. Use a component from @grafana/ui or custom CSS instead.", "5381"],
      [0, 0, 0, "gf-form usage has been deprecated. Use a component from @grafana/ui or custom CSS instead.", "5381"],
      [0, 0, 0, "gf-form usage has been deprecated. Use a component from @grafana/ui or custom CSS instead.", "5381"],
      [0, 0, 0, "gf-form usage has been deprecated. Use a component from @grafana/ui or custom CSS instead.", "5381"],
      [0, 0, 0, "gf-form usage has been deprecated. Use a component from @grafana/ui or custom CSS instead.", "5381"],
      [0, 0, 0, "gf-form usage has been deprecated. Use a component from @grafana/ui or custom CSS instead.", "5381"],
      [0, 0, 0, "gf-form usage has been deprecated. Use a component from @grafana/ui or custom CSS instead.", "5381"],
      [0, 0, 0, "gf-form usage has been deprecated. Use a component from @grafana/ui or custom CSS instead.", "5381"],
      [0, 0, 0, "gf-form usage has been deprecated. Use a component from @grafana/ui or custom CSS instead.", "5381"],
      [0, 0, 0, "gf-form usage has been deprecated. Use a component from @grafana/ui or custom CSS instead.", "5381"],
      [0, 0, 0, "gf-form usage has been deprecated. Use a component from @grafana/ui or custom CSS instead.", "5381"],
      [0, 0, 0, "gf-form usage has been deprecated. Use a component from @grafana/ui or custom CSS instead.", "5381"],
      [0, 0, 0, "gf-form usage has been deprecated. Use a component from @grafana/ui or custom CSS instead.", "5381"],
      [0, 0, 0, "gf-form usage has been deprecated. Use a component from @grafana/ui or custom CSS instead.", "5381"],
      [0, 0, 0, "gf-form usage has been deprecated. Use a component from @grafana/ui or custom CSS instead.", "5381"],
      [0, 0, 0, "gf-form usage has been deprecated. Use a component from @grafana/ui or custom CSS instead.", "5381"],
      [0, 0, 0, "gf-form usage has been deprecated. Use a component from @grafana/ui or custom CSS instead.", "5381"],
      [0, 0, 0, "gf-form usage has been deprecated. Use a component from @grafana/ui or custom CSS instead.", "5381"],
      [0, 0, 0, "gf-form usage has been deprecated. Use a component from @grafana/ui or custom CSS instead.", "5381"],
      [0, 0, 0, "gf-form usage has been deprecated. Use a component from @grafana/ui or custom CSS instead.", "5381"],
      [0, 0, 0, "gf-form usage has been deprecated. Use a component from @grafana/ui or custom CSS instead.", "5381"],
      [0, 0, 0, "gf-form usage has been deprecated. Use a component from @grafana/ui or custom CSS instead.", "5381"],
      [0, 0, 0, "gf-form usage has been deprecated. Use a component from @grafana/ui or custom CSS instead.", "5381"],
      [0, 0, 0, "gf-form usage has been deprecated. Use a component from @grafana/ui or custom CSS instead.", "5381"],
      [0, 0, 0, "gf-form usage has been deprecated. Use a component from @grafana/ui or custom CSS instead.", "5381"],
      [0, 0, 0, "gf-form usage has been deprecated. Use a component from @grafana/ui or custom CSS instead.", "5381"],
      [0, 0, 0, "gf-form usage has been deprecated. Use a component from @grafana/ui or custom CSS instead.", "5381"],
      [0, 0, 0, "gf-form usage has been deprecated. Use a component from @grafana/ui or custom CSS instead.", "5381"],
      [0, 0, 0, "gf-form usage has been deprecated. Use a component from @grafana/ui or custom CSS instead.", "5381"],
      [0, 0, 0, "gf-form usage has been deprecated. Use a component from @grafana/ui or custom CSS instead.", "5381"],
      [0, 0, 0, "gf-form usage has been deprecated. Use a component from @grafana/ui or custom CSS instead.", "5381"],
      [0, 0, 0, "gf-form usage has been deprecated. Use a component from @grafana/ui or custom CSS instead.", "5381"]
    ],
    "public/app/plugins/panel/table-old/editor.html:5381": [
      [0, 0, 0, "gf-form usage has been deprecated. Use a component from @grafana/ui or custom CSS instead.", "5381"],
      [0, 0, 0, "gf-form usage has been deprecated. Use a component from @grafana/ui or custom CSS instead.", "5381"],
      [0, 0, 0, "gf-form usage has been deprecated. Use a component from @grafana/ui or custom CSS instead.", "5381"],
      [0, 0, 0, "gf-form usage has been deprecated. Use a component from @grafana/ui or custom CSS instead.", "5381"],
      [0, 0, 0, "gf-form usage has been deprecated. Use a component from @grafana/ui or custom CSS instead.", "5381"],
      [0, 0, 0, "gf-form usage has been deprecated. Use a component from @grafana/ui or custom CSS instead.", "5381"],
      [0, 0, 0, "gf-form usage has been deprecated. Use a component from @grafana/ui or custom CSS instead.", "5381"],
      [0, 0, 0, "gf-form usage has been deprecated. Use a component from @grafana/ui or custom CSS instead.", "5381"],
      [0, 0, 0, "gf-form usage has been deprecated. Use a component from @grafana/ui or custom CSS instead.", "5381"],
      [0, 0, 0, "gf-form usage has been deprecated. Use a component from @grafana/ui or custom CSS instead.", "5381"],
      [0, 0, 0, "gf-form usage has been deprecated. Use a component from @grafana/ui or custom CSS instead.", "5381"],
      [0, 0, 0, "gf-form usage has been deprecated. Use a component from @grafana/ui or custom CSS instead.", "5381"],
      [0, 0, 0, "gf-form usage has been deprecated. Use a component from @grafana/ui or custom CSS instead.", "5381"],
      [0, 0, 0, "gf-form usage has been deprecated. Use a component from @grafana/ui or custom CSS instead.", "5381"],
      [0, 0, 0, "gf-form usage has been deprecated. Use a component from @grafana/ui or custom CSS instead.", "5381"],
      [0, 0, 0, "gf-form usage has been deprecated. Use a component from @grafana/ui or custom CSS instead.", "5381"],
      [0, 0, 0, "gf-form usage has been deprecated. Use a component from @grafana/ui or custom CSS instead.", "5381"],
      [0, 0, 0, "gf-form usage has been deprecated. Use a component from @grafana/ui or custom CSS instead.", "5381"],
      [0, 0, 0, "gf-form usage has been deprecated. Use a component from @grafana/ui or custom CSS instead.", "5381"],
      [0, 0, 0, "gf-form usage has been deprecated. Use a component from @grafana/ui or custom CSS instead.", "5381"],
      [0, 0, 0, "gf-form usage has been deprecated. Use a component from @grafana/ui or custom CSS instead.", "5381"],
      [0, 0, 0, "gf-form usage has been deprecated. Use a component from @grafana/ui or custom CSS instead.", "5381"]
    ]
  }`
};<|MERGE_RESOLUTION|>--- conflicted
+++ resolved
@@ -1893,23 +1893,8 @@
     "public/app/features/canvas/runtime/frame.tsx:5381": [
       [0, 0, 0, "No untranslated strings. Wrap text with <Trans />", "0"]
     ],
-<<<<<<< HEAD
-    "public/app/features/canvas/runtime/scene.tsx:5381": [
-      [0, 0, 0, "Do not use any type assertions.", "0"],
-      [0, 0, 0, "Do not use any type assertions.", "1"]
-    ],
-    "public/app/features/canvas/types.ts:5381": [
-      [0, 0, 0, "Do not re-export imported variable (\`Placement\`)", "0"],
-      [0, 0, 0, "Do not re-export imported variable (\`Constraint\`)", "1"],
-      [0, 0, 0, "Do not re-export imported variable (\`HorizontalConstraint\`)", "2"],
-      [0, 0, 0, "Do not re-export imported variable (\`VerticalConstraint\`)", "3"],
-      [0, 0, 0, "Do not re-export imported variable (\`BackgroundImageSize\`)", "4"],
-      [0, 0, 0, "Do not re-export imported variable (\`LineConfig\`)", "5"],
-      [0, 0, 0, "Do not re-export imported variable (\`BackgroundConfig\`)", "6"]
-=======
     "public/app/features/commandPalette/ResultItem.tsx:5381": [
       [0, 0, 0, "No untranslated strings. Wrap text with <Trans />", "0"]
->>>>>>> e4fbae03
     ],
     "public/app/features/connections/components/ConnectionsRedirectNotice/ConnectionsRedirectNotice.tsx:5381": [
       [0, 0, 0, "No untranslated strings. Wrap text with <Trans />", "0"],

import { configureStore as reduxConfigureStore, createListenerMiddleware } from '@reduxjs/toolkit';
import { setupListeners } from '@reduxjs/toolkit/query';
import { Middleware } from 'redux';

import { alertingAPIv0alpha1 } from '@grafana/alerting/unstable';
import { browseDashboardsAPI } from 'app/features/browse-dashboards/api/browseDashboardsAPI';
import { publicDashboardApi } from 'app/features/dashboard/api/publicDashboardApi';
import { cloudMigrationAPI } from 'app/features/migrate-to-cloud/api';
import { userPreferencesAPI } from 'app/features/preferences/api';
import { StoreState } from 'app/types/store';

<<<<<<< HEAD
import { advisorAPI } from '../api/clients/advisor';
import { folderAPI } from '../api/clients/folder';
import { iamAPI } from '../api/clients/iam';
import { playlistAPI } from '../api/clients/playlist';
import { pluginsAPI } from '../api/clients/plugins';
import { provisioningAPI } from '../api/clients/provisioning';
=======
import { advisorAPIv0alpha1 } from '../api/clients/advisor/v0alpha1';
import { folderAPIv1beta1 } from '../api/clients/folder/v1beta1';
import { iamAPIv0alpha1 } from '../api/clients/iam/v0alpha1';
import { playlistAPIv0alpha1 } from '../api/clients/playlist/v0alpha1';
import { provisioningAPIv0alpha1 } from '../api/clients/provisioning/v0alpha1';
>>>>>>> e49c7353
// Used by the API client generator
// PLOP_INJECT_IMPORT
import { buildInitialState } from '../core/reducers/navModel';
import { addReducer, createRootReducer } from '../core/reducers/root';
import { alertingApi } from '../features/alerting/unified/api/alertingApi';

import { setStore } from './store';

export function addRootReducer(reducers: any) {
  // this is ok now because we add reducers before configureStore is called
  // in the future if we want to add reducers during runtime
  // we'll have to solve this in a more dynamic way
  addReducer(reducers);
}

const listenerMiddleware = createListenerMiddleware();
const extraMiddleware: Middleware[] = [];

export function addExtraMiddleware(middleware: Middleware) {
  extraMiddleware.push(middleware);
}

export function configureStore(initialState?: Partial<StoreState>) {
  const store = reduxConfigureStore({
    reducer: createRootReducer(),
    middleware: (getDefaultMiddleware) =>
      getDefaultMiddleware({ thunk: true, serializableCheck: false, immutableCheck: false }).concat(
        listenerMiddleware.middleware,
        alertingApi.middleware,
        alertingAPIv0alpha1.middleware,
        publicDashboardApi.middleware,
        browseDashboardsAPI.middleware,
        cloudMigrationAPI.middleware,
        userPreferencesAPI.middleware,
<<<<<<< HEAD
        iamAPI.middleware,
        playlistAPI.middleware,
        provisioningAPI.middleware,
        folderAPI.middleware,
        advisorAPI.middleware,
        pluginsAPI.middleware,
=======
        iamAPIv0alpha1.middleware,
        playlistAPIv0alpha1.middleware,
        provisioningAPIv0alpha1.middleware,
        folderAPIv1beta1.middleware,
        advisorAPIv0alpha1.middleware,
>>>>>>> e49c7353
        // PLOP_INJECT_MIDDLEWARE
        // Used by the API client generator
        ...extraMiddleware
      ),
    devTools: process.env.NODE_ENV !== 'production',
    preloadedState: {
      navIndex: buildInitialState(),
      ...initialState,
    },
  });

  // this enables "refetchOnFocus" and "refetchOnReconnect" for RTK Query
  setupListeners(store.dispatch);

  setStore(store);
  return store;
}

export type RootState = ReturnType<ReturnType<typeof configureStore>['getState']>;
export type AppDispatch = ReturnType<typeof configureStore>['dispatch'];<|MERGE_RESOLUTION|>--- conflicted
+++ resolved
@@ -9,20 +9,12 @@
 import { userPreferencesAPI } from 'app/features/preferences/api';
 import { StoreState } from 'app/types/store';
 
-<<<<<<< HEAD
-import { advisorAPI } from '../api/clients/advisor';
-import { folderAPI } from '../api/clients/folder';
-import { iamAPI } from '../api/clients/iam';
-import { playlistAPI } from '../api/clients/playlist';
-import { pluginsAPI } from '../api/clients/plugins';
-import { provisioningAPI } from '../api/clients/provisioning';
-=======
 import { advisorAPIv0alpha1 } from '../api/clients/advisor/v0alpha1';
 import { folderAPIv1beta1 } from '../api/clients/folder/v1beta1';
 import { iamAPIv0alpha1 } from '../api/clients/iam/v0alpha1';
 import { playlistAPIv0alpha1 } from '../api/clients/playlist/v0alpha1';
+import { pluginsAPI } from '../api/clients/plugins';
 import { provisioningAPIv0alpha1 } from '../api/clients/provisioning/v0alpha1';
->>>>>>> e49c7353
 // Used by the API client generator
 // PLOP_INJECT_IMPORT
 import { buildInitialState } from '../core/reducers/navModel';
@@ -57,20 +49,12 @@
         browseDashboardsAPI.middleware,
         cloudMigrationAPI.middleware,
         userPreferencesAPI.middleware,
-<<<<<<< HEAD
-        iamAPI.middleware,
-        playlistAPI.middleware,
-        provisioningAPI.middleware,
-        folderAPI.middleware,
-        advisorAPI.middleware,
-        pluginsAPI.middleware,
-=======
         iamAPIv0alpha1.middleware,
         playlistAPIv0alpha1.middleware,
         provisioningAPIv0alpha1.middleware,
         folderAPIv1beta1.middleware,
         advisorAPIv0alpha1.middleware,
->>>>>>> e49c7353
+        pluginsAPI.middleware,
         // PLOP_INJECT_MIDDLEWARE
         // Used by the API client generator
         ...extraMiddleware

import { configureStore as reduxConfigureStore, createListenerMiddleware } from '@reduxjs/toolkit';
import { setupListeners } from '@reduxjs/toolkit/query';
import { Middleware } from 'redux';

<<<<<<< HEAD
import { pluginsAPI } from 'app/api/clients/plugins';
=======
import { reportingAPI } from 'app/api/clients/reporting/baseAPI';
>>>>>>> 228fbcd4
import { browseDashboardsAPI } from 'app/features/browse-dashboards/api/browseDashboardsAPI';
import { publicDashboardApi } from 'app/features/dashboard/api/publicDashboardApi';
import { cloudMigrationAPI } from 'app/features/migrate-to-cloud/api';
import { userPreferencesAPI } from 'app/features/preferences/api';
import { StoreState } from 'app/types/store';

import { advisorAPI } from '../api/clients/advisor';
import { folderAPI } from '../api/clients/folder';
import { iamAPI } from '../api/clients/iam';
import { playlistAPI } from '../api/clients/playlist';
import { provisioningAPI } from '../api/clients/provisioning';
// Used by the API client generator
// PLOP_INJECT_IMPORT
import { buildInitialState } from '../core/reducers/navModel';
import { addReducer, createRootReducer } from '../core/reducers/root';
import { alertingApi } from '../features/alerting/unified/api/alertingApi';

import { setStore } from './store';

export function addRootReducer(reducers: any) {
  // this is ok now because we add reducers before configureStore is called
  // in the future if we want to add reducers during runtime
  // we'll have to solve this in a more dynamic way
  addReducer(reducers);
}

const listenerMiddleware = createListenerMiddleware();
const extraMiddleware: Middleware[] = [];

export function addExtraMiddleware(middleware: Middleware) {
  extraMiddleware.push(middleware);
}

export function configureStore(initialState?: Partial<StoreState>) {
  const store = reduxConfigureStore({
    reducer: createRootReducer(),
    middleware: (getDefaultMiddleware) =>
      getDefaultMiddleware({ thunk: true, serializableCheck: false, immutableCheck: false }).concat(
        listenerMiddleware.middleware,
        alertingApi.middleware,
        publicDashboardApi.middleware,
        browseDashboardsAPI.middleware,
        cloudMigrationAPI.middleware,
        userPreferencesAPI.middleware,
        iamAPI.middleware,
        playlistAPI.middleware,
        provisioningAPI.middleware,
        folderAPI.middleware,
        advisorAPI.middleware,
<<<<<<< HEAD
        pluginsAPI.middleware,
=======
        reportingAPI.middleware,
>>>>>>> 228fbcd4
        // PLOP_INJECT_MIDDLEWARE
        // Used by the API client generator
        ...extraMiddleware
      ),
    devTools: process.env.NODE_ENV !== 'production',
    preloadedState: {
      navIndex: buildInitialState(),
      ...initialState,
    },
  });

  // this enables "refetchOnFocus" and "refetchOnReconnect" for RTK Query
  setupListeners(store.dispatch);

  setStore(store);
  return store;
}

export type RootState = ReturnType<ReturnType<typeof configureStore>['getState']>;
export type AppDispatch = ReturnType<typeof configureStore>['dispatch'];<|MERGE_RESOLUTION|>--- conflicted
+++ resolved
@@ -2,11 +2,8 @@
 import { setupListeners } from '@reduxjs/toolkit/query';
 import { Middleware } from 'redux';
 
-<<<<<<< HEAD
+import { reportingAPI } from 'app/api/clients/reporting/baseAPI';
 import { pluginsAPI } from 'app/api/clients/plugins';
-=======
-import { reportingAPI } from 'app/api/clients/reporting/baseAPI';
->>>>>>> 228fbcd4
 import { browseDashboardsAPI } from 'app/features/browse-dashboards/api/browseDashboardsAPI';
 import { publicDashboardApi } from 'app/features/dashboard/api/publicDashboardApi';
 import { cloudMigrationAPI } from 'app/features/migrate-to-cloud/api';
@@ -56,11 +53,8 @@
         provisioningAPI.middleware,
         folderAPI.middleware,
         advisorAPI.middleware,
-<<<<<<< HEAD
+        reportingAPI.middleware,
         pluginsAPI.middleware,
-=======
-        reportingAPI.middleware,
->>>>>>> 228fbcd4
         // PLOP_INJECT_MIDDLEWARE
         // Used by the API client generator
         ...extraMiddleware

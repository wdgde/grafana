--- conflicted
+++ resolved
@@ -1,12 +1,7 @@
-<<<<<<< HEAD
-import { TeamPermissionLevel } from '@grafana/data';
-=======
 import { WithAccessControlMetadata } from '@grafana/data';
 
 import { Role } from './accessControl';
->>>>>>> e85e6583
 
-import { Role } from './accessControl';
 export interface TeamDTO {
   /**
    * Email of the team.

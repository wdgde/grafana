import React, { useMemo, useState, useCallback } from 'react';

<<<<<<< HEAD
import { TimeRange } from '@grafana/data';
=======
import { SelectableValue, TimeRange } from '@grafana/data';
import { t } from '@grafana/i18n';
>>>>>>> bae8d98a
import { EditorRows } from '@grafana/plugin-ui';
import { Alert } from '@grafana/ui';

import {
  BuilderQueryEditorExpressionType,
  BuilderQueryEditorPropertyType,
  BuilderQueryEditorReduceExpression,
  BuilderQueryEditorWhereExpression,
  BuilderQueryEditorGroupByExpression,
  BuilderQueryEditorOrderByExpression,
  BuilderQueryEditorPropertyExpression,
  BuilderQueryExpression,
} from '../../dataquery.gen';
import Datasource from '../../datasource';
import { selectors } from '../../e2e/selectors';
import {
  AzureLogAnalyticsMetadataTable,
  AzureLogAnalyticsMetadataColumn,
  AzureMonitorQuery,
  EngineSchema,
  AzureMonitorOption,
} from '../../types';

import { AggregateSection } from './AggregationSection';
import { AzureMonitorKustoQueryBuilder } from './AzureMonitorKustoQueryBuilder';
import { FilterSection } from './FilterSection';
import { FuzzySearch } from './FuzzySearch';
import { GroupBySection } from './GroupBySection';
import KQLPreview from './KQLPreview';
import { LimitSection } from './LimitSection';
import { OrderBySection } from './OrderBySection';
import { TableSection } from './TableSection';
import { DEFAULT_LOGS_BUILDER_QUERY } from './utils';

interface LogsQueryBuilderProps {
  query: AzureMonitorQuery;
  basicLogsEnabled: boolean;
  onQueryChange: (newQuery: AzureMonitorQuery) => void;
  schema: EngineSchema;
  variableOptionGroup: { label: string; options: AzureMonitorOption[] };
  datasource: Datasource;
  timeRange?: TimeRange;
  isLoadingSchema: boolean;
}

export const LogsQueryBuilder: React.FC<LogsQueryBuilderProps> = (props) => {
  const { query, onQueryChange, schema, datasource, timeRange, isLoadingSchema } = props;
  const [isKQLPreviewHidden, setIsKQLPreviewHidden] = useState<boolean>(true);

  const tables: AzureLogAnalyticsMetadataTable[] = useMemo(() => {
    return schema?.database?.tables || [];
  }, [schema?.database]);

  const builderQuery: BuilderQueryExpression = query.azureLogAnalytics?.builderQuery || DEFAULT_LOGS_BUILDER_QUERY;

  const allColumns: AzureLogAnalyticsMetadataColumn[] = useMemo(() => {
    const tableName = builderQuery.from?.property.name;
    const selectedTable = tables.find((table) => table.name === tableName);
    return selectedTable?.columns || [];
  }, [builderQuery, tables]);

  const buildAndUpdateQuery = useCallback(
    ({
      limit,
      reduce,
      where,
      fuzzySearch,
      groupBy,
      orderBy,
      columns,
      from,
      basicLogsQuery,
    }: {
      limit?: number;
      reduce?: BuilderQueryEditorReduceExpression[];
      where?: BuilderQueryEditorWhereExpression[];
      fuzzySearch?: BuilderQueryEditorWhereExpression[];
      groupBy?: BuilderQueryEditorGroupByExpression[];
      orderBy?: BuilderQueryEditorOrderByExpression[];
      columns?: string[];
      from?: BuilderQueryEditorPropertyExpression;
      basicLogsQuery?: boolean;
    }) => {
      const datetimeColumn = allColumns.find((col) => col.type === 'datetime')?.name || 'TimeGenerated';

      const timeFilterExpression: BuilderQueryEditorWhereExpression = {
        type: BuilderQueryEditorExpressionType.Or,
        expressions: [
          {
            type: BuilderQueryEditorExpressionType.Operator,
            operator: { name: '$__timeFilter', value: datetimeColumn },
            property: { name: datetimeColumn, type: BuilderQueryEditorPropertyType.Datetime },
          },
        ],
      };

      const updatedBuilderQuery: BuilderQueryExpression = {
        ...builderQuery,
        ...(limit !== undefined ? { limit } : {}),
        ...(reduce !== undefined
          ? { reduce: { expressions: reduce, type: BuilderQueryEditorExpressionType.Reduce } }
          : {}),
        ...(where !== undefined ? { where: { expressions: where, type: BuilderQueryEditorExpressionType.And } } : {}),
        ...(fuzzySearch !== undefined
          ? { fuzzySearch: { expressions: fuzzySearch, type: BuilderQueryEditorExpressionType.And } }
          : {}),
        ...(groupBy !== undefined
          ? { groupBy: { expressions: groupBy, type: BuilderQueryEditorExpressionType.Group_by } }
          : {}),
        ...(orderBy !== undefined
          ? { orderBy: { expressions: orderBy, type: BuilderQueryEditorExpressionType.Order_by } }
          : {}),
        ...(columns !== undefined ? { columns: { columns, type: BuilderQueryEditorExpressionType.Property } } : {}),
        ...(from !== undefined ? { from } : {}),
        timeFilter: { expressions: [timeFilterExpression], type: BuilderQueryEditorExpressionType.And },
      };

      const updatedQueryString = AzureMonitorKustoQueryBuilder.toQuery(updatedBuilderQuery);

      onQueryChange({
        ...query,
        azureLogAnalytics: {
          ...query.azureLogAnalytics,
          builderQuery: updatedBuilderQuery,
          query: updatedQueryString,
          basicLogsQuery: from ? basicLogsQuery : query.azureLogAnalytics?.basicLogsQuery,
        },
      });
    },
    [query, builderQuery, onQueryChange, allColumns]
  );

  return (
    <span data-testid={selectors.components.queryEditor.logsQueryEditor.container.input}>
      <EditorRows>
        {schema && tables.length === 0 && (
          <Alert
            severity="warning"
            title={t(
              'components.logs-query-builder.title-no-tables',
              'Resource loaded successfully but without any tables'
            )}
          />
        )}
        <TableSection
          {...props}
          tables={tables}
          allColumns={allColumns}
          buildAndUpdateQuery={buildAndUpdateQuery}
          isLoadingSchema={isLoadingSchema}
        />
        <FilterSection
          {...props}
          allColumns={allColumns}
          buildAndUpdateQuery={buildAndUpdateQuery}
          datasource={datasource}
          timeRange={timeRange}
        />
        <AggregateSection {...props} allColumns={allColumns} buildAndUpdateQuery={buildAndUpdateQuery} />
        <GroupBySection {...props} allColumns={allColumns} buildAndUpdateQuery={buildAndUpdateQuery} />
        <OrderBySection {...props} allColumns={allColumns} buildAndUpdateQuery={buildAndUpdateQuery} />
        <FuzzySearch {...props} allColumns={allColumns} buildAndUpdateQuery={buildAndUpdateQuery} />
        <LimitSection {...props} buildAndUpdateQuery={buildAndUpdateQuery} />
        <KQLPreview
          query={query.azureLogAnalytics?.query || ''}
          hidden={isKQLPreviewHidden}
          setHidden={setIsKQLPreviewHidden}
        />
      </EditorRows>
    </span>
  );
};<|MERGE_RESOLUTION|>--- conflicted
+++ resolved
@@ -1,11 +1,7 @@
 import React, { useMemo, useState, useCallback } from 'react';
 
-<<<<<<< HEAD
 import { TimeRange } from '@grafana/data';
-=======
-import { SelectableValue, TimeRange } from '@grafana/data';
 import { t } from '@grafana/i18n';
->>>>>>> bae8d98a
 import { EditorRows } from '@grafana/plugin-ui';
 import { Alert } from '@grafana/ui';
 
@@ -155,7 +151,6 @@
           tables={tables}
           allColumns={allColumns}
           buildAndUpdateQuery={buildAndUpdateQuery}
-          isLoadingSchema={isLoadingSchema}
         />
         <FilterSection
           {...props}

--- conflicted
+++ resolved
@@ -13,15 +13,9 @@
     "@grafana/ui": "workspace:*",
     "lodash": "4.17.21",
     "logfmt": "^1.3.2",
-<<<<<<< HEAD
     "react": "19.0.0",
     "react-dom": "19.0.0",
-    "react-select": "5.10.0",
-=======
-    "react": "18.3.1",
-    "react-dom": "18.3.1",
     "react-select": "5.10.2",
->>>>>>> 69731658
     "react-window": "1.8.11",
     "rxjs": "7.8.2",
     "stream-browserify": "3.0.0",
@@ -37,15 +31,9 @@
     "@types/jest": "29.5.14",
     "@types/lodash": "4.17.20",
     "@types/logfmt": "^1.2.3",
-<<<<<<< HEAD
-    "@types/node": "22.12.0",
+    "@types/node": "22.16.5",
     "@types/react": "19.0.10",
     "@types/react-dom": "19.0.4",
-=======
-    "@types/node": "22.16.5",
-    "@types/react": "18.3.18",
-    "@types/react-dom": "18.3.5",
->>>>>>> 69731658
     "@types/react-window": "1.8.8",
     "@types/uuid": "10.0.0",
     "jest": "29.7.0",

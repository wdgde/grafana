--- conflicted
+++ resolved
@@ -2,16 +2,10 @@
 import { merge } from 'lodash';
 import { useState } from 'react';
 
-<<<<<<< HEAD
-import { GrafanaTheme2, SelectableValue } from '@grafana/data';
-import { TableCellOptions, TableWrapTextOptions } from '@grafana/schema';
-import { Field, Select, TableCellDisplayMode, useStyles2 } from '@grafana/ui';
-=======
 import { GrafanaTheme2 } from '@grafana/data';
 import { t } from '@grafana/i18n';
-import { TableCellOptions } from '@grafana/schema';
+import { TableCellOptions, TableWrapTextOptions } from '@grafana/schema';
 import { Combobox, ComboboxOption, Field, TableCellDisplayMode, useStyles2 } from '@grafana/ui';
->>>>>>> 400aeccb
 
 import { BarGaugeCellOptionsEditor } from './cells/BarGaugeCellOptionsEditor';
 import { ColorBackgroundCellOptionsEditor } from './cells/ColorBackgroundCellOptionsEditor';

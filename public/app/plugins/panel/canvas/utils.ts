import { isNumber, isString } from 'lodash';

import { AppEvents, getFieldDisplayName, PluginState, SelectableValue } from '@grafana/data';
import { DataFrame, Field } from '@grafana/data/';
import appEvents from 'app/core/app_events';
import { hasAlphaPanels, config } from 'app/core/config';
import {
  CanvasConnection,
  CanvasElementItem,
  CanvasElementOptions,
  ConnectionDirection,
} from 'app/features/canvas/element';
import { notFoundItem } from 'app/features/canvas/elements/notFound';
import { advancedElementItems, canvasElementRegistry, defaultElementItems } from 'app/features/canvas/registry';
import { ElementState } from 'app/features/canvas/runtime/element';
import { FrameState } from 'app/features/canvas/runtime/frame';
import { Scene, SelectionParams } from 'app/features/canvas/runtime/scene';

import { AnchorPoint, ConnectionState, LineStyle, StrokeDasharray } from './types';

export function doSelect(scene: Scene, element: ElementState | FrameState) {
  try {
    let selection: SelectionParams = { targets: [] };
    if (element instanceof FrameState) {
      const targetElements: HTMLDivElement[] = [];
      targetElements.push(element?.div!);
      selection.targets = targetElements;
      selection.frame = element;
      scene.select(selection);
    } else {
      scene.currentLayer = element.parent;
      selection.targets = [element?.div!];
      scene.select(selection);
    }
  } catch (error) {
    appEvents.emit(AppEvents.alertError, ['Unable to select element, try selecting element in panel instead']);
  }
}

export function getElementTypes(shouldShowAdvancedTypes: boolean | undefined, current?: string): RegistrySelectInfo {
  if (shouldShowAdvancedTypes) {
    return getElementTypesOptions([...defaultElementItems, ...advancedElementItems], current);
  }

  return getElementTypesOptions([...defaultElementItems], current);
}

interface RegistrySelectInfo {
  options: Array<SelectableValue<string>>;
  current: Array<SelectableValue<string>>;
}

export function getElementTypesOptions(items: CanvasElementItem[], current: string | undefined): RegistrySelectInfo {
  const selectables: RegistrySelectInfo = { options: [], current: [] };
  const alpha: Array<SelectableValue<string>> = [];

  for (const item of items) {
    const option: SelectableValue<string> = { label: item.name, value: item.id, description: item.description };
    if (item.state === PluginState.alpha) {
      if (!hasAlphaPanels) {
        continue;
      }
      option.label = `${item.name} (Alpha)`;
      alpha.push(option);
    } else {
      selectables.options.push(option);
    }

    if (item.id === current) {
      selectables.current.push(option);
    }
  }

  for (const a of alpha) {
    selectables.options.push(a);
  }

  return selectables;
}

export function onAddItem(sel: SelectableValue<string>, rootLayer: FrameState | undefined, anchorPoint?: AnchorPoint) {
  const newItem = canvasElementRegistry.getIfExists(sel.value) ?? notFoundItem;
  const newElementOptions: CanvasElementOptions = {
    ...newItem.getNewOptions(),
    type: newItem.id,
    name: '',
  };

  if (anchorPoint) {
    newElementOptions.placement = { ...newElementOptions.placement, top: anchorPoint.y, left: anchorPoint.x };
  }

  if (newItem.defaultSize) {
    newElementOptions.placement = { ...newElementOptions.placement, ...newItem.defaultSize };
  }

  if (rootLayer) {
    const newElement = new ElementState(newItem, newElementOptions, rootLayer);
    newElement.updateData(rootLayer.scene.context);
    rootLayer.elements.push(newElement);
    rootLayer.scene.save();
    rootLayer.reinitializeMoveable();

    setTimeout(() => doSelect(rootLayer.scene, newElement));
  }
}

export function isConnectionSource(element: ElementState) {
  return element.options.connections && element.options.connections.length > 0;
}
export function isConnectionTarget(element: ElementState, sceneByName: Map<string, ElementState>) {
  const connections = getConnections(sceneByName);
  return connections.some((connection) => connection.target === element);
}

export function getConnections(sceneByName: Map<string, ElementState>) {
  const connections: ConnectionState[] = [];
  for (let v of sceneByName.values()) {
    if (v.options.connections) {
      v.options.connections.forEach((c, index) => {
        // @TODO Remove after v10.x
        if (isString(c.color)) {
          c.color = { fixed: c.color };
        }

        if (isNumber(c.size)) {
          c.size = { fixed: 2, min: 1, max: 10 };
        }

        const target = c.targetName ? sceneByName.get(c.targetName) : v.parent;
        if (target) {
          connections.push({
            index,
            source: v,
            target,
            info: c,
            vertices: c.vertices ?? undefined,
            sourceOriginal: c.sourceOriginal ?? undefined,
            targetOriginal: c.targetOriginal ?? undefined,
          });
        }
      });
    }
  }

  return connections;
}

export function getConnectionsByTarget(element: ElementState, scene: Scene) {
  return scene.connections.state.filter((connection) => connection.target === element);
}

export function updateConnectionsForSource(element: ElementState, scene: Scene) {
  const targetConnections = getConnectionsByTarget(element, scene);
  targetConnections.forEach((connection) => {
    const sourceConnections = connection.source.options.connections?.splice(0) ?? [];
    const connections = sourceConnections.filter((con) => con.targetName !== element.getName());
    connection.source.onChange({ ...connection.source.options, connections });
  });

  // Update scene connection state to clear out old connections
  scene.connections.updateState();
}

export const calculateCoordinates = (
  sourceRect: DOMRect,
  parentRect: DOMRect,
  info: CanvasConnection,
  target: ElementState,
  transformScale: number
) => {
  const sourceHorizontalCenter = sourceRect.left - parentRect.left + sourceRect.width / 2;
  const sourceVerticalCenter = sourceRect.top - parentRect.top + sourceRect.height / 2;

  // Convert from connection coords to DOM coords
  const x1 = (sourceHorizontalCenter + (info.source.x * sourceRect.width) / 2) / transformScale;
  const y1 = (sourceVerticalCenter - (info.source.y * sourceRect.height) / 2) / transformScale;

  let x2: number;
  let y2: number;
  const targetRect = target.div?.getBoundingClientRect();

  if (info.targetName && targetRect) {
    const targetHorizontalCenter = targetRect.left - parentRect.left + targetRect.width / 2;
    const targetVerticalCenter = targetRect.top - parentRect.top + targetRect.height / 2;

    x2 = targetHorizontalCenter + (info.target.x * targetRect.width) / 2;
    y2 = targetVerticalCenter - (info.target.y * targetRect.height) / 2;
  } else {
    const parentHorizontalCenter = parentRect.width / 2;
    const parentVerticalCenter = parentRect.height / 2;

    x2 = parentHorizontalCenter + (info.target.x * parentRect.width) / 2;
    y2 = parentVerticalCenter - (info.target.y * parentRect.height) / 2;
  }

  // x2 /= transformScale;
  // y2 /= transformScale;

  // TODO look into a better way to avoid division by zero
  if (x2 - x1 === 0) {
    x2 += 1;
  }
  if (y2 - y1 === 0) {
    y2 += 1;
  }
  return { x1, y1, x2, y2 };
};

export const calculateCoordinates2 = (source: ElementState, target: ElementState, info: CanvasConnection) => {
  const sourceDiv = source.div;
  const { left, top, width, height } = getElementTransformAndDimensions(sourceDiv!);
  const sourceHorizontalCenter = left + width / 2;
  const sourceVerticalCenter = top + height / 2;
  const x1 = sourceHorizontalCenter + (info.source.x * width) / 2;
  const y1 = sourceVerticalCenter - (info.source.y * height) / 2;

  let x2 = 0;
  let y2 = 0;
  const targetDiv = target.div;
  if (info.targetName && targetDiv) {
    // calculate closed connection x2, y2
    const { left, top, width, height } = getElementTransformAndDimensions(targetDiv);
    const targetHorizontalCenter = left + width / 2;
    const targetVerticalCenter = top + height / 2;
    x2 = targetHorizontalCenter + (info.target.x * width) / 2;
    y2 = targetVerticalCenter - (info.target.y * height) / 2;
  } else {
    // calculate open connection x2, y2
    x2 = info.target.x;
    y2 = info.target.y;
  }

  return { x1, y1, x2, y2 };
};

export const getElementTransformAndDimensions = (element: HTMLElement) => {
  const style = window.getComputedStyle(element);

  const transform = style.transform;

  // Initialize x and y
  let x = 0;
  let y = 0;

  if (transform !== 'none') {
    // Use DOMMatrix to parse the transform string
    const matrix = new DOMMatrix(transform);

    // Extract x and y values
    x = matrix.m41;
    y = matrix.m42;
  }

  // Get the width and height of the element
  // TODO: there sould be a better way than parseFloat
  const width = parseFloat(style.width);
  const height = parseFloat(style.height);

  return { left: x, top: y, width, height, x, y };
};

export const calculateMidpoint = (x1: number, y1: number, x2: number, y2: number) => {
  return { x: (x1 + x2) / 2, y: (y1 + y2) / 2 };
};

export const calculateAbsoluteCoords = (
  x1: number,
  y1: number,
  x2: number,
  y2: number,
  valueX: number,
  valueY: number,
  deltaX: number,
  deltaY: number
) => {
  return { x: valueX * deltaX + x1, y: valueY * deltaY + y1 };
};

// Calculate angle between two points and return angle in radians
export const calculateAngle = (x1: number, y1: number, x2: number, y2: number) => {
  return Math.atan2(y2 - y1, x2 - x1);
};

export const calculateDistance = (x1: number, y1: number, x2: number, y2: number) => {
  //TODO add sqrt approx option
  return Math.sqrt((x2 - x1) ** 2 + (y2 - y1) ** 2);
};

// @TODO revisit, currently returning last row index for field
export const getRowIndex = (fieldName: string | undefined, scene: Scene) => {
  if (fieldName) {
    const series = scene.data?.series[0];
    const field = series?.fields.find((field) => field.name === fieldName);
    const data = field?.values;
    return data ? data.length - 1 : 0;
  }
  return 0;
};

export const getConnectionStyles = (
  info: CanvasConnection,
  scene: Scene,
  defaultArrowSize: number,
  defaultArrowDirection: ConnectionDirection
) => {
  const defaultArrowColor = config.theme2.colors.text.primary;
  const lastRowIndex = getRowIndex(info.size?.field, scene);
  const strokeColor = info.color ? scene.context.getColor(info.color).value() : defaultArrowColor;
  const strokeWidth = info.size ? scene.context.getScale(info.size).get(lastRowIndex) : defaultArrowSize;
  const strokeRadius = info.radius ? scene.context.getScale(info.radius).get(lastRowIndex) : 0;
  const arrowDirection = info.direction ? info.direction : defaultArrowDirection;
  const lineStyle = getLineStyle(info.lineStyle?.style);
  const shouldAnimate = info.lineStyle?.animate;

  return { strokeColor, strokeWidth, strokeRadius, arrowDirection, lineStyle, shouldAnimate };
};

const getLineStyle = (lineStyle?: LineStyle) => {
  switch (lineStyle) {
    case LineStyle.Dashed:
      return StrokeDasharray.Dashed;
    case LineStyle.Dotted:
      return StrokeDasharray.Dotted;
    default:
      return StrokeDasharray.Solid;
  }
};

export const getParentBoundingClientRect = (scene: Scene) => {
  if (config.featureToggles.canvasPanelPanZoom) {
    // const transformRef = scene.transformComponentRef?.current;
    const transformRef = scene.viewportDiv;
    // return transformRef?.instance.contentComponent?.getBoundingClientRect();
    return transformRef?.getBoundingClientRect();
  }

  // return scene.div?.getBoundingClientRect();
  return scene.viewportDiv?.getBoundingClientRect();
};

export const getTransformInstance = (scene: Scene) => {
  if (config.featureToggles.canvasPanelPanZoom) {
    // return scene.transformComponentRef?.current?.instance;
    return scene.viewportDiv;
  }
  return undefined;
};

export const getParent = (scene: Scene) => {
  if (config.featureToggles.canvasPanelPanZoom) {
    // return scene.transformComponentRef?.current?.instance.contentComponent;
    return scene.viewportDiv;
  }
<<<<<<< HEAD
  // return scene.div;
  return scene.viewportDiv;
};
=======
  return scene.div;
};

export function getElementFields(frames: DataFrame[], opts: CanvasElementOptions) {
  const fields = new Set<Field>();
  const cfg = opts.config ?? {};

  frames.forEach((frame) => {
    frame.fields.forEach((field) => {
      const name = getFieldDisplayName(field, frame, frames);

      // (intentional fall-through)
      switch (name) {
        // General element config
        case opts.background?.color?.field:
        case opts.background?.image?.field:
        case opts.border?.color?.field:
        // Text config
        case cfg.text?.field:
        case cfg.color?.field:
        // Icon config
        case cfg.path?.field:
        case cfg.fill?.field:
        // Server config
        case cfg.blinkRate?.field:
        case cfg.statusColor?.field:
        case cfg.bulbColor?.field:
        // Wind turbine config (maybe remove / not support this?)
        case cfg.rpm?.field:
          fields.add(field);
      }
    });
  });

  return [...fields];
}
>>>>>>> e4fbae03
<|MERGE_RESOLUTION|>--- conflicted
+++ resolved
@@ -352,12 +352,8 @@
     // return scene.transformComponentRef?.current?.instance.contentComponent;
     return scene.viewportDiv;
   }
-<<<<<<< HEAD
   // return scene.div;
   return scene.viewportDiv;
-};
-=======
-  return scene.div;
 };
 
 export function getElementFields(frames: DataFrame[], opts: CanvasElementOptions) {
@@ -392,5 +388,4 @@
   });
 
   return [...fields];
-}
->>>>>>> e4fbae03
+}
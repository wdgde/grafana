import { css } from '@emotion/css';
import { useEffect, useState } from 'react';
import { useFormContext } from 'react-hook-form';

import { GrafanaTheme2 } from '@grafana/data';
import { CollapsableSection, Stack, Text, useStyles2 } from '@grafana/ui';
import { Trans, t } from 'app/core/internationalization';
import { RuleFormValues } from 'app/features/alerting/unified/types/rule-form';
import { AlertManagerDataSource } from 'app/features/alerting/unified/utils/datasource';

import { useContactPointsWithStatus } from '../../../contact-points/useContactPoints';
import { ContactPointWithMetadata } from '../../../contact-points/utils';
import { NeedHelpInfo } from '../../NeedHelpInfo';

import { ContactPointDetails } from './contactPoint/ContactPointDetails';
import { ContactPointSelector } from './contactPoint/ContactPointSelector';
import { MuteTimingFields } from './route-settings/MuteTimingFields';
import { RoutingSettings } from './route-settings/RouteSettings';

interface AlertManagerManualRoutingProps {
  alertManager: AlertManagerDataSource;
}

export function AlertManagerManualRouting({ alertManager }: AlertManagerManualRoutingProps) {
  const styles = useStyles2(getStyles);

  const alertManagerName = alertManager.name;

  const [selectedContactPointWithMetadata, setSelectedContactPointWithMetadata] = useState<
    ContactPointWithMetadata | undefined
  >();
  const { watch } = useFormContext<RuleFormValues>();

  const contactPointInForm = watch(`contactPoints.${alertManagerName}.selectedContactPoint`);
  const { contactPoints } = useContactPointsWithStatus({
    // we only fetch the contact points with metadata for the first time we render an existing alert rule
    alertmanager: alertManagerName,
    skip: Boolean(selectedContactPointWithMetadata),
  });
  const contactPointWithMetadata = contactPoints.find((cp) => cp.name === contactPointInForm);

  const onSelectContactPoint = (contactPoint?: ContactPointWithMetadata) => {
    setSelectedContactPointWithMetadata(contactPoint);
  };

  useEffect(() => {
    if (contactPointWithMetadata && !selectedContactPointWithMetadata) {
      onSelectContactPoint(contactPointWithMetadata);
    }
  }, [contactPointWithMetadata, selectedContactPointWithMetadata]);

  const hasRouteSettings =
    watch(`contactPoints.${alertManagerName}.overrideGrouping`) ||
    watch(`contactPoints.${alertManagerName}.overrideTimings`) ||
    watch(`contactPoints.${alertManagerName}.muteTimeIntervals`)?.length > 0;

  return (
    <Stack direction="column">
      <Stack direction="row" alignItems="center">
        <div className={styles.firstAlertManagerLine} />
        <div className={styles.alertManagerName}>
          <Trans i18nKey="alerting.rule-form.simple-routing.alertmanager-label">Alertmanager:</Trans>
          <img src={alertManager.imgUrl} alt="Alert manager logo" className={styles.img} />
          <span>{alertManagerName}</span>
        </div>
        <div className={styles.secondAlertManagerLine} />
      </Stack>
      <Stack direction="row" gap={1} alignItems="center">
        <ContactPointSelector alertManager={alertManagerName} onSelectContactPoint={onSelectContactPoint} />
      </Stack>
      {selectedContactPointWithMetadata?.grafana_managed_receiver_configs && (
        <ContactPointDetails receivers={selectedContactPointWithMetadata.grafana_managed_receiver_configs} />
      )}
      <div className={styles.routingSection}>
        <CollapsableSection
<<<<<<< HEAD
          label={t('alerting.notification-preview.timing-options', 'Muting, grouping and timings (optional)')}
=======
          label={t(
            'alerting.alert-manager-manual-routing.label-muting-grouping-and-timings-optional',
            'Muting, grouping and timings (optional)'
          )}
>>>>>>> 21fe9480
          isOpen={hasRouteSettings}
          className={styles.collapsableSection}
          contentClassName={styles.collapsableSectionContent}
        >
          <Stack direction="column" gap={1}>
            <Stack direction="row" gap={0.5} alignItems="center">
              <Text variant="bodySmall" color="secondary">
                <Trans i18nKey="alerting.rule-form.simple-routing.optional-settings.description">
                  Configure how notifications for this alert rule are sent.
                </Trans>
              </Text>
              <NeedHelpInfo
                title={t(
                  'alerting.alert-manager-manual-routing.title-muting-grouping-and-timings',
                  'Muting, grouping, and timings'
                )}
                linkText={'Read about notification grouping'}
                externalLink={
                  'https://grafana.com/docs/grafana/latest/alerting/fundamentals/notifications/group-alert-notifications/'
                }
                contentText={
                  <>
                    <p>
                      {t(
                        'alerting.rule-form.simple-routing.optional-settings.help-info1',
                        'Mute timings allows you to temporarily pause notifications for a specific recurring period, such as a regular maintenance window or weekends.'
                      )}
                    </p>
                    {t(
                      'alerting.rule-form.simple-routing.optional-settings.help-info2',
                      'Grouping and timing options combine multiple alerts within a specific period into a single notification, allowing you to customize default options.'
                    )}
                  </>
                }
              />
            </Stack>
            <MuteTimingFields alertmanager={alertManagerName} />
            <RoutingSettings alertManager={alertManagerName} />
          </Stack>
        </CollapsableSection>
      </div>
    </Stack>
  );
}

const getStyles = (theme: GrafanaTheme2) => ({
  firstAlertManagerLine: css({
    height: 1,
    width: theme.spacing(4),
    backgroundColor: theme.colors.secondary.main,
  }),
  alertManagerName: css({
    with: 'fit-content',
  }),
  secondAlertManagerLine: css({
    height: '1px',
    width: '100%',
    flex: 1,
    backgroundColor: theme.colors.secondary.main,
  }),
  img: css({
    marginLeft: theme.spacing(2),
    width: theme.spacing(3),
    height: theme.spacing(3),
    marginRight: theme.spacing(1),
  }),
  collapsableSection: css({
    width: 'fit-content',
    fontSize: theme.typography.body.fontSize,
  }),
  collapsableSectionContent: css({
    padding: '0',
  }),
  routingSection: css({
    display: 'flex',
    flexDirection: 'column',
    maxWidth: theme.breakpoints.values.xl,
    border: `solid 1px ${theme.colors.border.weak}`,
    borderRadius: theme.shape.radius.default,
    padding: `${theme.spacing(1)} ${theme.spacing(2)}`,
    marginTop: theme.spacing(2),
  }),
});<|MERGE_RESOLUTION|>--- conflicted
+++ resolved
@@ -73,14 +73,10 @@
       )}
       <div className={styles.routingSection}>
         <CollapsableSection
-<<<<<<< HEAD
-          label={t('alerting.notification-preview.timing-options', 'Muting, grouping and timings (optional)')}
-=======
           label={t(
             'alerting.alert-manager-manual-routing.label-muting-grouping-and-timings-optional',
             'Muting, grouping and timings (optional)'
           )}
->>>>>>> 21fe9480
           isOpen={hasRouteSettings}
           className={styles.collapsableSection}
           contentClassName={styles.collapsableSectionContent}

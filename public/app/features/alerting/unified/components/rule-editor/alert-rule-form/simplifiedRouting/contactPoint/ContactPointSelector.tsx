--- conflicted
+++ resolved
@@ -2,13 +2,8 @@
 import { Controller, useFormContext } from 'react-hook-form';
 
 import { SelectableValue } from '@grafana/data';
-<<<<<<< HEAD
+import { Trans, useTranslate } from '@grafana/i18n';
 import { ActionMeta, Button, Drawer, Field, FieldValidationMessage, LinkButton, Stack } from '@grafana/ui';
-import { Trans, t } from 'app/core/internationalization';
-=======
-import { Trans, useTranslate } from '@grafana/i18n';
-import { ActionMeta, Field, FieldValidationMessage, Stack, TextLink } from '@grafana/ui';
->>>>>>> 71a60e27
 import { ContactPointSelector as ContactPointSelectorDropdown } from 'app/features/alerting/unified/components/notification-policies/ContactPointSelector';
 import { GrafanaReceiverForm } from 'app/features/alerting/unified/components/receivers/form/GrafanaReceiverForm';
 import { AlertmanagerAction, useAlertmanagerAbility } from 'app/features/alerting/unified/hooks/useAbilities';
@@ -124,7 +119,6 @@
   );
 }
 function LinkToContactPoints() {
-  const { t } = useTranslate();
   const hrefToContactPoints = '/alerting/notifications';
   return (
     <LinkButton

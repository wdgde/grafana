--- conflicted
+++ resolved
@@ -118,11 +118,7 @@
         return <Threshold onChange={onChange} query={query} labelWidth={labelWidth} refIds={refIds} />;
 
       case ExpressionQueryType.sql:
-<<<<<<< HEAD
-        return <SqlExpr onChange={onChange} query={query} refIds={refIds} metadata={props} />;
-=======
-        return <SqlExpr onChange={onChange} query={query} refIds={refIds} queries={queries} />;
->>>>>>> 716ae2a2
+        return <SqlExpr onChange={onChange} query={query} refIds={refIds} queries={queries} metadata={props} />;
     }
   };
 

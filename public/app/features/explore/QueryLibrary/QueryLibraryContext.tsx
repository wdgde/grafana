--- conflicted
+++ resolved
@@ -47,11 +47,7 @@
    * Returns a predefined small button that can be used to save a query to the library.
    * @param query
    */
-<<<<<<< HEAD
-  renderSaveQueryButton: (query: DataQuery, queryLibraryRef?: string) => ReactNode;
-=======
-  renderSaveQueryButton: (query: DataQuery, app?: CoreApp) => ReactNode;
->>>>>>> f39b878b
+  renderSaveQueryButton: (query: DataQuery, app?: CoreApp, queryLibraryRef?: string) => ReactNode;
   queryLibraryEnabled: boolean;
   context: string;
 };

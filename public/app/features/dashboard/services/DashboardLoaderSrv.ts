import $ from 'jquery';
import _, { isFunction } from 'lodash'; // eslint-disable-line lodash/import-scope
import moment from 'moment'; // eslint-disable-line no-restricted-imports

import { AppEvents, dateMath, UrlQueryMap, UrlQueryValue } from '@grafana/data';
import { getBackendSrv, isFetchError, locationService } from '@grafana/runtime';
import {
  DashboardV2Spec,
  defaultDashboardV2Spec,
} from '@grafana/schema/dist/esm/schema/dashboard/v2alpha0/dashboard.gen';
import { backendSrv } from 'app/core/services/backend_srv';
import impressionSrv from 'app/core/services/impression_srv';
import { getMessageFromError } from 'app/core/utils/errors';
import kbn from 'app/core/utils/kbn';
import { AnnoKeyDashboardIsSnapshot, AnnoKeyDashboardNotFound } from 'app/features/apiserver/types';
import { getDashboardScenePageStateManager } from 'app/features/dashboard-scene/pages/DashboardScenePageStateManager';
import { getDatasourceSrv } from 'app/features/plugins/datasource_srv';
import { loadDashboardFromProvisioning } from 'app/features/provisioning/dashboard';
import { DashboardDTO } from 'app/types';

import { appEvents } from '../../../core/core';
import { ResponseTransformers } from '../api/ResponseTransformers';
import { getDashboardAPI } from '../api/dashboard_api';
import { DashboardWithAccessInfo } from '../api/types';

import { getDashboardSrv } from './DashboardSrv';
import { getDashboardSnapshotSrv } from './SnapshotSrv';

interface DashboardLoaderSrvLike<T> {
  _dashboardLoadFailed(title: string, snapshot?: boolean): T;
  loadDashboard(
    type: UrlQueryValue,
    slug: string | undefined,
    uid: string | undefined,
    params?: UrlQueryMap
  ): Promise<T>;
}

abstract class DashboardLoaderSrvBase<T> implements DashboardLoaderSrvLike<T> {
  abstract _dashboardLoadFailed(title: string, snapshot?: boolean): T;
  abstract loadDashboard(
    type: UrlQueryValue,
    slug: string | undefined,
    uid: string | undefined,
    params?: UrlQueryMap
  ): Promise<T>;
  abstract loadSnapshot(slug: string): Promise<T>;

  protected loadScriptedDashboard(file: string) {
    const url = 'public/dashboards/' + file.replace(/\.(?!js)/, '/') + '?' + new Date().getTime();

    return getBackendSrv()
      .get(url)
      .then(this.executeScript.bind(this))
      .then(
        (result: any) => {
          return {
            meta: {
              fromScript: true,
              canDelete: false,
              canSave: false,
              canStar: false,
            },
            dashboard: result.data,
          };
        },
        (err) => {
          console.error('Script dashboard error ' + err);
          appEvents.emit(AppEvents.alertError, [
            'Script Error',
            'Please make sure it exists and returns a valid dashboard',
          ]);
          return this._dashboardLoadFailed('Scripted dashboard');
        }
      );
  }

  private executeScript(result: any) {
    const services = {
      dashboardSrv: getDashboardSrv(),
      datasourceSrv: getDatasourceSrv(),
    };
    const scriptFunc = new Function(
      'ARGS',
      'kbn',
      'dateMath',
      '_',
      'moment',
      'window',
      'document',
      '$',
      'jQuery',
      'services',
      result
    );
    const scriptResult = scriptFunc(
      locationService.getSearchObject(),
      kbn,
      dateMath,
      _,
      moment,
      window,
      document,
      $,
      $,
      services
    );

    // Handle async dashboard scripts
    if (isFunction(scriptResult)) {
      return new Promise((resolve) => {
        scriptResult((dashboard: any) => {
          resolve({ data: dashboard });
        });
      });
    }

    return { data: scriptResult };
  }
}

export class DashboardLoaderSrv extends DashboardLoaderSrvBase<DashboardDTO> {
  _dashboardLoadFailed(title: string, snapshot?: boolean) {
    snapshot = snapshot || false;
    return {
      meta: {
        canStar: false,
        isSnapshot: snapshot,
        canDelete: false,
        canSave: false,
        canEdit: false,
        canShare: false,
        dashboardNotFound: true,
      },
      dashboard: { title, uid: title, schemaVersion: 0 },
    };
  }

  loadDashboard(
    type: UrlQueryValue,
    slug: string | undefined,
    uid: string | undefined,
    params?: UrlQueryMap
  ): Promise<DashboardDTO> {
    const stateManager = getDashboardScenePageStateManager();
    let promise;

    if (type === 'script' && slug) {
      promise = this.loadScriptedDashboard(slug);
<<<<<<< HEAD
    } else if (type === 'snapshot' && slug) {
      promise = getDashboardSnapshotSrv()
        .getSnapshot(slug)
        .catch(() => {
          return this._dashboardLoadFailed('Snapshot not found', true);
        });
    } else if (type === 'provisioning') {
      promise = loadDashboardFromProvisioning(slug!, uid!);
=======
>>>>>>> 9488bf29
    } else if (type === 'public' && uid) {
      promise = backendSrv
        .getPublicDashboardByUid(uid)
        .then((result) => {
          return result;
        })
        .catch((e) => {
          const isPublicDashboardPaused =
            e.data.statusCode === 403 && e.data.messageId === 'publicdashboards.notEnabled';
          const isPublicDashboardNotFound =
            e.data.statusCode === 404 && e.data.messageId === 'publicdashboards.notFound';
          const isDashboardNotFound =
            e.data.statusCode === 404 && e.data.messageId === 'publicdashboards.dashboardNotFound';

          const dashboardModel = this._dashboardLoadFailed(
            isPublicDashboardPaused ? 'Public Dashboard paused' : 'Public Dashboard Not found',
            true
          );
          return {
            ...dashboardModel,
            meta: {
              ...dashboardModel.meta,
              publicDashboardEnabled: isPublicDashboardNotFound ? undefined : !isPublicDashboardPaused,
              dashboardNotFound: isPublicDashboardNotFound || isDashboardNotFound,
            },
          };
        });
    } else if (uid) {
      if (!params) {
        const cachedDashboard = stateManager.getDashboardFromCache(uid);
        if (cachedDashboard) {
          return Promise.resolve(cachedDashboard);
        }
      }

      promise = getDashboardAPI()
        .getDashboardDTO(uid, params)
        .then((result) => {
          if (result.meta.isFolder) {
            appEvents.emit(AppEvents.alertError, ['Dashboard not found']);
            throw new Error('Dashboard not found');
          }
          return result;
        })
        .catch(() => {
          const dash = this._dashboardLoadFailed('Not found', true);
          dash.dashboard.uid = '';
          return dash;
        });
    } else {
      throw new Error('Dashboard uid or slug required');
    }

    promise.then((result: DashboardDTO) => {
      if (result.meta.dashboardNotFound !== true) {
        impressionSrv.addDashboardImpression(result.dashboard.uid);
      }

      return result;
    });

    return promise;
  }

  loadSnapshot(slug: string): Promise<DashboardDTO> {
    const promise = getDashboardSnapshotSrv()
      .getSnapshot(slug)
      .catch(() => {
        return this._dashboardLoadFailed('Snapshot not found', true);
      });

    promise.then((result: DashboardDTO) => {
      if (result.meta.dashboardNotFound !== true) {
        impressionSrv.addDashboardImpression(result.dashboard.uid);
      }

      return result;
    });

    return promise;
  }
}

export class DashboardLoaderSrvV2 extends DashboardLoaderSrvBase<DashboardWithAccessInfo<DashboardV2Spec>> {
  _dashboardLoadFailed(title: string, snapshot?: boolean) {
    const dashboard: DashboardWithAccessInfo<DashboardV2Spec> = {
      kind: 'DashboardWithAccessInfo',
      spec: {
        ...defaultDashboardV2Spec(),
        title,
      },
      access: {
        canSave: false,
        canEdit: false,
        canAdmin: false,
        canStar: false,
        canShare: false,
        canDelete: false,
      },
      apiVersion: 'v2alpha1',
      metadata: {
        creationTimestamp: '',
        name: title,
        namespace: '',
        resourceVersion: '',
        annotations: {
          [AnnoKeyDashboardNotFound]: true,
          [AnnoKeyDashboardIsSnapshot]: Boolean(snapshot),
        },
      },
    };
    return dashboard;
  }

  loadDashboard(
    type: UrlQueryValue,
    slug: string | undefined,
    uid: string | undefined,
    params?: UrlQueryMap
  ): Promise<DashboardWithAccessInfo<DashboardV2Spec>> {
    const stateManager = getDashboardScenePageStateManager('v2');
    let promise;

    if (type === 'script' && slug) {
      promise = this.loadScriptedDashboard(slug).then((r) => ResponseTransformers.ensureV2Response(r));
    } else if (type === 'public' && uid) {
      promise = backendSrv
        .getPublicDashboardByUid(uid)
        .then((result) => {
          return ResponseTransformers.ensureV2Response(result);
        })
        .catch((e) => {
          const isPublicDashboardPaused =
            e.data.statusCode === 403 && e.data.messageId === 'publicdashboards.notEnabled';
          // const isPublicDashboardNotFound =
          //   e.data.statusCode === 404 && e.data.messageId === 'publicdashboards.notFound';
          // const isDashboardNotFound =
          //   e.data.statusCode === 404 && e.data.messageId === 'publicdashboards.dashboardNotFound';
          const dashboardModel = this._dashboardLoadFailed(
            isPublicDashboardPaused ? 'Public Dashboard paused' : 'Public Dashboard Not found',
            true
          );

          return dashboardModel;
          // TODO[schema v2]:
          // return {
          //   ...dashboardModel,
          //   meta: {
          //     ...dashboardModel.meta,
          //     publicDashboardEnabled: isPublicDashboardNotFound ? undefined : !isPublicDashboardPaused,
          //     dashboardNotFound: isPublicDashboardNotFound || isDashboardNotFound,
          //   },
          // };
        });
    } else if (uid) {
      if (!params) {
        const cachedDashboard = stateManager.getDashboardFromCache(uid);
        if (cachedDashboard) {
          return Promise.resolve(cachedDashboard);
        }
      }

      promise = getDashboardAPI('v2')
        .getDashboardDTO(uid, params)
        .catch((e) => {
          console.error('Failed to load dashboard', e);
          if (isFetchError(e)) {
            e.isHandled = true;
          }
          appEvents.emit(AppEvents.alertError, ['Dashboard not found']);
          const dash = this._dashboardLoadFailed('Not found', true);

          return dash;
        });
    } else {
      throw new Error('Dashboard uid or slug required');
    }

    promise.then((result: DashboardWithAccessInfo<DashboardV2Spec>) => {
      if (result.metadata.annotations?.[AnnoKeyDashboardNotFound] !== true) {
        impressionSrv.addDashboardImpression(result.metadata.name);
      }

      return result;
    });

    return promise;
  }

  loadSnapshot(slug: string): Promise<DashboardWithAccessInfo<DashboardV2Spec>> {
    const promise = getDashboardSnapshotSrv()
      .getSnapshot(slug)
      .then((r) => ResponseTransformers.ensureV2Response(r))
      .catch((e) => {
        const msg = getMessageFromError(e);
        throw new Error(`Failed to load snapshot: ${msg}`);
      });

    promise.then((result: DashboardWithAccessInfo<DashboardV2Spec>) => {
      if (result.metadata.annotations?.[AnnoKeyDashboardNotFound] !== true) {
        impressionSrv.addDashboardImpression(result.metadata.name);
      }

      return result;
    });

    return promise;
  }
}

let dashboardLoaderSrv = new DashboardLoaderSrv();
export { dashboardLoaderSrv };

/** @internal
 * Used for tests only
 */
export const setDashboardLoaderSrv = (srv: DashboardLoaderSrv) => {
  if (process.env.NODE_ENV !== 'test') {
    throw new Error('dashboardLoaderSrv can be only overriden in test environment');
  }
  dashboardLoaderSrv = srv;
};<|MERGE_RESOLUTION|>--- conflicted
+++ resolved
@@ -147,17 +147,8 @@
 
     if (type === 'script' && slug) {
       promise = this.loadScriptedDashboard(slug);
-<<<<<<< HEAD
-    } else if (type === 'snapshot' && slug) {
-      promise = getDashboardSnapshotSrv()
-        .getSnapshot(slug)
-        .catch(() => {
-          return this._dashboardLoadFailed('Snapshot not found', true);
-        });
     } else if (type === 'provisioning') {
       promise = loadDashboardFromProvisioning(slug!, uid!);
-=======
->>>>>>> 9488bf29
     } else if (type === 'public' && uid) {
       promise = backendSrv
         .getPublicDashboardByUid(uid)

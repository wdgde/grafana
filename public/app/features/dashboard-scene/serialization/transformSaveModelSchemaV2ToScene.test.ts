import { cloneDeep } from 'lodash';

import { config } from '@grafana/runtime';
import {
  behaviors,
  ConstantVariable,
  CustomVariable,
  DataSourceVariable,
  IntervalVariable,
  QueryVariable,
  TextBoxVariable,
  sceneGraph,
  GroupByVariable,
  AdHocFiltersVariable,
  SceneDataTransformer,
  SceneGridRow,
  SceneGridItem,
} from '@grafana/scenes';
import { handyTestingSchema } from '@grafana/schema/dist/esm/schema/dashboard/v2_examples';
import {
  AdhocVariableKind,
  ConstantVariableKind,
  CustomVariableKind,
  Spec as DashboardV2Spec,
  DatasourceVariableKind,
  defaultDataQueryKind,
  GridLayoutItemSpec,
  GridLayoutSpec,
  GroupByVariableKind,
  IntervalVariableKind,
  QueryVariableKind,
  TextVariableKind,
} from '@grafana/schema/dist/esm/schema/dashboard/v2alpha1/types.spec.gen';
import { AnnoKeyDashboardIsSnapshot } from 'app/features/apiserver/types';
import { DashboardWithAccessInfo } from 'app/features/dashboard/api/types';
import { MIXED_DATASOURCE_NAME } from 'app/plugins/datasource/mixed/MixedDataSource';

import { DashboardAnnotationsDataLayer } from '../scene/DashboardAnnotationsDataLayer';
import { DashboardDataLayerSet } from '../scene/DashboardDataLayerSet';
import { AutoGridItem } from '../scene/layout-auto-grid/AutoGridItem';
import { AutoGridLayoutManager } from '../scene/layout-auto-grid/AutoGridLayoutManager';
import { DefaultGridLayoutManager } from '../scene/layout-default/DefaultGridLayoutManager';
import { RowsLayoutManager } from '../scene/layout-rows/RowsLayoutManager';
import { TabsLayoutManager } from '../scene/layout-tabs/TabsLayoutManager';
import { DashboardLayoutManager } from '../scene/types/DashboardLayoutManager';
import { dashboardSceneGraph } from '../utils/dashboardSceneGraph';
import { getQueryRunnerFor } from '../utils/utils';
import { validateVariable, validateVizPanel } from '../v2schema/test-helpers';

import { SnapshotVariable } from './custom-variables/SnapshotVariable';
import {
  getLibraryPanelElement,
  getPanelElement,
  transformSaveModelSchemaV2ToScene,
} from './transformSaveModelSchemaV2ToScene';
import { transformCursorSynctoEnum } from './transformToV2TypesUtils';

export const defaultDashboard: DashboardWithAccessInfo<DashboardV2Spec> = {
  kind: 'DashboardWithAccessInfo',
  metadata: {
    name: 'dashboard-uid',
    namespace: 'default',
    labels: {},
    generation: 123,
    resourceVersion: '123',
    creationTimestamp: 'creationTs',
    annotations: {
      'grafana.app/createdBy': 'user:createBy',
      'grafana.app/folder': 'folder-uid',
      'grafana.app/updatedBy': 'user:updatedBy',
      'grafana.app/updatedTimestamp': 'updatedTs',
    },
  },
  spec: handyTestingSchema,
  access: {
    url: '/d/abc',
    slug: 'what-a-dashboard',
  },
  apiVersion: 'v2',
};

jest.mock('@grafana/runtime', () => ({
  ...jest.requireActual('@grafana/runtime'),
  getDataSourceSrv: () => ({
    getInstanceSettings: jest.fn(),
  }),
}));

describe('transformSaveModelSchemaV2ToScene', () => {
  beforeAll(() => {
    config.featureToggles.groupByVariable = true;
  });

  afterAll(() => {
    config.featureToggles.groupByVariable = false;
  });

  it('should initialize the DashboardScene with the model state', () => {
    const scene = transformSaveModelSchemaV2ToScene(defaultDashboard);
    const dashboardControls = scene.state.controls!;
    const dash = defaultDashboard.spec;

    expect(scene.state.uid).toEqual(defaultDashboard.metadata.name);
    expect(scene.state.title).toEqual(dash.title);
    expect(scene.state.description).toEqual(dash.description);
    expect(scene.state.editable).toEqual(dash.editable);
    expect(scene.state.preload).toEqual(false);
    expect(scene.state.version).toEqual(123);
    expect(scene.state.tags).toEqual(dash.tags);

    const liveNow = scene.state.$behaviors?.find((b) => b instanceof behaviors.LiveNowTimer);
    expect(liveNow?.state.enabled).toEqual(dash.liveNow);

    const cursorSync = scene.state.$behaviors?.find((b) => b instanceof behaviors.CursorSync);
    expect(transformCursorSynctoEnum(cursorSync?.state.sync)).toEqual(dash.cursorSync);

    // Dashboard links
    expect(scene.state.links).toHaveLength(dash.links.length);
    expect(scene.state.links![0].title).toBe(dash.links[0].title);

    // Time settings
    const time = dash.timeSettings;
    const refreshPicker = dashboardSceneGraph.getRefreshPicker(scene)!;
    const timeRange = sceneGraph.getTimeRange(scene)!;

    // Time settings
    expect(refreshPicker.state.refresh).toEqual(time.autoRefresh);
    expect(refreshPicker.state.intervals).toEqual(time.autoRefreshIntervals);
    expect(timeRange?.state.fiscalYearStartMonth).toEqual(dash.timeSettings.fiscalYearStartMonth);
    expect(timeRange?.state.value.raw).toEqual({ from: dash.timeSettings.from, to: dash.timeSettings.to });
    expect(dashboardControls.state.hideTimeControls).toEqual(dash.timeSettings.hideTimepicker);
    expect(timeRange?.state.UNSAFE_nowDelay).toEqual(dash.timeSettings.nowDelay);
    expect(timeRange?.state.timeZone).toEqual(dash.timeSettings.timezone);
    expect(timeRange?.state.weekStart).toEqual(dash.timeSettings.weekStart);
    expect(dashboardControls).toBeDefined();
    expect(dashboardControls.state.refreshPicker.state.intervals).toEqual(time.autoRefreshIntervals);
    expect(dashboardControls.state.hideTimeControls).toBe(time.hideTimepicker);
    expect(dashboardControls.state.timePicker.state.quickRanges).toEqual(dash.timeSettings.quickRanges);

    // Variables
    const variables = scene.state?.$variables;
    expect(variables?.state.variables).toHaveLength(dash.variables.length);

    validateVariable({
      sceneVariable: variables?.state.variables[0],
      variableKind: dash.variables[0] as QueryVariableKind,
      scene: scene,
      dashSpec: dash,
      sceneVariableClass: QueryVariable,
      index: 0,
    });
    validateVariable({
      sceneVariable: variables?.state.variables[1],
      variableKind: dash.variables[1] as CustomVariableKind,
      scene: scene,
      dashSpec: dash,
      sceneVariableClass: CustomVariable,
      index: 1,
    });
    validateVariable({
      sceneVariable: variables?.state.variables[2],
      variableKind: dash.variables[2] as DatasourceVariableKind,
      scene: scene,
      dashSpec: dash,
      sceneVariableClass: DataSourceVariable,
      index: 2,
    });
    validateVariable({
      sceneVariable: variables?.state.variables[3],
      variableKind: dash.variables[3] as ConstantVariableKind,
      scene: scene,
      dashSpec: dash,
      sceneVariableClass: ConstantVariable,
      index: 3,
    });
    validateVariable({
      sceneVariable: variables?.state.variables[4],
      variableKind: dash.variables[4] as IntervalVariableKind,
      scene: scene,
      dashSpec: dash,
      sceneVariableClass: IntervalVariable,
      index: 4,
    });
    validateVariable({
      sceneVariable: variables?.state.variables[5],
      variableKind: dash.variables[5] as TextVariableKind,
      scene: scene,
      dashSpec: dash,
      sceneVariableClass: TextBoxVariable,
      index: 5,
    });
    validateVariable({
      sceneVariable: variables?.state.variables[6],
      variableKind: dash.variables[6] as GroupByVariableKind,
      scene: scene,
      dashSpec: dash,
      sceneVariableClass: GroupByVariable,
      index: 6,
    });
    validateVariable({
      sceneVariable: variables?.state.variables[7],
      variableKind: dash.variables[7] as AdhocVariableKind,
      scene: scene,
      dashSpec: dash,
      sceneVariableClass: AdHocFiltersVariable,
      index: 7,
    });

    // Annotations
    expect(scene.state.$data).toBeInstanceOf(DashboardDataLayerSet);
    const dataLayers = scene.state.$data as DashboardDataLayerSet;
    expect(dataLayers.state.annotationLayers).toHaveLength(dash.annotations.length);
    expect(dataLayers.state.annotationLayers[0].state.name).toBe(dash.annotations[0].spec.name);
    expect(dataLayers.state.annotationLayers[0].state.isEnabled).toBe(dash.annotations[0].spec.enable);
    expect(dataLayers.state.annotationLayers[0].state.isHidden).toBe(dash.annotations[0].spec.hide);

    // Enabled
    expect(dataLayers.state.annotationLayers[1].state.name).toBe(dash.annotations[1].spec.name);
    expect(dataLayers.state.annotationLayers[1].state.isEnabled).toBe(dash.annotations[1].spec.enable);
    expect(dataLayers.state.annotationLayers[1].state.isHidden).toBe(dash.annotations[1].spec.hide);

    // Disabled
    expect(dataLayers.state.annotationLayers[2].state.name).toBe(dash.annotations[2].spec.name);
    expect(dataLayers.state.annotationLayers[2].state.isEnabled).toBe(dash.annotations[2].spec.enable);
    expect(dataLayers.state.annotationLayers[2].state.isHidden).toBe(dash.annotations[2].spec.hide);

    // Hidden
    expect(dataLayers.state.annotationLayers[3].state.name).toBe(dash.annotations[3].spec.name);
    expect(dataLayers.state.annotationLayers[3].state.isEnabled).toBe(dash.annotations[3].spec.enable);
    expect(dataLayers.state.annotationLayers[3].state.isHidden).toBe(dash.annotations[3].spec.hide);

    // VizPanel
    const vizPanels = (scene.state.body as DashboardLayoutManager).getVizPanels();
    expect(vizPanels).toHaveLength(3);

    // Layout
    const layout = scene.state.body as DefaultGridLayoutManager;

    // Panel
    const panel = getPanelElement(dash, 'panel-1')!;
    expect(layout.state.grid.state.children.length).toBe(3);
    expect(layout.state.grid.state.children[0].state.key).toBe(`grid-item-${panel.spec.id}`);
    const gridLayoutItemSpec = (dash.layout.spec as GridLayoutSpec).items[0].spec as GridLayoutItemSpec;
    expect(layout.state.grid.state.children[0].state.width).toBe(gridLayoutItemSpec.width);
    expect(layout.state.grid.state.children[0].state.height).toBe(gridLayoutItemSpec.height);
    expect(layout.state.grid.state.children[0].state.x).toBe(gridLayoutItemSpec.x);
    expect(layout.state.grid.state.children[0].state.y).toBe(gridLayoutItemSpec.y);
    const vizPanel = vizPanels.find((p) => p.state.key === 'panel-1')!;
    validateVizPanel(vizPanel, dash);

    // Library Panel
    const libraryPanel = getLibraryPanelElement(dash, 'panel-2')!;
    expect(layout.state.grid.state.children[1].state.key).toBe(`grid-item-${libraryPanel.spec.id}`);
    const libraryGridLayoutItemSpec = (dash.layout.spec as GridLayoutSpec).items[1].spec as GridLayoutItemSpec;
    expect(layout.state.grid.state.children[1].state.width).toBe(libraryGridLayoutItemSpec.width);
    expect(layout.state.grid.state.children[1].state.height).toBe(libraryGridLayoutItemSpec.height);
    expect(layout.state.grid.state.children[1].state.x).toBe(libraryGridLayoutItemSpec.x);
    expect(layout.state.grid.state.children[1].state.y).toBe(libraryGridLayoutItemSpec.y);
    const vizLibraryPanel = vizPanels.find((p) => p.state.key === 'panel-2')!;
    validateVizPanel(vizLibraryPanel, dash);

    expect((layout.state.grid.state.children[2] as SceneGridRow).state.isCollapsed).toBe(false);
    expect((layout.state.grid.state.children[2] as SceneGridRow).state.y).toBe(20);

    // Transformations
    const panelWithTransformations = vizPanels.find((p) => p.state.key === 'panel-1')!;
    expect((panelWithTransformations.state.$data as SceneDataTransformer)?.state.transformations[0]).toEqual(
      getPanelElement(dash, 'panel-1')!.spec.data.spec.transformations[0].spec
    );
  });

  it('should set panel ds if it is mixed DS', () => {
    const dashboard = cloneDeep(defaultDashboard);
    getPanelElement(dashboard.spec, 'panel-1')?.spec.data.spec.queries.push({
      kind: 'PanelQuery',
      spec: {
        refId: 'A',
        hidden: false,
        query: {
          kind: 'DataQuery',
          version: defaultDataQueryKind().version,
          group: 'graphite',
          datasource: {
            name: 'datasource1',
          },
          spec: {
            expr: 'test-query',
          },
        },
      },
    });

    const scene = transformSaveModelSchemaV2ToScene(dashboard);

    const vizPanels = (scene.state.body as DashboardLayoutManager).getVizPanels();
    expect(vizPanels.length).toBe(3);
    expect(getQueryRunnerFor(vizPanels[0])?.state.datasource?.type).toBe('mixed');
    expect(getQueryRunnerFor(vizPanels[0])?.state.datasource?.uid).toBe(MIXED_DATASOURCE_NAME);
  });

  it('should set ds if it is not mixed DS', () => {
    const dashboard = cloneDeep(defaultDashboard);
    getPanelElement(dashboard.spec, 'panel-1')?.spec.data.spec.queries.push({
      kind: 'PanelQuery',
      spec: {
        refId: 'A',
        hidden: false,
        query: {
          kind: 'DataQuery',
          version: defaultDataQueryKind().version,
          group: 'prometheus',
          datasource: {
            name: 'datasource1',
          },
          spec: {
            expr: 'test-query',
          },
        },
      },
    });

    const scene = transformSaveModelSchemaV2ToScene(dashboard);

    const vizPanels = (scene.state.body as DashboardLayoutManager).getVizPanels();
    expect(vizPanels.length).toBe(3);
    expect(getQueryRunnerFor(vizPanels[0])?.state.queries[0].datasource).toEqual({
      type: 'prometheus',
      uid: 'datasource1',
    });
  });

  it('should set panel ds as mixed if no panels have ds defined', () => {
    const dashboard = cloneDeep(defaultDashboard);

    getPanelElement(dashboard.spec, 'panel-1')?.spec.data.spec.queries.push({
      kind: 'PanelQuery',
      spec: {
        refId: 'A',
        hidden: false,
        query: {
          kind: 'DataQuery',
          version: defaultDataQueryKind().version,
          group: 'prometheus',
          datasource: {
            name: 'abc123',
          },
          spec: {
            expr: 'test-query',
          },
        },
      },
    });

    const scene = transformSaveModelSchemaV2ToScene(dashboard);

    const vizPanels = (scene.state.body as DashboardLayoutManager).getVizPanels();
    expect(vizPanels.length).toBe(3);
    expect(getQueryRunnerFor(vizPanels[0])?.state.datasource?.type).toBe('mixed');
    expect(getQueryRunnerFor(vizPanels[0])?.state.datasource?.uid).toBe(MIXED_DATASOURCE_NAME);
  });

  describe('When creating a snapshot dashboard scene', () => {
    it('should initialize a dashboard scene with SnapshotVariables', () => {
      const snapshot: DashboardWithAccessInfo<DashboardV2Spec> = {
        ...defaultDashboard,
        metadata: {
          ...defaultDashboard.metadata,
          annotations: {
            ...defaultDashboard.metadata.annotations,
            [AnnoKeyDashboardIsSnapshot]: 'true',
          },
        },
      };

      const scene = transformSaveModelSchemaV2ToScene(snapshot);

      // check variables were converted to snapshot variables
      expect(scene.state.$variables?.state.variables).toHaveLength(8);
      expect(scene.state.$variables?.getByName('customVar')).toBeInstanceOf(SnapshotVariable);
      expect(scene.state.$variables?.getByName('adhocVar')).toBeInstanceOf(AdHocFiltersVariable);
      expect(scene.state.$variables?.getByName('intervalVar')).toBeInstanceOf(SnapshotVariable);
      // custom snapshot
      const customSnapshot = scene.state.$variables?.getByName('customVar') as SnapshotVariable;
      expect(customSnapshot.state.value).toBe('option1');
      expect(customSnapshot.state.text).toBe('option1');
      expect(customSnapshot.state.isReadOnly).toBe(true);
      // adhoc snapshot
      const adhocSnapshot = scene.state.$variables?.getByName('adhocVar') as AdHocFiltersVariable;
      const adhocVariable = snapshot.spec.variables[7] as AdhocVariableKind;
      expect(adhocSnapshot.state.filters).toEqual(adhocVariable.spec.filters);
      expect(adhocSnapshot.state.readOnly).toBe(true);
      // interval snapshot
      const intervalSnapshot = scene.state.$variables?.getByName('intervalVar') as SnapshotVariable;
      expect(intervalSnapshot.state.value).toBe('1m');
      expect(intervalSnapshot.state.text).toBe('1m');
      expect(intervalSnapshot.state.isReadOnly).toBe(true);
    });
  });

  describe('meta', () => {
    describe('initializes meta based on k8s resource', () => {
      it('handles undefined access values', () => {
        const scene = transformSaveModelSchemaV2ToScene(defaultDashboard);
        // when access metadata undefined
        expect(scene.state.meta.canShare).toBe(true);
        expect(scene.state.meta.canSave).toBe(true);
        expect(scene.state.meta.canStar).toBe(true);
        expect(scene.state.meta.canEdit).toBe(true);
        expect(scene.state.meta.canDelete).toBe(true);
        expect(scene.state.meta.canAdmin).toBe(true);
        expect(scene.state.meta.annotationsPermissions).toBe(undefined);

        expect(scene.state.meta.url).toBe('/d/abc');
        expect(scene.state.meta.slug).toBe('what-a-dashboard');
        expect(scene.state.meta.created).toBe('creationTs');
        expect(scene.state.meta.createdBy).toBe('user:createBy');
        expect(scene.state.meta.updated).toBe('updatedTs');
        expect(scene.state.meta.updatedBy).toBe('user:updatedBy');
        expect(scene.state.meta.folderUid).toBe('folder-uid');
        expect(scene.state.meta.version).toBe(123);
      });

      it('handles access metadata values', () => {
        const dashboard: DashboardWithAccessInfo<DashboardV2Spec> = {
          ...defaultDashboard,
          access: {
            canSave: false,
            canEdit: false,
            canDelete: false,
            canShare: false,
            canStar: false,
            canAdmin: false,
            annotationsPermissions: {
              dashboard: {
                canAdd: false,
                canEdit: false,
                canDelete: false,
              },
              organization: {
                canAdd: false,
                canEdit: false,
                canDelete: false,
              },
            },
          },
        };
        const scene = transformSaveModelSchemaV2ToScene(dashboard);

        expect(scene.state.meta.canShare).toBe(false);
        expect(scene.state.meta.canSave).toBe(false);
        expect(scene.state.meta.canStar).toBe(false);
        expect(scene.state.meta.canEdit).toBe(false);
        expect(scene.state.meta.canDelete).toBe(false);
        expect(scene.state.meta.canAdmin).toBe(false);
        expect(scene.state.meta.annotationsPermissions).toEqual(dashboard.access.annotationsPermissions);
        expect(scene.state.meta.version).toBe(123);
      });
    });

    describe('Editable false dashboard', () => {
      let dashboard: DashboardWithAccessInfo<DashboardV2Spec>;

      beforeEach(() => {
        dashboard = {
          ...cloneDeep(defaultDashboard),
          spec: {
            ...defaultDashboard.spec,
            editable: false,
          },
        };
      });
      it('Should set meta canEdit and canSave to false', () => {
        const scene = transformSaveModelSchemaV2ToScene(dashboard);
        expect(scene.state.meta.canMakeEditable).toBe(true);

        expect(scene.state.meta.canSave).toBe(false);
        expect(scene.state.meta.canEdit).toBe(false);
        expect(scene.state.meta.canDelete).toBe(false);
      });

      describe('when does not have save permissions', () => {
        it('Should set meta correct meta', () => {
          dashboard.access.canSave = false;
          const scene = transformSaveModelSchemaV2ToScene(dashboard);
          expect(scene.state.meta.canMakeEditable).toBe(false);

          expect(scene.state.meta.canSave).toBe(false);
          expect(scene.state.meta.canEdit).toBe(false);
          expect(scene.state.meta.canDelete).toBe(false);
        });
      });
    });

    describe('Editable true dashboard', () => {
      let dashboard: DashboardWithAccessInfo<DashboardV2Spec>;

      beforeEach(() => {
        dashboard = {
          ...cloneDeep(defaultDashboard),
          spec: {
            ...defaultDashboard.spec,
            editable: true,
          },
        };
      });
      it('Should set meta canEdit and canSave to false', () => {
        const scene = transformSaveModelSchemaV2ToScene(dashboard);

        expect(scene.state.meta.canMakeEditable).toBe(false);

        expect(scene.state.meta.canSave).toBe(true);
        expect(scene.state.meta.canEdit).toBe(true);
        expect(scene.state.meta.canDelete).toBe(true);
      });
    });
    describe('dynamic dashboard layouts', () => {
      it('should build a dashboard scene with a auto grid layout', () => {
        const dashboard = cloneDeep(defaultDashboard);
        dashboard.spec.layout = {
          kind: 'AutoGridLayout',
          spec: {
            maxColumnCount: 4,
            columnWidthMode: 'custom',
            columnWidth: 100,
            rowHeightMode: 'standard',
            items: [
              {
                kind: 'AutoGridLayoutItem',
                spec: {
                  element: {
                    kind: 'ElementReference',
                    name: 'panel-1',
                  },
                },
              },
            ],
          },
        };
        const scene = transformSaveModelSchemaV2ToScene(dashboard);
        const layoutManager = scene.state.body as AutoGridLayoutManager;
        expect(layoutManager.descriptor.id).toBe('AutoGridLayout');
        expect(layoutManager.state.maxColumnCount).toBe(4);
        expect(layoutManager.state.columnWidth).toBe(100);
        expect(layoutManager.state.rowHeight).toBe('standard');
        expect(layoutManager.state.layout.state.children.length).toBe(1);
        const gridItem = layoutManager.state.layout.state.children[0] as AutoGridItem;
        expect(gridItem.state.body.state.key).toBe('panel-1');
      });

      it('should build a dashboard scene with a tabs layout', () => {
        const dashboard = cloneDeep(defaultDashboard);
        dashboard.spec.layout = {
          kind: 'TabsLayout',
          spec: {
            tabs: [
              {
                kind: 'TabsLayoutTab',
                spec: {
                  title: 'tab1',
                  layout: {
                    kind: 'AutoGridLayout',
                    spec: {
                      maxColumnCount: 4,
                      columnWidthMode: 'standard',
                      rowHeightMode: 'standard',
                      items: [
                        {
                          kind: 'AutoGridLayoutItem',
                          spec: {
                            element: {
                              kind: 'ElementReference',
                              name: 'panel-1',
                            },
                          },
                        },
                      ],
                    },
                  },
                },
              },
            ],
          },
        };
        const scene = transformSaveModelSchemaV2ToScene(dashboard);
        const layoutManager = scene.state.body as TabsLayoutManager;
        expect(layoutManager.descriptor.id).toBe('TabsLayout');
        expect(layoutManager.state.tabs.length).toBe(1);
        expect(layoutManager.state.tabs[0].state.title).toBe('tab1');
        const gridLayoutManager = layoutManager.state.tabs[0].state.layout as AutoGridLayoutManager;
        expect(gridLayoutManager.state.maxColumnCount).toBe(4);
        expect(gridLayoutManager.state.columnWidth).toBe('standard');
        expect(gridLayoutManager.state.rowHeight).toBe('standard');
        expect(gridLayoutManager.state.layout.state.children.length).toBe(1);
        const gridItem = gridLayoutManager.state.layout.state.children[0] as AutoGridItem;
        expect(gridItem.state.body.state.key).toBe('panel-1');
      });

      it('should build a dashboard scene with rows layout', () => {
        const dashboard = cloneDeep(defaultDashboard);
        dashboard.spec.layout = {
          kind: 'RowsLayout',
          spec: {
            rows: [
              {
                kind: 'RowsLayoutRow',
                spec: {
                  title: 'row1',
                  collapse: false,
                  layout: {
                    kind: 'AutoGridLayout',
                    spec: {
                      maxColumnCount: 4,
                      columnWidthMode: 'standard',
                      rowHeightMode: 'standard',
                      items: [
                        {
                          kind: 'AutoGridLayoutItem',
                          spec: {
                            element: {
                              kind: 'ElementReference',
                              name: 'panel-1',
                            },
                          },
                        },
                      ],
                    },
                  },
                },
              },
              {
                kind: 'RowsLayoutRow',
                spec: {
                  title: 'row2',
                  collapse: true,
                  layout: {
                    kind: 'GridLayout',
                    spec: {
                      items: [
                        {
                          kind: 'GridLayoutItem',
                          spec: {
                            y: 0,
                            x: 0,
                            height: 10,
                            width: 10,
                            element: {
                              kind: 'ElementReference',
                              name: 'panel-2',
                            },
                          },
                        },
                      ],
                    },
                  },
                },
              },
            ],
          },
        };
        const scene = transformSaveModelSchemaV2ToScene(dashboard);
        const layoutManager = scene.state.body as RowsLayoutManager;
        expect(layoutManager.descriptor.id).toBe('RowsLayout');
        expect(layoutManager.state.rows.length).toBe(2);
        const row1Manager = layoutManager.state.rows[0].state.layout as AutoGridLayoutManager;
        expect(row1Manager.descriptor.id).toBe('AutoGridLayout');
        expect(row1Manager.state.maxColumnCount).toBe(4);
        expect(row1Manager.state.columnWidth).toBe('standard');
        expect(row1Manager.state.rowHeight).toBe('standard');
        const row1GridItem = row1Manager.state.layout.state.children[0] as AutoGridItem;
        expect(row1GridItem.state.body.state.key).toBe('panel-1');

        const row2Manager = layoutManager.state.rows[1].state.layout as DefaultGridLayoutManager;
        expect(row2Manager.descriptor.id).toBe('GridLayout');
        const row2GridItem = row2Manager.state.grid.state.children[0] as SceneGridItem;
        expect(row2GridItem.state.body!.state.key).toBe('panel-2');
      });
    });
  });

  describe('annotations', () => {
    it('should transform annotation with legacyOptions field', () => {
      // Create a dashboard with an annotation that has options
      const dashboardWithAnnotationOptions: DashboardWithAccessInfo<DashboardV2Spec> = {
        kind: 'DashboardWithAccessInfo',
        apiVersion: 'v2alpha1',
        metadata: {
          name: 'test-dashboard',
          namespace: 'default',
          creationTimestamp: new Date().toISOString(),
          labels: {},
          annotations: {},
          generation: 1,
          resourceVersion: '1',
        },
        spec: {
          title: 'Dashboard with annotation options',
          editable: true,
          preload: false,
          liveNow: false,
          cursorSync: 'Off',
          links: [],
          tags: [],
          timeSettings: {
            from: 'now-6h',
            to: 'now',
            timezone: 'browser',
            hideTimepicker: false,
            autoRefresh: '5s',
            autoRefreshIntervals: ['5s', '10s', '30s'],
            fiscalYearStartMonth: 0,
            weekStart: 'monday',
          },
          variables: [],
          elements: {},
          layout: {
            kind: 'GridLayout',
            spec: { items: [] },
          },
          annotations: [
            {
              kind: 'AnnotationQuery',
              spec: {
                name: 'Annotation with legacy options',
                builtIn: false,
                enable: true,
                hide: false,
                iconColor: 'purple',
<<<<<<< HEAD
                options: {
=======
                datasource: {
                  type: 'prometheus',
                  uid: 'abc123',
                },
                legacyOptions: {
>>>>>>> 1956a17f
                  expr: 'rate(http_requests_total[5m])',
                  queryType: 'range',
                  legendFormat: '{{method}} {{endpoint}}',
                  useValueAsTime: true,
                  step: '1m',
                },
                query: {
                  kind: 'DataQuery',
                  version: defaultDataQueryKind().version,
                  group: 'prometheus',
                  datasource: {
                    name: 'abc123',
                  },
                  spec: {},
                },
              },
            },
          ],
        },
        access: {
          canSave: true,
          canEdit: true,
          canDelete: true,
          canAdmin: true,
          canStar: true,
          canShare: true,
          annotationsPermissions: {
            dashboard: {
              canAdd: true,
              canEdit: true,
              canDelete: true,
            },
            organization: {
              canAdd: true,
              canEdit: true,
              canDelete: true,
            },
          },
        },
      };

      const scene = transformSaveModelSchemaV2ToScene(dashboardWithAnnotationOptions);

      // Get the annotation layers
      const dataLayerSet = scene.state.$data as DashboardDataLayerSet;
      expect(dataLayerSet).toBeDefined();
      expect(dataLayerSet.state.annotationLayers.length).toBe(2);
      const defaultAnnotationLayer = dataLayerSet.state.annotationLayers[0] as DashboardAnnotationsDataLayer;

      // Verify that the default annotation layer has been correctly initialized
      expect(defaultAnnotationLayer.state.query).toEqual({
        builtIn: 1,
        enable: true,
        hide: true,
        iconColor: 'rgba(0, 211, 255, 1)',
        name: 'Annotations & Alerts',
        query: {
          datasource: {
            name: '-- Grafana --',
          },
          group: 'grafana',
          kind: 'DataQuery',
          spec: {},
          version: 'v0',
        },
      });

      const annotationLayer = dataLayerSet.state.annotationLayers[1] as DashboardAnnotationsDataLayer;

      // Verify that the legacyOptions have been merged into the query object
      expect(annotationLayer.state.query).toMatchObject({
        name: 'Annotation with legacy options',
        expr: 'rate(http_requests_total[5m])',
        queryType: 'range',
        legendFormat: '{{method}} {{endpoint}}',
        useValueAsTime: true,
        step: '1m',
      });

      // Verify the original legacyOptions object is also preserved
      expect(annotationLayer.state.query.legacyOptions).toMatchObject({
        expr: 'rate(http_requests_total[5m])',
        queryType: 'range',
        legendFormat: '{{method}} {{endpoint}}',
        useValueAsTime: true,
        step: '1m',
      });
    });
  });
});<|MERGE_RESOLUTION|>--- conflicted
+++ resolved
@@ -725,15 +725,7 @@
                 enable: true,
                 hide: false,
                 iconColor: 'purple',
-<<<<<<< HEAD
-                options: {
-=======
-                datasource: {
-                  type: 'prometheus',
-                  uid: 'abc123',
-                },
                 legacyOptions: {
->>>>>>> 1956a17f
                   expr: 'rate(http_requests_total[5m])',
                   queryType: 'range',
                   legendFormat: '{{method}} {{endpoint}}',

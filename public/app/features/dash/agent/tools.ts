--- conflicted
+++ resolved
@@ -3,8 +3,8 @@
 
 import { getBackendSrv } from 'app/core/services/backend_srv';
 import { getDataSources } from 'app/features/datasources/api';
-
-<<<<<<< HEAD
+import { getCurrentContext } from './context';
+
 // Helper to get current time in seconds (Unix timestamp)
 const getCurrentTimeInSeconds = (): number => Math.floor(Date.now() / 1000);
 
@@ -138,13 +138,6 @@
     // Parse the input using the schema
     const parsedInput = listDatasourcesSchema.parse(input);
     const { uid, name } = parsedInput;
-=======
-import { getCurrentContext } from './context';
-
-// Define tools
-export const listDatasourcesTool = tool(
-  async () => {
->>>>>>> 72daa685
     const datasources = await getDataSources();
 
     let filteredDatasources = datasources;
@@ -172,7 +165,6 @@
   }
 );
 
-<<<<<<< HEAD
 // Define schema for Prometheus label values tool
 const prometheusLabelValuesSchema = z.object({
   datasource_uid: z.string().describe('The datasource UID of the Prometheus/Cortex/Mimir datasource'),
@@ -187,7 +179,7 @@
     .describe('Optional end timestamp for the query range. Defaults to current time if not provided.'),
   regex: z.string().optional().describe('Optional regex pattern to filter label values'),
 });
-=======
+
 export const pageContextTool = tool(
   async () => {
     const context = await getCurrentContext();
@@ -198,10 +190,6 @@
     description: 'Data about the module where the user is at and the current state of the application',
   }
 );
-
-// Add more tools here as needed
-export const tools = [pageContextTool, listDatasourcesTool];
->>>>>>> 72daa685
 
 // Create Prometheus label values tool (previously metrics tool)
 const prometheusLabelValuesTool = tool(
@@ -350,7 +338,9 @@
   }
 );
 
+// Combine all tools from both branches
 export const tools = [
+  pageContextTool,
   listDatasourcesTool,
   prometheusLabelValuesTool,
   prometheusLabelNamesTool,
@@ -363,12 +353,5 @@
     acc[tool.name] = tool;
     return acc;
   },
-  {} as Record<
-    string,
-    | typeof listDatasourcesTool
-    | typeof prometheusLabelValuesTool
-    | typeof prometheusLabelNamesTool
-    | typeof prometheusInstantQueryTool
-    | typeof prometheusRangeQueryTool
-  >
+  {} as Record<string, (typeof tools)[number]>
 );
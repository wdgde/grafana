import { css } from '@emotion/css';
<<<<<<< HEAD
import React, { ReactNode } from 'react';

import { AdHocVariableFilter, GrafanaTheme2, VariableHide, urlUtil, PluginExtensionLink } from '@grafana/data';
import {
  getAppEvents,
  locationService,
  TimeRangeUpdatedEvent,
  UsePluginExtensionsResult,
  usePluginLinkExtensions,
} from '@grafana/runtime';
=======

import { AdHocVariableFilter, GrafanaTheme2, PageLayoutType, VariableHide, urlUtil } from '@grafana/data';
import { locationService, useChromeHeaderHeight } from '@grafana/runtime';
>>>>>>> 970cafa2
import {
  AdHocFiltersVariable,
  DataSourceVariable,
  getUrlSyncManager,
  SceneComponentProps,
  SceneControlsSpacer,
  sceneGraph,
  SceneObject,
  SceneObjectBase,
  SceneObjectState,
  SceneObjectUrlSyncConfig,
  SceneObjectUrlValues,
  SceneRefreshPicker,
  SceneTimePicker,
  SceneTimeRange,
  sceneUtils,
  SceneVariable,
  SceneVariableSet,
  VariableDependencyConfig,
  VariableValueSelectors,
} from '@grafana/scenes';
<<<<<<< HEAD
import { ToolbarButton, useStyles2 } from '@grafana/ui';
=======
import { useStyles2 } from '@grafana/ui';
import { Page } from 'app/core/components/Page/Page';
>>>>>>> 970cafa2

import { DataTrailSettings } from './DataTrailSettings';
import { DataTrailHistory } from './DataTrailsHistory';
import { MetricScene } from './MetricScene';
import { MetricSelectScene } from './MetricSelect/MetricSelectScene';
import { MetricsHeader } from './MetricsHeader';
import { getTrailStore } from './TrailStore/TrailStore';
import { MetricDatasourceHelper } from './helpers/MetricDatasourceHelper';
import { reportChangeInLabelFilters } from './interactions';
import { MetricSelectedEvent, trailDS, VAR_DATASOURCE, VAR_FILTERS } from './shared';
import { getMetricName } from './utils';

export interface DataTrailState extends SceneObjectState {
  topScene?: SceneObject;
  embedded?: boolean;
  controls: SceneObject[];
  history: DataTrailHistory;
  settings: DataTrailSettings;
  createdAt: number;

  // just for for the starting data source
  initialDS?: string;
  initialFilters?: AdHocVariableFilter[];

  // Synced with url
  metric?: string;
  metricSearch?: string;
}

export class DataTrail extends SceneObjectBase<DataTrailState> {
  protected _urlSync = new SceneObjectUrlSyncConfig(this, { keys: ['metric', 'metricSearch'] });

  public constructor(state: Partial<DataTrailState>) {
    super({
      $timeRange: state.$timeRange ?? new SceneTimeRange({}),
      $variables: state.$variables ?? getVariableSet(state.initialDS, state.metric, state.initialFilters),
      controls: state.controls ?? [
        new VariableValueSelectors({ layout: 'vertical' }),
        new SceneControlsSpacer(),
        new SceneTimePicker({}),
        new SceneRefreshPicker({}),
      ],
      history: state.history ?? new DataTrailHistory({}),
      settings: state.settings ?? new DataTrailSettings({}),
      createdAt: state.createdAt ?? new Date().getTime(),
      ...state,
    });

    this.addActivationHandler(this._onActivate.bind(this));
  }

  public _onActivate() {
    if (!this.state.topScene) {
      this.setState({ topScene: getTopSceneFor(this.state.metric) });
    }

    // Some scene elements publish this
    this.subscribeToEvent(MetricSelectedEvent, this._handleMetricSelectedEvent.bind(this));

    const filtersVariable = sceneGraph.lookupVariable(VAR_FILTERS, this);
    if (filtersVariable instanceof AdHocFiltersVariable) {
      this._subs.add(
        filtersVariable?.subscribeToState((newState, prevState) => {
          if (!this._addingFilterWithoutReportingInteraction) {
            reportChangeInLabelFilters(newState.filters, prevState.filters);
          }
        })
      );
    }

    // Save the current trail as a recent if the browser closes or reloads
    const saveRecentTrail = () => getTrailStore().setRecentTrail(this);
    window.addEventListener('unload', saveRecentTrail);

    if (this.state.$timeRange) {
      this.state.$timeRange.subscribeToState((state) => {
        getAppEvents().publish(new TimeRangeUpdatedEvent(state.value));
      });
    }

    return () => {
      if (!this.state.embedded) {
        saveRecentTrail();
      }
      window.removeEventListener('unload', saveRecentTrail);
    };
  }

  protected _variableDependency = new VariableDependencyConfig(this, {
    variableNames: [VAR_DATASOURCE],
    onReferencedVariableValueChanged: async (variable: SceneVariable) => {
      const { name } = variable.state;
      if (name === VAR_DATASOURCE) {
        this.datasourceHelper.reset();
      }
    },
  });

  /**
   * Assuming that the change in filter was already reported with a cause other than `'adhoc_filter'`,
   * this will modify the adhoc filter variable and prevent the automatic reporting which would
   * normally occur through the call to `reportChangeInLabelFilters`.
   */
  public addFilterWithoutReportingInteraction(filter: AdHocVariableFilter) {
    const variable = sceneGraph.lookupVariable('filters', this);
    if (!(variable instanceof AdHocFiltersVariable)) {
      return;
    }

    this._addingFilterWithoutReportingInteraction = true;

    variable.setState({ filters: [...variable.state.filters, filter] });

    this._addingFilterWithoutReportingInteraction = false;
  }

  private _addingFilterWithoutReportingInteraction = false;
  private datasourceHelper = new MetricDatasourceHelper(this);

  public getMetricMetadata(metric?: string) {
    return this.datasourceHelper.getMetricMetadata(metric);
  }

  public getCurrentMetricMetadata() {
    return this.getMetricMetadata(this.state.metric);
  }

  public restoreFromHistoryStep(state: DataTrailState) {
    if (!state.topScene && !state.metric) {
      // If the top scene for an  is missing, correct it.
      state.topScene = new MetricSelectScene({});
    }

    this.setState(
      sceneUtils.cloneSceneObjectState(state, {
        history: this.state.history,
        metric: !state.metric ? undefined : state.metric,
        metricSearch: !state.metricSearch ? undefined : state.metricSearch,
      })
    );

    const urlState = getUrlSyncManager().getUrlState(this);
    const fullUrl = urlUtil.renderUrl(locationService.getLocation().pathname, urlState);
    locationService.replace(fullUrl);
  }

  private _handleMetricSelectedEvent(evt: MetricSelectedEvent) {
    this.setState(this.getSceneUpdatesForNewMetricValue(evt.payload));

    // Add metric to adhoc filters baseFilter
    const filterVar = sceneGraph.lookupVariable(VAR_FILTERS, this);
    if (filterVar instanceof AdHocFiltersVariable) {
      filterVar.setState({
        baseFilters: getBaseFiltersForMetric(evt.payload),
      });
    }
  }

  private getSceneUpdatesForNewMetricValue(metric: string | undefined) {
    const stateUpdate: Partial<DataTrailState> = {};
    stateUpdate.metric = metric;
    stateUpdate.topScene = getTopSceneFor(metric);
    return stateUpdate;
  }

  getUrlState() {
    const { metric, metricSearch } = this.state;
    return { metric, metricSearch };
  }

  updateFromUrl(values: SceneObjectUrlValues) {
    const stateUpdate: Partial<DataTrailState> = {};

    if (typeof values.metric === 'string') {
      if (this.state.metric !== values.metric) {
        Object.assign(stateUpdate, this.getSceneUpdatesForNewMetricValue(values.metric));
      }
    } else if (values.metric == null) {
      stateUpdate.metric = undefined;
      stateUpdate.topScene = new MetricSelectScene({});
    }

    if (typeof values.metricSearch === 'string') {
      stateUpdate.metricSearch = values.metricSearch;
    } else if (values.metric == null) {
      stateUpdate.metricSearch = undefined;
    }

    this.setState(stateUpdate);
  }

  static Component = ({ model }: SceneComponentProps<DataTrail>) => {
<<<<<<< HEAD
    const { controls, topScene, history, settings, $timeRange } = model.useState();
    const styles = useStyles2(getStyles);
    const showHeaderForFirstTimeUsers = getTrailStore().recent.length < 2;

    return (
      <div className={styles.container}>
        {showHeaderForFirstTimeUsers && <MetricsHeader />}
        <history.Component model={history} />
        <ExtensionsProvider>
          {(extensions) => {
            const labelVar = model.useState().$variables?.useState().variables[1].useState();
            // @ts-ignore seems like there isn't typing for the state
            const filters =
              labelVar && labelVar.filters.length > 0
                ? {
                    // @ts-ignore
                    key: labelVar.filters[0].key,
                    // @ts-ignore
                    value: labelVar.filters[0].value,
                  }
                : undefined;

            return extensions.extensions.map((e) => {
              return (
                <ToolbarButton key={e.id} onClick={(event) => e.onClick?.(event, filters)} icon={e.icon}>
                  {e.title}
                </ToolbarButton>
              );
            });
          }}
        </ExtensionsProvider>
        {controls && (
          <div className={styles.controls}>
            {controls.map((control) => (
              <control.Component key={control.state.key} model={control} />
            ))}
            <settings.Component model={settings} />
          </div>
        )}
        <div className={styles.body}>{topScene && <topScene.Component model={topScene} />}</div>
      </div>
=======
    const { controls, topScene, history, settings, metric } = model.useState();
    const chromeHeaderHeight = useChromeHeaderHeight();
    const styles = useStyles2(getStyles, chromeHeaderHeight ?? 0);
    const showHeaderForFirstTimeUsers = getTrailStore().recent.length < 2;

    return (
      <Page navId="explore/metrics" pageNav={{ text: getMetricName(metric) }} layout={PageLayoutType.Custom}>
        <div className={styles.container}>
          {showHeaderForFirstTimeUsers && <MetricsHeader />}
          <history.Component model={history} />
          {controls && (
            <div className={styles.controls}>
              {controls.map((control) => (
                <control.Component key={control.state.key} model={control} />
              ))}
              <settings.Component model={settings} />
            </div>
          )}
          <div className={styles.body}>{topScene && <topScene.Component model={topScene} />}</div>
        </div>
      </Page>
>>>>>>> 970cafa2
    );
  };
}

type ExtensionsProviderProps = {
  children: (extensions: UsePluginExtensionsResult<PluginExtensionLink>) => ReactNode;
};
function ExtensionsProvider(props: ExtensionsProviderProps) {
  const extensions = usePluginLinkExtensions({
    extensionPointId: 'grafana/data-trails/toolbar',
    context: {},
    limitPerPlugin: 3,
  });

  return props.children(extensions);
}

export function getTopSceneFor(metric?: string) {
  if (metric) {
    return new MetricScene({ metric: metric });
  } else {
    return new MetricSelectScene({});
  }
}

function getVariableSet(initialDS?: string, metric?: string, initialFilters?: AdHocVariableFilter[]) {
  return new SceneVariableSet({
    variables: [
      new DataSourceVariable({
        name: VAR_DATASOURCE,
        label: 'Data source',
        description: 'Only prometheus data sources are supported',
        value: initialDS,
        pluginId: 'prometheus',
      }),
      new AdHocFiltersVariable({
        name: VAR_FILTERS,
        addFilterButtonText: 'Add label',
        datasource: trailDS,
        hide: VariableHide.hideLabel,
        layout: 'vertical',
        filters: initialFilters ?? [],
        baseFilters: getBaseFiltersForMetric(metric),
      }),
    ],
  });
}

function getStyles(theme: GrafanaTheme2, chromeHeaderHeight: number) {
  return {
    container: css({
      flexGrow: 1,
      display: 'flex',
      gap: theme.spacing(1),
      flexDirection: 'column',
      background: theme.isLight ? theme.colors.background.primary : theme.colors.background.canvas,
      padding: theme.spacing(2, 3, 2, 3),
    }),
    body: css({
      flexGrow: 1,
      display: 'flex',
      flexDirection: 'column',
    }),
    controls: css({
      display: 'flex',
      gap: theme.spacing(1),
      padding: theme.spacing(1, 0),
      alignItems: 'flex-end',
      flexWrap: 'wrap',
      position: 'sticky',
      background: theme.isDark ? theme.colors.background.canvas : theme.colors.background.primary,
      zIndex: theme.zIndex.navbarFixed,
      top: chromeHeaderHeight,
    }),
  };
}

function getBaseFiltersForMetric(metric?: string): AdHocVariableFilter[] {
  if (metric) {
    return [{ key: '__name__', operator: '=', value: metric }];
  }
  return [];
}<|MERGE_RESOLUTION|>--- conflicted
+++ resolved
@@ -1,20 +1,21 @@
 import { css } from '@emotion/css';
-<<<<<<< HEAD
-import React, { ReactNode } from 'react';
-
-import { AdHocVariableFilter, GrafanaTheme2, VariableHide, urlUtil, PluginExtensionLink } from '@grafana/data';
+
 import {
+  AdHocVariableFilter,
+  GrafanaTheme2,
+  PageLayoutType,
+  VariableHide,
+  urlUtil,
+  PluginExtensionLink,
+} from '@grafana/data';
+import {
+  locationService,
+  useChromeHeaderHeight,
   getAppEvents,
-  locationService,
   TimeRangeUpdatedEvent,
   UsePluginExtensionsResult,
   usePluginLinkExtensions,
 } from '@grafana/runtime';
-=======
-
-import { AdHocVariableFilter, GrafanaTheme2, PageLayoutType, VariableHide, urlUtil } from '@grafana/data';
-import { locationService, useChromeHeaderHeight } from '@grafana/runtime';
->>>>>>> 970cafa2
 import {
   AdHocFiltersVariable,
   DataSourceVariable,
@@ -36,12 +37,8 @@
   VariableDependencyConfig,
   VariableValueSelectors,
 } from '@grafana/scenes';
-<<<<<<< HEAD
 import { ToolbarButton, useStyles2 } from '@grafana/ui';
-=======
-import { useStyles2 } from '@grafana/ui';
 import { Page } from 'app/core/components/Page/Page';
->>>>>>> 970cafa2
 
 import { DataTrailSettings } from './DataTrailSettings';
 import { DataTrailHistory } from './DataTrailsHistory';
@@ -234,49 +231,6 @@
   }
 
   static Component = ({ model }: SceneComponentProps<DataTrail>) => {
-<<<<<<< HEAD
-    const { controls, topScene, history, settings, $timeRange } = model.useState();
-    const styles = useStyles2(getStyles);
-    const showHeaderForFirstTimeUsers = getTrailStore().recent.length < 2;
-
-    return (
-      <div className={styles.container}>
-        {showHeaderForFirstTimeUsers && <MetricsHeader />}
-        <history.Component model={history} />
-        <ExtensionsProvider>
-          {(extensions) => {
-            const labelVar = model.useState().$variables?.useState().variables[1].useState();
-            // @ts-ignore seems like there isn't typing for the state
-            const filters =
-              labelVar && labelVar.filters.length > 0
-                ? {
-                    // @ts-ignore
-                    key: labelVar.filters[0].key,
-                    // @ts-ignore
-                    value: labelVar.filters[0].value,
-                  }
-                : undefined;
-
-            return extensions.extensions.map((e) => {
-              return (
-                <ToolbarButton key={e.id} onClick={(event) => e.onClick?.(event, filters)} icon={e.icon}>
-                  {e.title}
-                </ToolbarButton>
-              );
-            });
-          }}
-        </ExtensionsProvider>
-        {controls && (
-          <div className={styles.controls}>
-            {controls.map((control) => (
-              <control.Component key={control.state.key} model={control} />
-            ))}
-            <settings.Component model={settings} />
-          </div>
-        )}
-        <div className={styles.body}>{topScene && <topScene.Component model={topScene} />}</div>
-      </div>
-=======
     const { controls, topScene, history, settings, metric } = model.useState();
     const chromeHeaderHeight = useChromeHeaderHeight();
     const styles = useStyles2(getStyles, chromeHeaderHeight ?? 0);
@@ -287,6 +241,29 @@
         <div className={styles.container}>
           {showHeaderForFirstTimeUsers && <MetricsHeader />}
           <history.Component model={history} />
+          <ExtensionsProvider>
+            {(extensions) => {
+              const labelVar = model.useState().$variables?.useState().variables[1].useState();
+              // @ts-ignore seems like there isn't typing for the state
+              const filters =
+                labelVar && labelVar.filters.length > 0
+                  ? {
+                      // @ts-ignore
+                      key: labelVar.filters[0].key,
+                      // @ts-ignore
+                      value: labelVar.filters[0].value,
+                    }
+                  : undefined;
+
+              return extensions.extensions.map((e) => {
+                return (
+                  <ToolbarButton key={e.id} onClick={(event) => e.onClick?.(event, filters)} icon={e.icon}>
+                    {e.title}
+                  </ToolbarButton>
+                );
+              });
+            }}
+          </ExtensionsProvider>
           {controls && (
             <div className={styles.controls}>
               {controls.map((control) => (
@@ -298,7 +275,6 @@
           <div className={styles.body}>{topScene && <topScene.Component model={topScene} />}</div>
         </div>
       </Page>
->>>>>>> 970cafa2
     );
   };
 }

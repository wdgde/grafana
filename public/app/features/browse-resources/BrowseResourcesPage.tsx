--- conflicted
+++ resolved
@@ -6,7 +6,6 @@
 import { GrafanaTheme2, NavModel, NavModelItem, SelectableValue } from '@grafana/data';
 import {
   EmptyState,
-  LoadingPlaceholder,
   InteractiveTable,
   Column,
   Select,
@@ -16,7 +15,9 @@
   FilterInput,
   TagList,
   Link,
+  Button,
 } from '@grafana/ui';
+import { clearLinkButtonStyles } from '@grafana/ui/src/components/Button';
 import { getAPINamespace } from 'app/api/utils';
 import { Page } from 'app/core/components/Page/Page';
 import { TagFilter, TermCount } from 'app/core/components/TagFilter/TagFilter';
@@ -27,7 +28,7 @@
 import { getColumnStyles } from '../search/page/components/SearchResultsTable';
 import { GrafanaSearcher, SearchQuery } from '../search/service/types';
 import { SearchHit, UnifiedSearcher } from '../search/service/unified';
-// import { iconItem } from '../canvas/elements/icon';
+
 interface Resource extends SearchHit {
   isExpanded?: boolean;
   owner?: string;
@@ -60,8 +61,11 @@
   const [selectedTags, setSelectedTags] = useState<string[]>([]);
   const [availableTags, setAvailableTags] = useState<TermCount[]>([]);
   const [searchQuery, setSearchQuery] = useState('');
+  const [sortBy, setSortBy] = useState<string>('');
+  const [showTable, setShowTable] = useState(true);
 
   const styles = useStyles2(getStyles);
+  const clearButtonStyle = useStyles2(clearLinkButtonStyles);
 
   const defaultNavModel = useNavModel('finder');
   const location = useLocation();
@@ -85,59 +89,22 @@
   };
 
   useEffect(() => {
-      const fetchFolderName = async (folderId: string) => {
-      const folder = await searcher.fetchResults({ kind: ['folder'], uid: [folderId] });
-      return folder.hits[0].title;
-    };
-    const buildNavModel = async () => {
-      if (!location.pathname.endsWith('finder')) {
-        // TODO: handle multiple levels of folders
-        const parts = location.pathname.split('/');
-        const folderId = parts[parts.length - 1];
-        const folderName = await fetchFolderName(folderId);
-        const navModelWithChildren = {
-          ...navModel,
-          main: {
-            ...navModel.main,
-            active: false,
-            children: [
-              // TODO: first child is ignored for some reason, so add a dummy child
-              { text: folderName, icon: 'folder'},
-              {
-                text: folderName,
-                url: '/foo',
-                icon: 'folder',
-                active: true,
-              },
-            ],
-          },
-          node: {
-            ...navModel.node,
-            active: false,
-            children: [
-              // TODO: first child is ignored for some reason
-              { text: folderName, icon: 'folder' },
-              {
-                text: folderName,
-                url: '/foo',
-                icon: 'folder',
-                active: true,
-              },
-            ],
-          },
-        };
-        // @ts-ignore
-        setNavModel(navModelWithChildren);
-      }
-    };
-    buildNavModel()
-  }, [location.pathname, navModel]);
+      buildNavModel(defaultNavModel, location.pathname, searcher).then((updatedNavModel) => {
+      setNavModel(updatedNavModel as NavModel);
+    });
+  }, [location.pathname, defaultNavModel]);
 
   useEffect(() => {
     const loadData = async () => {
       setIsLoading(true);
       const kinds = selectedTypes.map((t) => t.value!.toString());
-      let query: SearchQuery = { kind: kinds, tags: selectedTags, query: searchTerm }
+      const sort = sortBy !== '' ? sortBy : undefined;
+      let query: SearchQuery = { 
+        kind: kinds, 
+        tags: selectedTags, 
+        query: searchTerm,
+        sort: sort
+      }
       if (!location.pathname.endsWith('finder')) {
         const parts = location.pathname.split('/');
         const folderId = parts[parts.length - 1];
@@ -157,7 +124,7 @@
       }
     };
     void loadData();
-  }, [selectedTypes, selectedTags, searchTerm, location.pathname]);
+  }, [selectedTypes, selectedTags, searchTerm, location.pathname, sortBy]);
 
   const getIconForResource = (resource: string) => {
     switch (resource) {
@@ -176,11 +143,12 @@
     }
   };
 
-  const handleExpand = (resource: Resource) => {
-    setResources((prevResources) =>
-      prevResources.map((r) => (r.name === resource.name ? { ...r, isExpanded: !r.isExpanded } : r))
-    );
-  };
+  // TODO: Implement folder expand/collapse
+  // const handleExpand = (folder: Folder) => {
+  //   setFolders((prevFolders) =>
+  //     prevFolders.map((f) => (f.name === folder.name ? { ...f, isExpanded: !f.isExpanded } : f))
+  //   );
+  // };
 
   function toURL(resource: string, name: string, title: string): string {
     if (resource.startsWith('folder')) {
@@ -201,141 +169,43 @@
 
   const onResourceLinkClicked = () => {}
 
+  // This is a hack to force the table to re-render when the sort order changes
+  const handleSortChange = () => {
+    setShowTable(!showTable);
+    setSortBy((sortBy === '' || sortBy === '-name') ? 'name' : '-name');
+    setTimeout(() => {
+      setShowTable(true);
+    }, 0);
+  };
+
   const renderTable = (resources: SearchHit[]) => {
-<<<<<<< HEAD
-    // Get root level resources (location === "general")
-=======
->>>>>>> 0d720c83
-    const rootResources = resources.filter(resource => resource.location === "general" || resource.location === "");
-    
-    // Recursive function to get all children
-    const getAllChildren = (parent: Resource, allResources: Resource[]): Resource[] => {
-      const result: Resource[] = [];
-<<<<<<< HEAD
-      // Get immediate children
-      const children = allResources.filter(r => r.location === parent.title);
-      
-      // Add each child and recursively get their children if they're expanded folders
-=======
-      const children = allResources.filter(r => r.location === parent.title);
-      
->>>>>>> 0d720c83
-      children.forEach(child => {
-        result.push(child);
-        if (child.isExpanded && child.resource === 'folders') {
-          result.push(...getAllChildren(child, allResources));
-        }
-      });
-      
-      return result;
-    };
-
-<<<<<<< HEAD
-    // Create the final data array with expanded children
-=======
->>>>>>> 0d720c83
-    const tableData = rootResources.reduce((acc: Resource[], resource: Resource) => {
-      acc.push(resource);
-      // If this is an expanded folder, add all its children recursively
-      if (resource.isExpanded) {
-        acc.push(...getAllChildren(resource, resources));
-      }
-      return acc;
-    }, []);
-
-<<<<<<< HEAD
-    // Helper to check if a folder has any children (any resource type)
-=======
->>>>>>> 0d720c83
-    const hasChildren = (folder: Resource) => {
-      return resources.some(r => r.location === folder.title);
-    };
-
-<<<<<<< HEAD
-    const columns: Array<Column<Resource>> = [
+    if (!showTable) {
+      return;
+    }
+    const columns: Array<Column<Resource>> =
+      [
           {
-            id: 'expand',
-            header: '',
-            cell: ({ row: { original } }) => {
-              if (original.resource === 'folders' && hasChildren(original)) {
-                return (
-                  <div className={styles.expandCell}>
-                    <button onClick={() => handleExpand(original)} className={styles.expandButton}>
-                      <Icon name={original.isExpanded ? 'angle-down' : 'angle-right'} />
-                    </button>
-                  </div>
-                );
-              }
-              return <div className={styles.expandCell} />;
+            id: 'name',
+            header: 'Name',
+            sortType: () => {
+              setTimeout(() => {
+                handleSortChange();
+              }, 0);
+              return 0; // Return value doesn't matter since we're using backend sorting
             },
-          },
-=======
-    const getIndentation = (resource: Resource): number => {
-      if (!resource?.location || resource.location === 'general' || resource.location === '') {
-        return 0;
-      }
-      let level = 1;
-      let currentLocation = resource.location;
-      let maxDepth = 5 // same hardcoded value as in the BE
-      
-      while (currentLocation && maxDepth > 0) {
-        const parent = resources.find(r => r.title === currentLocation);
-        if (!parent?.location || parent.location === 'general' || parent.location === '') {
-          break;
-        }
-        level++;
-        currentLocation = parent.location;
-        maxDepth--;
-      }
-      return level * 20;
-    };
-
-    const columns: Array<Column<Resource>> = [
->>>>>>> 0d720c83
-          {
-            id: 'nameWithExpand',
-            header: 'Name',
-<<<<<<< HEAD
             cell: ({ row: { original } }) => (
               <div style={{ marginLeft: original.level ? original.level * 20 : 0 }}>
-                <Link
-                  aria-label={`open-${original.title}`}
-                  href={toURL(original.resource, original.name, original.title)}
-                  className="external-link"
-                  onClick={onResourceLinkClicked}
-                >
-                {original.title}
-                </Link>
-              </div>
-            ),
-=======
-            cell: ({ row: { original } }) => {
-              const indentation = getIndentation(original);
-              const showChevron = original.resource === 'folders' && hasChildren(original);
-
-              return (
-                <div className={styles.nameCell} style={{ paddingLeft: indentation }}>
-                  <div className={styles.chevronWrapper}>
-                    {showChevron ? (
-                      <button onClick={() => handleExpand(original)} className={styles.expandButton}>
-                        <Icon name={original.isExpanded ? 'angle-down' : 'angle-right'} />
-                      </button>
-                    ) : (
-                      <div className={styles.expandButton} /> // Placeholder for consistent spacing
-                    )}
-                  </div>
+                <Stack direction="row" alignItems="center" gap={1}>
                   <Link
                     aria-label={`open-${original.title}`}
                     href={toURL(original.resource, original.name, original.title)}
-                    className="external-link"
                     onClick={onResourceLinkClicked}
                   >
                     {original.title}
                   </Link>
-                </div>
-              );
-            },
->>>>>>> 0d720c83
+                </Stack>
+              </div>
+            ),
           },
           {
             id: 'type',
@@ -346,8 +216,15 @@
 
               return (
                 <div className="flex items-center">
+                  <Button
+                    variant="secondary"
+                    aria-label={`open-${original.location}`}
+                    className={clearButtonStyle}
+                    onClick={() => setSelectedTypes([{label: displayType, value: original.resource as ResourceType}])}
+                  >
                   {iconName && <Icon name={iconName} style={{ marginRight: '6px' }}/>}
                   <span className={styles.resourceType}>{displayType}</span>
+                  </Button>
                 </div>
               );
             },
@@ -362,7 +239,6 @@
                   <Link
                     aria-label={`open-${original.location}`}
                     href={toURL('folder', original.folder, original.location)}
-                    className="external-link"
                     onClick={onResourceLinkClicked}
                   >
                   <span>{original.location}</span>
@@ -405,11 +281,11 @@
           // }
 
     return (
-      <InteractiveTable
-        data={tableData}
-        columns={columns}
-        getRowId={(row) => row.name}
-      />
+        <InteractiveTable
+          data={resources}
+          columns={columns}
+          getRowId={(row) => row.name}
+        />
     );
   };
 
@@ -447,8 +323,6 @@
           </Stack>
         </div>
 
-        {isLoading && <LoadingPlaceholder text="Loading folders..." />}
-
         {error && (
           <EmptyState message={error} variant={'call-to-action'} />
         )}
@@ -468,42 +342,10 @@
   resourceType: css({
     textTransform: 'capitalize',
   }),
-<<<<<<< HEAD
-  expandCell: css({
-    width: '40px',
-    display: 'flex',
-    alignItems: 'center',
-    justifyContent: 'center',
-=======
-  nameCell: css({
-    display: 'flex',
-    alignItems: 'center',
-    gap: theme.spacing(0.5),
-  }),
-  chevronWrapper: css({
-    display: 'flex',
-    alignItems: 'center',
-    width: '24px',
->>>>>>> 0d720c83
-  }),
-  expandButton: css({
-    background: 'none',
-    border: 'none',
-<<<<<<< HEAD
-    padding: theme.spacing(0, 1),
-=======
-    padding: 0,
->>>>>>> 0d720c83
-    cursor: 'pointer',
-    display: 'flex',
-    alignItems: 'center',
-    justifyContent: 'center',
-    width: '24px',
-    height: '24px',
-    '&:hover': {
-      color: theme.colors.text.primary,
-    },
-  }),
+  // expandIcon: css({
+  //   cursor: 'pointer',
+  //   marginRight: theme.spacing(1),
+  // }),
 });
 
 export default FoldersPage;

--- conflicted
+++ resolved
@@ -196,7 +196,6 @@
     expect(doneButton).not.toBeDisabled();
   });
 
-<<<<<<< HEAD
   it('calls createBulkJob with branch workflow parameters when branch is selected', async () => {
     const { user, mockCreateBulkJob, defaultRepository } = setup(null);
 
@@ -234,11 +233,11 @@
         }),
       })
     );
-=======
+  });
+
   it('returns null when repository is not available', () => {
     setup(null);
 
     expect(screen.getByLabelText('Repository not found')).toBeInTheDocument();
->>>>>>> b5fca60b
   });
 });
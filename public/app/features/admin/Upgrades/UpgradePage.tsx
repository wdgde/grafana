import React, { useState } from 'react';

import { config } from '@grafana/runtime';
import { TabsBar, Tab, Alert, Button, Stack } from '@grafana/ui';
import { Page } from 'app/core/components/Page/Page';
import { getUpgradesAPI } from 'app/features/admin/Upgrades/api';
<<<<<<< HEAD

=======
>>>>>>> 4fd8f76e
import { Changelog } from './Changelog';
import { Overview } from './Overview';
import { VersionList } from './VersionList';

<<<<<<< HEAD
=======


>>>>>>> 4fd8f76e
const upgradesApi = getUpgradesAPI();

// Function to fetch the list of Grafana versions from the API
const getVersions = () => {
  return upgradesApi
    .listUpgrades()
    .then((response) => {
      return response.items.map((item) => ({
        startingVersion: item.spec.starting_version, 
        version: item.spec.target_version,
        releaseDate: item.spec.target_minor_release_date,
        notes: item.spec.state === 'new' ? 'New' : '',
        isOutOfSupport: item.spec.is_out_of_support,
        type: item.spec.type,
      }));
    })
    .catch((error) => {
      return [];
    });
};

const apiVersions = await getVersions();

const currentVersion = config.buildInfo.version;

const TABS = [
  { id: 'OVERVIEW', label: 'Overview' },
  { id: 'CHANGELOG', label: 'Changelog' },
  { id: 'VERSIONS', label: 'Version History' },
];
enum TabView {
  OVERVIEW = 'OVERVIEW',
  CHANGELOG = 'CHANGELOG',
  VERSIONS = 'VERSIONS',
}

const versionInfo = apiVersions.find(item => item.startingVersion === currentVersion);

const TAB_PAGE_MAP: Record<TabView, React.ReactElement> = {
  [TabView.OVERVIEW]: <Overview installedVersion={currentVersion} versions={apiVersions} />,
  [TabView.CHANGELOG]: <Changelog sanitizedHTML={''} />,
  [TabView.VERSIONS]: <VersionList versions={apiVersions} installedVersion={currentVersion} />,
};

//TODO: get changelog
// const getChangelog = () => {
// }

// TODO: get current Grafana version
// const getCurrentGrafanaVersion = () => {

function UpgradePage() {
  const [activeTab, setActiveTab] = useState('OVERVIEW');

  return (
    <Page navId="upgrade-grafana">
      <Page.Contents>
        {versionInfo?.isOutOfSupport && <Alert title="New version available" severity="info">
          <Stack direction="column" justifyContent="space-between" gap={2} alignItems="flex-start">
            <div>Upgrade Grafana to the latest version.</div>
            <Button variant="primary">Upgrade</Button>
          </Stack>
        </Alert>}
        <div>
          <TabsBar>
            {TABS.map((tab) => (
              <Tab
                key={tab.id}
                label={tab.label}
                active={activeTab === tab.id}
                onChangeTab={() => setActiveTab(tab.id)}
              />
            ))}
          </TabsBar>
          {activeTab ? (
            TAB_PAGE_MAP[activeTab as TabView]
          ) : (
            <Overview installedVersion={currentVersion} versions={apiVersions} />
          )}
        </div>
      </Page.Contents>
    </Page>
  );
}

export default UpgradePage;<|MERGE_RESOLUTION|>--- conflicted
+++ resolved
@@ -4,19 +4,11 @@
 import { TabsBar, Tab, Alert, Button, Stack } from '@grafana/ui';
 import { Page } from 'app/core/components/Page/Page';
 import { getUpgradesAPI } from 'app/features/admin/Upgrades/api';
-<<<<<<< HEAD
 
-=======
->>>>>>> 4fd8f76e
 import { Changelog } from './Changelog';
 import { Overview } from './Overview';
 import { VersionList } from './VersionList';
 
-<<<<<<< HEAD
-=======
-
-
->>>>>>> 4fd8f76e
 const upgradesApi = getUpgradesAPI();
 
 // Function to fetch the list of Grafana versions from the API
@@ -25,7 +17,7 @@
     .listUpgrades()
     .then((response) => {
       return response.items.map((item) => ({
-        startingVersion: item.spec.starting_version, 
+        startingVersion: item.spec.starting_version,
         version: item.spec.target_version,
         releaseDate: item.spec.target_minor_release_date,
         notes: item.spec.state === 'new' ? 'New' : '',
@@ -53,7 +45,7 @@
   VERSIONS = 'VERSIONS',
 }
 
-const versionInfo = apiVersions.find(item => item.startingVersion === currentVersion);
+const versionInfo = apiVersions.find((item) => item.startingVersion === currentVersion);
 
 const TAB_PAGE_MAP: Record<TabView, React.ReactElement> = {
   [TabView.OVERVIEW]: <Overview installedVersion={currentVersion} versions={apiVersions} />,
@@ -74,12 +66,14 @@
   return (
     <Page navId="upgrade-grafana">
       <Page.Contents>
-        {versionInfo?.isOutOfSupport && <Alert title="New version available" severity="info">
-          <Stack direction="column" justifyContent="space-between" gap={2} alignItems="flex-start">
-            <div>Upgrade Grafana to the latest version.</div>
-            <Button variant="primary">Upgrade</Button>
-          </Stack>
-        </Alert>}
+        {versionInfo?.isOutOfSupport && (
+          <Alert title="New version available" severity="info">
+            <Stack direction="column" justifyContent="space-between" gap={2} alignItems="flex-start">
+              <div>Upgrade Grafana to the latest version.</div>
+              <Button variant="primary">Upgrade</Button>
+            </Stack>
+          </Alert>
+        )}
         <div>
           <TabsBar>
             {TABS.map((tab) => (

import { baseAPI as api } from './baseAPI';
const injectedRtkApi = api.injectEndpoints({
  endpoints: (build) => ({
    getUserPreferences: build.query<GetUserPreferencesApiResponse, GetUserPreferencesApiArg>({
      query: () => ({ url: `/user/preferences` }),
    }),
    patchUserPreferences: build.mutation<PatchUserPreferencesApiResponse, PatchUserPreferencesApiArg>({
      query: (queryArg) => ({ url: `/user/preferences`, method: 'PATCH', body: queryArg.patchPrefsCmd }),
    }),
    updateUserPreferences: build.mutation<UpdateUserPreferencesApiResponse, UpdateUserPreferencesApiArg>({
      query: (queryArg) => ({ url: `/user/preferences`, method: 'PUT', body: queryArg.updatePrefsCmd }),
    }),
  }),
  overrideExisting: false,
});
export { injectedRtkApi as generatedAPI };
export type GetUserPreferencesApiResponse = /** status 200 (empty) */ PreferencesSpec;
export type GetUserPreferencesApiArg = void;
export type PatchUserPreferencesApiResponse =
  /** status 200 An OKResponse is returned if the request was successful. */ SuccessResponseBody;
export type PatchUserPreferencesApiArg = {
  patchPrefsCmd: PatchPrefsCmd;
};
export type UpdateUserPreferencesApiResponse =
  /** status 200 An OKResponse is returned if the request was successful. */ SuccessResponseBody;
export type UpdateUserPreferencesApiArg = {
  updatePrefsCmd: UpdatePrefsCmd;
};
export type PreferencesCookiePreferences = {
  analytics?: any;
  functional?: any;
  performance?: any;
};
export type PreferencesNavbarPreference = {
  bookmarkUrls?: string[];
};
export type PreferencesQueryHistoryPreference = {
  /** one of: '' | 'query' | 'starred'; */
  homeTab?: string;
};
export type PreferencesSpec = {
  cookiePreferences?: PreferencesCookiePreferences;
  /** UID for the home dashboard */
  homeDashboardUID?: string;
  /** Selected language (beta) */
  language?: string;
<<<<<<< HEAD
  /** Selected locale (beta) */
  locale?: string;
  navbar?: PreferencesNavbarPreference;
  queryHistory?: PreferencesQueryHistoryPreference;
=======
  navbar?: NavbarPreference;
  queryHistory?: QueryHistoryPreference;
>>>>>>> a33b634a
  /** Selected locale (beta) */
  regionalFormat?: string;
  /** light, dark, empty is default */
  theme?: string;
  /** The timezone selection
    TODO: this should use the timezone defined in common */
  timezone?: string;
  /** day of the week (sunday, monday, etc) */
  weekStart?: string;
};
export type ErrorResponseBody = {
  /** Error An optional detailed description of the actual error. Only included if running in developer mode. */
  error?: string;
  /** a human readable version of the error */
  message: string;
  /** Status An optional status to denote the cause of the error.
    
    For example, a 412 Precondition Failed error may include additional information of why that error happened. */
  status?: string;
};
export type SuccessResponseBody = {
  message?: string;
};
export type CookieType = string;
export type NavbarPreference = {
  bookmarkUrls?: string[];
};
export type QueryHistoryPreference = {
  homeTab?: string;
};
export type PatchPrefsCmd = {
  cookies?: CookieType[];
  /** The numerical :id of a favorited dashboard */
  homeDashboardId?: number;
  homeDashboardUID?: string;
  language?: string;
  navbar?: NavbarPreference;
  queryHistory?: QueryHistoryPreference;
  regionalFormat?: string;
  theme?: 'light' | 'dark';
  timezone?: 'utc' | 'browser';
  weekStart?: string;
};
export type UpdatePrefsCmd = {
  cookies?: CookieType[];
  /** The numerical :id of a favorited dashboard */
  homeDashboardId?: number;
  homeDashboardUID?: string;
  language?: string;
  navbar?: NavbarPreference;
  queryHistory?: QueryHistoryPreference;
  regionalFormat?: string;
  theme?: 'light' | 'dark' | 'system';
  timezone?: 'utc' | 'browser';
  weekStart?: string;
};
export const { useGetUserPreferencesQuery, usePatchUserPreferencesMutation, useUpdateUserPreferencesMutation } =
  injectedRtkApi;<|MERGE_RESOLUTION|>--- conflicted
+++ resolved
@@ -44,15 +44,8 @@
   homeDashboardUID?: string;
   /** Selected language (beta) */
   language?: string;
-<<<<<<< HEAD
-  /** Selected locale (beta) */
-  locale?: string;
-  navbar?: PreferencesNavbarPreference;
-  queryHistory?: PreferencesQueryHistoryPreference;
-=======
   navbar?: NavbarPreference;
   queryHistory?: QueryHistoryPreference;
->>>>>>> a33b634a
   /** Selected locale (beta) */
   regionalFormat?: string;
   /** light, dark, empty is default */

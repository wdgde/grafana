--- conflicted
+++ resolved
@@ -789,7 +789,6 @@
       "no-contact-points-found": "No contact points found",
       "no-delivery-attempts": "No delivery attempts",
       "no-integrations": "No integrations configured",
-      "on-call-unreachable": "Grafana OnCall plugin has been enabled in your Grafana instances but it is not reachable. Please check the plugin configuration",
       "only-firing": "Delivering <1>only firing</1> notifications",
       "receiver-summary": {
         "jira": "Creates a \"{{issueType}}\" issue in the \"{{project}}\" project"
@@ -822,15 +821,9 @@
       "text-loading": "Loading...",
       "title-failed-to-fetch-contact-points": "Failed to fetch contact points"
     },
-<<<<<<< HEAD
-=======
-    "contactPointFilter": {
-      "label": "Contact point"
-    },
     "continue-matching-indicator": {
       "content-route-continue-matching-other-policies": "This route will continue matching other policies"
     },
->>>>>>> 71a60e27
     "copy-to-clipboard": "Copy \"{{label}}\" to clipboard",
     "create-metadata": {
       "view-dashboard": "View dashboard",
@@ -2713,7 +2706,7 @@
       "team-ids-github": "Integer list of Team IDs.",
       "team-ids-label": "Team IDs",
       "team-ids-numbers": "Team IDs must be numbers.",
-      "team-ids-other": "String list of Team Ids.",
+      "team-ids-other": "String list of Team IDs.",
       "team-ids-placeholder": "Enter Team IDs and press Enter to add",
       "teams-url-description": "The URL used to query for Team IDs. If not set, the default value is /teams.",
       "teams-url-description-oauth": "If you configure \"{{ teamsURLLabel }}\", you must also configure \"{{ teamIDsAttributePathLabel }}\".",

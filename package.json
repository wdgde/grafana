--- conflicted
+++ resolved
@@ -274,13 +274,8 @@
     "@grafana/prometheus": "workspace:*",
     "@grafana/runtime": "workspace:*",
     "@grafana/saga-icons": "workspace:*",
-<<<<<<< HEAD
-    "@grafana/scenes": "5.36.2--canary.858.12581750919.0",
-    "@grafana/scenes-react": "5.36.2--canary.858.12581750919.0",
-=======
-    "@grafana/scenes": "5.36.3",
-    "@grafana/scenes-react": "5.36.3",
->>>>>>> bdb47257
+    "@grafana/scenes": "5.36.4",
+    "@grafana/scenes-react": "5.36.4",
     "@grafana/schema": "workspace:*",
     "@grafana/sql": "workspace:*",
     "@grafana/ui": "workspace:*",
